--- conflicted
+++ resolved
@@ -14,21 +14,10 @@
 use scrypto::scrypto_env_native_fn;
 use utils::math::Decimal;
 
-<<<<<<< HEAD
-=======
-use crate::abi::*;
-use crate::buffer::scrypto_encode;
-use crate::data::*;
-use crate::engine::{api::*, types::*, utils::*};
-use crate::math::*;
-use crate::misc::*;
-use crate::native_methods;
->>>>>>> eec7d72d
 use crate::resource::*;
 use crate::scrypto;
 use crate::scrypto_type;
 
-<<<<<<< HEAD
 pub trait SysVault {
     fn sys_amount<Y, E: Debug + Decode>(&self, sys_calls: &mut Y) -> Result<Decimal, E>
     where
@@ -74,86 +63,6 @@
 }
 
 impl ScryptoVault for Vault {
-=======
-#[derive(Debug)]
-#[scrypto(TypeId, Encode, Decode)]
-pub struct VaultPutInvocation {
-    pub receiver: VaultId,
-    pub bucket: Bucket,
-}
-
-#[derive(Debug)]
-#[scrypto(TypeId, Encode, Decode)]
-pub struct VaultTakeInvocation {
-    pub receiver: VaultId,
-    pub amount: Decimal,
-}
-
-#[derive(Debug)]
-#[scrypto(TypeId, Encode, Decode)]
-pub struct VaultTakeNonFungiblesInvocation {
-    pub receiver: VaultId,
-    pub non_fungible_ids: BTreeSet<NonFungibleId>,
-}
-
-#[derive(Debug, TypeId, Encode, Decode)]
-pub struct VaultGetAmountInvocation {
-    pub receiver: VaultId,
-}
-
-#[derive(Debug, TypeId, Encode, Decode)]
-pub struct VaultGetResourceAddressInvocation {
-    pub receiver: VaultId,
-}
-
-#[derive(Debug, TypeId, Encode, Decode)]
-pub struct VaultGetNonFungibleIdsInvocation {
-    pub receiver: VaultId,
-}
-
-#[derive(Debug, TypeId, Encode, Decode)]
-pub struct VaultCreateProofInvocation {
-    pub receiver: VaultId,
-}
-
-#[derive(Debug)]
-#[scrypto(TypeId, Encode, Decode)]
-pub struct VaultCreateProofByAmountInvocation {
-    pub receiver: VaultId,
-    pub amount: Decimal,
-}
-
-#[derive(Debug)]
-#[scrypto(TypeId, Encode, Decode)]
-pub struct VaultCreateProofByIdsInvocation {
-    pub receiver: VaultId,
-    pub ids: BTreeSet<NonFungibleId>,
-}
-
-#[derive(Debug)]
-#[scrypto(TypeId, Encode, Decode)]
-pub struct VaultLockFeeInvocation {
-    pub receiver: VaultId,
-    pub amount: Decimal,
-    pub contingent: bool,
-}
-
-#[derive(PartialEq, Eq, Hash)]
-pub struct Vault(pub VaultId);
-
-impl Vault {
-    /// Creates an empty vault to permanently hold resource of the given definition.
-    pub fn new(resource_address: ResourceAddress) -> Self {
-        let input = RadixEngineInput::InvokeNativeMethod(
-            NativeMethod::ResourceManager(ResourceManagerMethod::CreateVault),
-            scrypto_encode(&ResourceManagerCreateVaultInvocation {
-                receiver: resource_address,
-            }),
-        );
-        call_engine(input)
-    }
-
->>>>>>> eec7d72d
     /// Creates an empty vault and fills it with an initial bucket of resource.
     fn with_bucket(bucket: Bucket) -> Self {
         let vault = Vault::new(bucket.resource_address());
@@ -320,76 +229,4 @@
         }
         non_fungibles.into_iter().next().unwrap()
     }
-<<<<<<< HEAD
-=======
-}
-
-//========
-// error
-//========
-
-/// Represents an error when decoding vault.
-#[derive(Debug, Clone, PartialEq, Eq)]
-pub enum ParseVaultError {
-    InvalidHex(String),
-    InvalidLength(usize),
-}
-
-#[cfg(not(feature = "alloc"))]
-impl std::error::Error for ParseVaultError {}
-
-#[cfg(not(feature = "alloc"))]
-impl fmt::Display for ParseVaultError {
-    fn fmt(&self, f: &mut fmt::Formatter) -> fmt::Result {
-        write!(f, "{:?}", self)
-    }
-}
-
-//========
-// binary
-//========
-
-impl TryFrom<&[u8]> for Vault {
-    type Error = ParseVaultError;
-
-    fn try_from(slice: &[u8]) -> Result<Self, Self::Error> {
-        match slice.len() {
-            36 => Ok(Self(copy_u8_array(slice))),
-            _ => Err(ParseVaultError::InvalidLength(slice.len())),
-        }
-    }
-}
-
-impl Vault {
-    pub fn to_vec(&self) -> Vec<u8> {
-        self.0.to_vec()
-    }
-}
-
-scrypto_type!(Vault, ScryptoCustomTypeId::Vault, Type::Vault, 36);
-
-//======
-// text
-//======
-
-impl FromStr for Vault {
-    type Err = ParseVaultError;
-
-    fn from_str(s: &str) -> Result<Self, Self::Err> {
-        let bytes = hex::decode(s).map_err(|_| ParseVaultError::InvalidHex(s.to_owned()))?;
-        Self::try_from(bytes.as_slice())
-    }
-}
-
-impl fmt::Display for Vault {
-    fn fmt(&self, f: &mut fmt::Formatter) -> Result<(), fmt::Error> {
-        write!(f, "{}", hex::encode(self.to_vec()))
-    }
-}
-
-impl fmt::Debug for Vault {
-    fn fmt(&self, f: &mut fmt::Formatter) -> Result<(), fmt::Error> {
-        write!(f, "{}", self)
-    }
->>>>>>> eec7d72d
 }