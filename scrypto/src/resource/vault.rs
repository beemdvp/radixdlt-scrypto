use sbor::rust::borrow::ToOwned;
use sbor::rust::collections::BTreeSet;
use sbor::rust::fmt;
use sbor::rust::fmt::Debug;
use sbor::rust::str::FromStr;
use sbor::rust::string::String;
use sbor::rust::vec::Vec;
use sbor::*;

use crate::abi::*;
use crate::buffer::scrypto_encode;
use crate::crypto::*;
use crate::engine::{api::*, types::*, utils::*};
use crate::math::*;
use crate::misc::*;
use crate::native_methods;
use crate::resource::*;

#[derive(Debug, TypeId, Encode, Decode)]
pub struct VaultPutInvocation {
    pub receiver: VaultId,
    pub bucket: Bucket,
}

#[derive(Debug, TypeId, Encode, Decode)]
pub struct VaultTakeInvocation {
    pub receiver: VaultId,
    pub amount: Decimal,
}

#[derive(Debug, TypeId, Encode, Decode)]
pub struct VaultTakeNonFungiblesInvocation {
    pub receiver: VaultId,
    pub non_fungible_ids: BTreeSet<NonFungibleId>,
}

#[derive(Debug, TypeId, Encode, Decode)]
pub struct VaultGetAmountInvocation {
    pub receiver: VaultId,
}

impl SysInvocation for VaultGetAmountInput {
    type Output = Decimal;
    fn native_method() -> NativeMethod {
        NativeMethod::Vault(VaultMethod::GetAmount)
    }
}

#[derive(Debug, TypeId, Encode, Decode)]
pub struct VaultGetResourceAddressInvocation {
    pub receiver: VaultId,
}

#[derive(Debug, TypeId, Encode, Decode)]
pub struct VaultGetNonFungibleIdsInvocation {
    pub receiver: VaultId,
}

#[derive(Debug, TypeId, Encode, Decode)]
pub struct VaultCreateProofInvocation {
    pub receiver: VaultId,
}

#[derive(Debug, TypeId, Encode, Decode)]
pub struct VaultCreateProofByAmountInvocation {
    pub receiver: VaultId,
    pub amount: Decimal,
}

#[derive(Debug, TypeId, Encode, Decode)]
pub struct VaultCreateProofByIdsInvocation {
    pub receiver: VaultId,
    pub ids: BTreeSet<NonFungibleId>,
}

#[derive(Debug, TypeId, Encode, Decode)]
pub struct VaultLockFeeInvocation {
    pub receiver: VaultId,
    pub amount: Decimal,
    pub contingent: bool,
}

#[derive(PartialEq, Eq, Hash)]
pub struct Vault(pub VaultId);

impl Vault {
    /// Creates an empty vault to permanently hold resource of the given definition.
    pub fn new(resource_address: ResourceAddress) -> Self {
        let input = RadixEngineInput::InvokeNativeMethod(
            NativeMethod::ResourceManager(ResourceManagerMethod::CreateVault),
            scrypto_encode(&ResourceManagerCreateVaultInvocation {
                receiver: resource_address,
            }),
        );
        call_engine(input)
    }

    /// Creates an empty vault and fills it with an initial bucket of resource.
    pub fn with_bucket(bucket: Bucket) -> Self {
        let mut vault = Vault::new(bucket.resource_address());
        vault.put(bucket);
        vault
    }

    fn take_internal(&mut self, amount: Decimal) -> Bucket {
        let input = RadixEngineInput::InvokeNativeMethod(
            NativeMethod::Vault(VaultMethod::Take),
            scrypto_encode(&VaultTakeInvocation {
                receiver: self.0,
                amount,
            }),
        );
        call_engine(input)
    }

    fn lock_fee_internal(&mut self, amount: Decimal) {
        let input = RadixEngineInput::InvokeNativeMethod(
            NativeMethod::Vault(VaultMethod::LockFee),
            scrypto_encode(&VaultLockFeeInvocation {
                receiver: self.0,
                amount,
                contingent: false,
            }),
        );
        call_engine(input)
    }

    fn lock_contingent_fee_internal(&mut self, amount: Decimal) {
        let input = RadixEngineInput::InvokeNativeMethod(
            NativeMethod::Vault(VaultMethod::LockFee),
            scrypto_encode(&VaultLockFeeInvocation {
                receiver: self.0,
                amount,
                contingent: true,
            }),
        );
        call_engine(input)
    }

    pub fn amount(&self) -> Decimal {
        self.sys_amount(&mut Syscalls).unwrap()
    }

    pub fn sys_amount<Y, E: Debug + Decode>(&self, sys_calls: &mut Y) -> Result<Decimal, E>
    where
        Y: ScryptoSyscalls<E> + SysInvokable<VaultGetAmountInput, E>,
    {
        sys_calls.sys_invoke(VaultGetAmountInput { vault_id: self.0 })
    }

    native_methods! {
        NativeMethod::Vault => {
            pub fn put(&mut self, bucket: Bucket) -> () {
                VaultMethod::Put,
                VaultPutInvocation {
                    receiver: self.0,
                    bucket,
                }
            }

            pub fn take_non_fungibles(&mut self, non_fungible_ids: &BTreeSet<NonFungibleId>) -> Bucket {
                VaultMethod::TakeNonFungibles,
                VaultTakeNonFungiblesInvocation {
                    receiver: self.0,
                    non_fungible_ids: non_fungible_ids.clone(),
                }
            }

<<<<<<< HEAD
=======
            pub fn amount(&self) -> Decimal {
                VaultMethod::GetAmount,
                VaultGetAmountInvocation {
                    receiver: self.0,
                }
            }

>>>>>>> deb6dc03
            pub fn resource_address(&self) -> ResourceAddress {
                VaultMethod::GetResourceAddress,
                VaultGetResourceAddressInvocation {
                    receiver: self.0,
                }
            }

            pub fn non_fungible_ids(&self) -> BTreeSet<NonFungibleId> {
                VaultMethod::GetNonFungibleIds,
                VaultGetNonFungibleIdsInvocation {
                    receiver: self.0,
                }
            }

            pub fn create_proof(&self) -> Proof {
                VaultMethod::CreateProof,
                VaultCreateProofInvocation {
                    receiver: self.0,
                }
            }

            pub fn create_proof_by_amount(&self, amount: Decimal) -> Proof {
                VaultMethod::CreateProofByAmount,
                VaultCreateProofByAmountInvocation { amount, receiver: self.0, }
            }

            pub fn create_proof_by_ids(&self, ids: &BTreeSet<NonFungibleId>) -> Proof {
                VaultMethod::CreateProofByIds,
                VaultCreateProofByIdsInvocation { ids: ids.clone(), receiver: self.0 }
            }
        }
    }

    /// Locks the specified amount as transaction fee.
    ///
    /// Unused fee will be refunded to the vaults from the most recently locked to the least.
    pub fn lock_fee<A: Into<Decimal>>(&mut self, amount: A) {
        self.lock_fee_internal(amount.into())
    }

    /// Locks the given amount of resource as contingent fee.
    ///
    /// The locked amount will be used as transaction only if the transaction succeeds;
    /// Unused amount will be refunded the original vault.
    pub fn lock_contingent_fee<A: Into<Decimal>>(&mut self, amount: A) {
        self.lock_contingent_fee_internal(amount.into())
    }

    /// Takes some amount of resource from this vault into a bucket.
    pub fn take<A: Into<Decimal>>(&mut self, amount: A) -> Bucket {
        self.take_internal(amount.into())
    }

    /// Takes all resource stored in this vault.
    pub fn take_all(&mut self) -> Bucket {
        self.take(self.amount())
    }

    /// Takes a specific non-fungible from this vault.
    ///
    /// # Panics
    /// Panics if this is not a non-fungible vault or the specified non-fungible resource is not found.
    pub fn take_non_fungible(&mut self, non_fungible_id: &NonFungibleId) -> Bucket {
        self.take_non_fungibles(&BTreeSet::from([non_fungible_id.clone()]))
    }

    /// Uses resources in this vault as authorization for an operation.
    #[cfg(target_arch = "wasm32")]
    pub fn authorize<F: FnOnce() -> O, O>(&self, f: F) -> O {
        ComponentAuthZone::push(self.create_proof());
        let output = f();
        ComponentAuthZone::pop().drop();
        output
    }

    /// Checks if this vault is empty.
    #[cfg(target_arch = "wasm32")]
    pub fn is_empty(&self) -> bool {
        self.amount() == 0.into()
    }

    /// Returns all the non-fungible units contained.
    ///
    /// # Panics
    /// Panics if this is not a non-fungible vault.
    pub fn non_fungibles<T: NonFungibleData>(&self) -> Vec<NonFungible<T>> {
        let resource_address = self.resource_address();
        self.non_fungible_ids()
            .iter()
            .map(|id| NonFungible::from(NonFungibleAddress::new(resource_address, id.clone())))
            .collect()
    }

    /// Returns a singleton non-fungible id
    ///
    /// # Panics
    /// Panics if this is not a singleton bucket
    pub fn non_fungible_id(&self) -> NonFungibleId {
        let non_fungible_ids = self.non_fungible_ids();
        if non_fungible_ids.len() != 1 {
            panic!("Expecting singleton NFT vault");
        }
        self.non_fungible_ids().into_iter().next().unwrap()
    }

    /// Returns a singleton non-fungible.
    ///
    /// # Panics
    /// Panics if this is not a singleton bucket
    pub fn non_fungible<T: NonFungibleData>(&self) -> NonFungible<T> {
        let non_fungibles = self.non_fungibles();
        if non_fungibles.len() != 1 {
            panic!("Expecting singleton NFT vault");
        }
        non_fungibles.into_iter().next().unwrap()
    }
}

//========
// error
//========

/// Represents an error when decoding vault.
#[derive(Debug, Clone, PartialEq, Eq)]
pub enum ParseVaultError {
    InvalidHex(String),
    InvalidLength(usize),
}

#[cfg(not(feature = "alloc"))]
impl std::error::Error for ParseVaultError {}

#[cfg(not(feature = "alloc"))]
impl fmt::Display for ParseVaultError {
    fn fmt(&self, f: &mut fmt::Formatter) -> fmt::Result {
        write!(f, "{:?}", self)
    }
}

//========
// binary
//========

impl TryFrom<&[u8]> for Vault {
    type Error = ParseVaultError;

    fn try_from(slice: &[u8]) -> Result<Self, Self::Error> {
        match slice.len() {
            36 => Ok(Self((
                Hash(copy_u8_array(&slice[0..32])),
                u32::from_le_bytes(copy_u8_array(&slice[32..])),
            ))),
            _ => Err(ParseVaultError::InvalidLength(slice.len())),
        }
    }
}

impl Vault {
    pub fn to_vec(&self) -> Vec<u8> {
        let mut v = self.0 .0.to_vec();
        v.extend(self.0 .1.to_le_bytes());
        v
    }
}

scrypto_type!(Vault, ScryptoType::Vault, Vec::new());

//======
// text
//======

impl FromStr for Vault {
    type Err = ParseVaultError;

    fn from_str(s: &str) -> Result<Self, Self::Err> {
        let bytes = hex::decode(s).map_err(|_| ParseVaultError::InvalidHex(s.to_owned()))?;
        Self::try_from(bytes.as_slice())
    }
}

impl fmt::Display for Vault {
    fn fmt(&self, f: &mut fmt::Formatter) -> Result<(), fmt::Error> {
        write!(f, "{}", hex::encode(self.to_vec()))
    }
}

impl fmt::Debug for Vault {
    fn fmt(&self, f: &mut fmt::Formatter) -> Result<(), fmt::Error> {
        write!(f, "{}", self)
    }
}<|MERGE_RESOLUTION|>--- conflicted
+++ resolved
@@ -39,7 +39,7 @@
     pub receiver: VaultId,
 }
 
-impl SysInvocation for VaultGetAmountInput {
+impl SysInvocation for VaultGetAmountInvocation {
     type Output = Decimal;
     fn native_method() -> NativeMethod {
         NativeMethod::Vault(VaultMethod::GetAmount)
@@ -143,9 +143,9 @@
 
     pub fn sys_amount<Y, E: Debug + Decode>(&self, sys_calls: &mut Y) -> Result<Decimal, E>
     where
-        Y: ScryptoSyscalls<E> + SysInvokable<VaultGetAmountInput, E>,
+        Y: ScryptoSyscalls<E> + SysInvokable<VaultGetAmountInvocation, E>,
     {
-        sys_calls.sys_invoke(VaultGetAmountInput { vault_id: self.0 })
+        sys_calls.sys_invoke(VaultGetAmountInvocation { receiver: self.0 })
     }
 
     native_methods! {
@@ -166,16 +166,6 @@
                 }
             }
 
-<<<<<<< HEAD
-=======
-            pub fn amount(&self) -> Decimal {
-                VaultMethod::GetAmount,
-                VaultGetAmountInvocation {
-                    receiver: self.0,
-                }
-            }
-
->>>>>>> deb6dc03
             pub fn resource_address(&self) -> ResourceAddress {
                 VaultMethod::GetResourceAddress,
                 VaultGetResourceAddressInvocation {
