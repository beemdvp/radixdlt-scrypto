use sbor::rust::fmt;
use sbor::rust::string::String;
use sbor::rust::string::ToString;
use sbor::rust::vec::Vec;
use sbor::*;

use crate::abi::*;
use crate::address::*;
use crate::buffer::scrypto_encode;
use crate::component::*;
use crate::core::*;
use crate::crypto::Hash;
use crate::engine::types::{
    ComponentId, ComponentOffset, GlobalAddress, RENodeId, SubstateId, SubstateOffset,
};
use crate::engine::{api::*, call_engine};
use crate::misc::*;
use crate::resource::AccessRules;

#[derive(Debug, TypeId, Encode, Decode)]
pub struct ComponentAddAccessCheckInput {
    pub access_rules: AccessRules,
}

/// Represents the state of a component.
pub trait ComponentState<C: LocalComponent>: Encode + Decode {
    /// Instantiates a component from this data structure.
    fn instantiate(self) -> C;
}

pub trait LocalComponent {
    fn package_address(&self) -> PackageAddress;
    fn blueprint_name(&self) -> String;
    fn add_access_check(&mut self, access_rules: AccessRules) -> &mut Self;
    fn globalize(self) -> ComponentAddress;
}

/// Represents an instantiated component.
#[derive(PartialEq, Eq, Hash, Clone)]
pub struct Component(pub ComponentId);

// TODO: de-duplication
#[derive(Debug, Clone, TypeId, Encode, Decode, Describe, PartialEq, Eq)]
pub struct ComponentInfoSubstate {
    pub package_address: PackageAddress,
    pub blueprint_name: String,
    pub access_rules: Vec<AccessRules>,
}

// TODO: de-duplication
#[derive(Debug, Clone, TypeId, Encode, Decode, Describe, PartialEq, Eq)]
pub struct ComponentStateSubstate {
    pub raw: Vec<u8>,
}

impl Component {
    /// Invokes a method on this component.
    pub fn call<T: Decode>(&self, method: &str, args: Vec<u8>) -> T {
        let input = RadixEngineInput::Invoke(
            FnIdent::Method(ReceiverMethodIdent {
                receiver: Receiver::Ref(RENodeId::Component(self.0)),
                method_ident: MethodIdent::Scrypto(method.to_string()),
            }),
            args,
        );
        call_engine(input)
    }

    /// Returns the package ID of this component.
    pub fn package_address(&self) -> PackageAddress {
        let substate_id = SubstateId(
            RENodeId::Component(self.0),
            SubstateOffset::Component(ComponentOffset::Info),
        );
        let input = RadixEngineInput::SubstateRead(substate_id);
        let output: ComponentInfoSubstate = call_engine(input);
        output.package_address
    }

    /// Returns the blueprint name of this component.
    pub fn blueprint_name(&self) -> String {
        let substate_id = SubstateId(
            RENodeId::Component(self.0),
            SubstateOffset::Component(ComponentOffset::Info),
        );
        let input = RadixEngineInput::SubstateRead(substate_id);
        let output: ComponentInfoSubstate = call_engine(input);
        output.blueprint_name
    }

    pub fn add_access_check(&mut self, access_rules: AccessRules) -> &mut Self {
        let input = RadixEngineInput::Invoke(
            FnIdent::Method(ReceiverMethodIdent {
                receiver: Receiver::Ref(RENodeId::Component(self.0)),
                method_ident: MethodIdent::Native(NativeMethod::Component(
                    ComponentMethod::AddAccessCheck,
                )),
            }),
            scrypto_encode(&ComponentAddAccessCheckInput { access_rules }),
        );
        let _: () = call_engine(input);

        self
    }

    pub fn globalize(self) -> ComponentAddress {
        let input = RadixEngineInput::RENodeGlobalize(RENodeId::Component(self.0));
        let global_address: GlobalAddress = call_engine(input);
        global_address.into()
    }
}

#[derive(PartialEq, Eq, Hash, Clone)]
pub struct BorrowedGlobalComponent(pub ComponentAddress);

impl BorrowedGlobalComponent {
    /// Invokes a method on this component.
    pub fn call<T: Decode>(&self, method: &str, args: Vec<u8>) -> T {
        let input = RadixEngineInput::Invoke(
            FnIdent::Method(ReceiverMethodIdent {
                receiver: Receiver::Ref(RENodeId::Global(GlobalAddress::Component(self.0))),
                method_ident: MethodIdent::Scrypto(method.to_string()),
            }),
            args,
        );
        call_engine(input)
    }

    /// Returns the package ID of this component.
    pub fn package_address(&self) -> PackageAddress {
        let substate_id = SubstateId(
            RENodeId::Global(GlobalAddress::Component(self.0)),
            SubstateOffset::Component(ComponentOffset::Info),
        );
        let input = RadixEngineInput::SubstateRead(substate_id);
        let output: ComponentInfoSubstate = call_engine(input);
        output.package_address
    }

    /// Returns the blueprint name of this component.
    pub fn blueprint_name(&self) -> String {
        let substate_id = SubstateId(
            RENodeId::Global(GlobalAddress::Component(self.0)),
            SubstateOffset::Component(ComponentOffset::Info),
        );
        let input = RadixEngineInput::SubstateRead(substate_id);
        let output: ComponentInfoSubstate = call_engine(input);
        output.blueprint_name
    }

    pub fn add_access_check(&mut self, access_rules: AccessRules) -> &mut Self {
        let input = RadixEngineInput::Invoke(
            FnIdent::Method(ReceiverMethodIdent {
                receiver: Receiver::Ref(RENodeId::Global(GlobalAddress::Component(self.0))),
                method_ident: MethodIdent::Native(NativeMethod::Component(
                    ComponentMethod::AddAccessCheck,
                )),
            }),
            scrypto_encode(&ComponentAddAccessCheckInput { access_rules }),
        );
        let _: () = call_engine(input);

        self
    }
}

//========
// binary
//========

/// Represents an error when decoding key value store.
#[derive(Debug, Clone, PartialEq, Eq)]
pub enum ParseComponentError {
    InvalidHex(String),
    InvalidLength(usize),
}

impl TryFrom<&[u8]> for Component {
    type Error = ParseComponentError;

    fn try_from(slice: &[u8]) -> Result<Self, Self::Error> {
        match slice.len() {
            36 => Ok(Self((
                Hash(copy_u8_array(&slice[0..32])),
                u32::from_le_bytes(copy_u8_array(&slice[32..])),
            ))),
            _ => Err(ParseComponentError::InvalidLength(slice.len())),
        }
    }
}

impl Component {
    pub fn to_vec(&self) -> Vec<u8> {
        let mut v = self.0 .0.to_vec();
        v.extend(self.0 .1.to_le_bytes());
        v
    }
}

scrypto_type!(Component, ScryptoType::Component, Vec::new());

//======
// text
//======

<<<<<<< HEAD
impl fmt::Display for Component {
    fn fmt(&self, f: &mut fmt::Formatter) -> Result<(), fmt::Error> {
        write!(f, "{}", hex::encode(self.to_vec()))
    }
}

=======
>>>>>>> 63539485
impl fmt::Debug for Component {
    fn fmt(&self, f: &mut fmt::Formatter) -> Result<(), fmt::Error> {
        write!(f, "{:?}", self.0)
    }
}

/// An instance of a blueprint, which lives in the ledger state.
#[derive(Clone, Copy, PartialEq, Eq, Hash, PartialOrd, Ord)]
pub enum ComponentAddress {
    Normal([u8; 26]),
    Account([u8; 26]),
    System([u8; 26]),
}

impl ComponentAddress {}

//========
// binary
//========

impl TryFrom<&[u8]> for ComponentAddress {
    type Error = AddressError;

    fn try_from(slice: &[u8]) -> Result<Self, Self::Error> {
        match slice.len() {
            27 => match EntityType::try_from(slice[0])
                .map_err(|_| AddressError::InvalidEntityTypeId(slice[0]))?
            {
                EntityType::NormalComponent => Ok(Self::Normal(copy_u8_array(&slice[1..]))),
                EntityType::AccountComponent => Ok(Self::Account(copy_u8_array(&slice[1..]))),
                EntityType::SystemComponent => Ok(Self::System(copy_u8_array(&slice[1..]))),
                _ => Err(AddressError::InvalidEntityTypeId(slice[0])),
            },
            _ => Err(AddressError::InvalidLength(slice.len())),
        }
    }
}

impl ComponentAddress {
    pub fn to_vec(&self) -> Vec<u8> {
        let mut buf = Vec::new();
        buf.push(EntityType::component(self).id());
        match self {
            Self::Normal(v) | Self::Account(v) | Self::System(v) => buf.extend(v),
        }
        buf
    }

    pub fn to_hex(&self) -> String {
        hex::encode(self.to_vec())
    }

    pub fn try_from_hex(hex_str: &str) -> Result<Self, AddressError> {
        let bytes = hex::decode(hex_str).map_err(|_| AddressError::HexDecodingError)?;

        Self::try_from(bytes.as_ref())
    }
}

scrypto_type!(ComponentAddress, ScryptoType::ComponentAddress, Vec::new());

//======
// text
//======

impl fmt::Debug for ComponentAddress {
    fn fmt(&self, f: &mut fmt::Formatter) -> Result<(), fmt::Error> {
        write!(f, "{}", self.display(NO_NETWORK))
    }
}

impl<'a> ContextualDisplay<AddressDisplayContext<'a>> for ComponentAddress {
    type Error = AddressError;

    fn contextual_format<F: fmt::Write>(
        &self,
        f: &mut F,
        context: &AddressDisplayContext<'a>,
    ) -> Result<(), Self::Error> {
        if let Some(encoder) = context.encoder {
            return encoder.encode_component_address_to_fmt(f, self);
        }

        // This could be made more performant by streaming the hex into the formatter
        match self {
            ComponentAddress::Normal(_) => {
                write!(f, "NormalComponent[{}]", self.to_hex())
            }
            ComponentAddress::Account(_) => {
                write!(f, "AccountComponent[{}]", self.to_hex())
            }
            ComponentAddress::System(_) => {
                write!(f, "SystemComponent[{}]", self.to_hex())
            }
        }
        .map_err(|err| AddressError::FormatError(err))
    }
}<|MERGE_RESOLUTION|>--- conflicted
+++ resolved
@@ -203,15 +203,12 @@
 // text
 //======
 
-<<<<<<< HEAD
 impl fmt::Display for Component {
     fn fmt(&self, f: &mut fmt::Formatter) -> Result<(), fmt::Error> {
         write!(f, "{}", hex::encode(self.to_vec()))
     }
 }
 
-=======
->>>>>>> 63539485
 impl fmt::Debug for Component {
     fn fmt(&self, f: &mut fmt::Formatter) -> Result<(), fmt::Error> {
         write!(f, "{:?}", self.0)
