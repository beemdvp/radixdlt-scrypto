--- conflicted
+++ resolved
@@ -25,7 +25,7 @@
     pub access_rules: AccessRules,
 }
 
-impl SysInvocation for ComponentAddAccessCheckInput {
+impl SysInvocation for ComponentAddAccessCheckInvocation {
     type Output = ();
 
     fn native_method() -> NativeMethod {
@@ -98,20 +98,9 @@
     }
 
     pub fn add_access_check(&mut self, access_rules: AccessRules) -> &mut Self {
-<<<<<<< HEAD
         self.sys_add_access_check(access_rules, &mut Syscalls)
             .unwrap()
     }
-=======
-        let input = RadixEngineInput::InvokeNativeMethod(
-            NativeMethod::Component(ComponentMethod::AddAccessCheck),
-            scrypto_encode(&ComponentAddAccessCheckInvocation {
-                access_rules,
-                receiver: self.0,
-            }),
-        );
-        let _: () = call_engine(input);
->>>>>>> deb6dc03
 
     pub fn sys_add_access_check<Y, E: Debug + Decode>(
         &mut self,
@@ -119,11 +108,11 @@
         sys_calls: &mut Y,
     ) -> Result<&mut Self, E>
     where
-        Y: ScryptoSyscalls<E> + SysInvokable<ComponentAddAccessCheckInput, E>,
+        Y: ScryptoSyscalls<E> + SysInvokable<ComponentAddAccessCheckInvocation, E>,
     {
-        sys_calls.sys_invoke(ComponentAddAccessCheckInput {
+        sys_calls.sys_invoke(ComponentAddAccessCheckInvocation {
+            receiver: self.0,
             access_rules,
-            component_id: self.0,
         })?;
 
         Ok(self)
