--- conflicted
+++ resolved
@@ -72,9 +72,10 @@
         /// along with any remainder.
         pub fn add_liquidity(&self, a_tokens: Bucket, b_tokens: Bucket) -> (Bucket, Bucket) {
             // Differentiate LP calculation based on whether pool is empty or not.
-            let (supply_to_mint, remainder) = if self.lp_resource_def.supply() == 0.into() {
+            let (supply_to_mint, remainder) = if self.lp_resource_def.total_supply() == 0.into() {
                 // Set initial LP tokens based on previous LP per K ratio.
-                let supply_to_mint = self.lp_per_asset_ratio * a_tokens.amount() * b_tokens.amount();
+                let supply_to_mint =
+                    self.lp_per_asset_ratio * a_tokens.amount() * b_tokens.amount();
                 self.a_pool.put(a_tokens.take(a_tokens.amount()));
                 self.b_pool.put(b_tokens);
                 (supply_to_mint, a_tokens)
@@ -96,18 +97,16 @@
                         .put(a_tokens.take(self.a_pool.amount() * b_ratio));
                     (b_ratio, a_tokens)
                 };
-                (self.lp_resource_def.supply() * actual_ratio, remainder)
-            };  
+                (
+                    self.lp_resource_def.total_supply() * actual_ratio,
+                    remainder,
+                )
+            };
 
             // Mint LP tokens according to the share the provider is contributing
-            let lp_tokens = self.lp_mint_badge.authorize(|auth| {
-                self.lp_resource_def
-<<<<<<< HEAD
-                    .mint(self.lp_resource_def.total_supply() * actual_ratio, auth)
-=======
-                    .mint(supply_to_mint, badge)
->>>>>>> ec4dcbad
-            });
+            let lp_tokens = self
+                .lp_mint_badge
+                .authorize(|auth| self.lp_resource_def.mint(supply_to_mint, auth));
 
             // Return the LP tokens along with any remainder
             (lp_tokens, remainder)
@@ -166,7 +165,8 @@
             };
 
             // Accrued fees change the raio
-            self.lp_per_asset_ratio = self.lp_resource_def.supply() / (self.a_pool.amount() * self.b_pool.amount());
+            self.lp_per_asset_ratio =
+                self.lp_resource_def.total_supply() / (self.a_pool.amount() * self.b_pool.amount());
 
             output_tokens
         }
