--- conflicted
+++ resolved
@@ -22,11 +22,7 @@
 
 impl SetCurrentTime {
     pub fn run<O: std::io::Write>(&self, out: &mut O) -> Result<(), Error> {
-<<<<<<< HEAD
-        let instructions = vec![Instruction::CallMethod {
-=======
         let instructions = vec![InstructionV1::CallMethod {
->>>>>>> 5cb7492a
             address: CLOCK.into(),
             method_name: CLOCK_SET_CURRENT_TIME_IDENT.to_string(),
             args: to_manifest_value(&ClockSetCurrentTimeInput {
