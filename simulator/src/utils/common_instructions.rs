--- conflicted
+++ resolved
@@ -134,11 +134,7 @@
         account,
     )?;
 
-<<<<<<< HEAD
-    builder.add_instruction(Instruction::CallMethod {
-=======
     builder.add_instruction(InstructionV1::CallMethod {
->>>>>>> 5cb7492a
         address: component_address.into(),
         method_name: method_name.to_owned(),
         args: built_args,
