<<<<<<< HEAD
Total Cost (XRD)                                                           ,            68.3116730791,    100.0%
- Execution Cost (XRD)                                                     ,               1.26712295,      1.9%
- Finalization Cost (XRD)                                                  ,               0.15669575,      0.2%
- Storage Cost (XRD)                                                       ,            66.8878543791,     97.9%
- Tipping Cost (XRD)                                                       ,                        0,      0.0%
- Royalty Cost (XRD)                                                       ,                        0,      0.0%
Execution Cost Breakdown                                                   ,                 25342459,    100.0%
=======
Total Cost (XRD)                                                           ,            68.2982619291,    100.0%
- Execution Cost (XRD)                                                     ,                1.2587118,      1.8%
- Finalization Cost (XRD)                                                  ,               0.15169575,      0.2%
- Storage Cost (XRD)                                                       ,            66.8878543791,     97.9%
- Tipping Cost (XRD)                                                       ,                        0,      0.0%
- Royalty Cost (XRD)                                                       ,                        0,      0.0%
Execution Cost Breakdown                                                   ,                 25174236,    100.0%
>>>>>>> e56a2ce1
- AfterInvoke                                                              ,                      710,      0.0%
- AllocateNodeId                                                           ,                     3201,      0.0%
- BeforeInvoke                                                             ,                   410742,      1.6%
- CheckIntentValidity                                                      ,                   160000,      0.6%
- CheckReference                                                           ,                    40011,      0.2%
- CloseSubstate                                                            ,                    27735,      0.1%
- CreateNode                                                               ,                  1015562,      4.0%
- DropNode                                                                 ,                    40566,      0.2%
- EmitEvent                                                                ,                     1128,      0.0%
- GetOwnedNodes                                                            ,                     1000,      0.0%
- LockFee                                                                  ,                      500,      0.0%
- MarkSubstateAsTransient                                                  ,                      110,      0.0%
- MoveModule                                                               ,                     6720,      0.0%
- OpenSubstate::GlobalAccountLocker                                        ,                     1517,      0.0%
- OpenSubstate::GlobalFungibleResourceManager                              ,                   126616,      0.5%
- OpenSubstate::GlobalGenericComponent                                     ,                    44642,      0.2%
- OpenSubstate::GlobalNonFungibleResourceManager                           ,                    42019,      0.2%
- OpenSubstate::GlobalPackage                                              ,                  3206686,     12.7%
- OpenSubstate::InternalFungibleVault                                      ,                    91807,      0.4%
- OpenSubstate::InternalGenericComponent                                   ,                    34581,      0.1%
- OpenSubstate::InternalKeyValueStore                                      ,                    41177,      0.2%
- PinNode                                                                  ,                      300,      0.0%
- PrepareWasmCode                                                          ,                   932458,      3.7%
- QueryActor                                                               ,                     3500,      0.0%
- ReadSubstate                                                             ,                  1082498,      4.3%
- RunNativeCode::Worktop_drop                                              ,                    17918,      0.1%
- RunNativeCode::create                                                    ,                    73776,      0.3%
- RunNativeCode::create_empty_vault_FungibleResourceManager                ,                    35570,      0.1%
- RunNativeCode::create_with_data                                          ,                    82413,      0.3%
- RunNativeCode::get_amount_FungibleVault                                  ,                    14451,      0.1%
- RunNativeCode::instantiate_account_locker                                ,                    49102,      0.2%
- RunNativeCode::lock_fee                                                  ,                    45243,      0.2%
<<<<<<< HEAD
- RunNativeCode::publish_wasm_advanced                                     ,                  9388601,     37.0%
- RunWasmCode::Faucet_lock_fee                                             ,                    27840,      0.1%
- RunWasmCode::MayaRouter_instantiate                                      ,                    95772,      0.4%
=======
- RunNativeCode::publish_wasm_advanced                                     ,                  9388601,     37.3%
- RunWasmCode::Faucet_lock_fee                                             ,                    25290,      0.1%
- RunWasmCode::MayaRouter_instantiate                                      ,                    90099,      0.4%
>>>>>>> e56a2ce1
- SetCallFrameData                                                         ,                      606,      0.0%
- SetSubstate                                                              ,                     1163,      0.0%
- SwitchStack                                                              ,                     1000,      0.0%
- ValidateTxPayload                                                        ,                  8177800,     32.3%
- VerifyTxSignatures                                                       ,                     7000,      0.0%
- WriteSubstate                                                            ,                     8418,      0.0%
Finalization Cost Breakdown                                                ,                  3133915,    100.0%
- CommitEvents                                                             ,                    10016,      0.3%
- CommitIntentStatus                                                       ,                   100000,      3.2%
- CommitLogs                                                               ,                        0,      0.0%
- CommitStateUpdates::GlobalAccountLocker                                  ,                   700074,     22.3%
- CommitStateUpdates::GlobalGenericComponent                               ,                   400071,     12.8%
- CommitStateUpdates::GlobalPackage                                        ,                  1523665,     48.6%
- CommitStateUpdates::InternalFungibleVault                                ,                   300047,      9.6%
- CommitStateUpdates::InternalKeyValueStore                                ,                   100042,      3.2%<|MERGE_RESOLUTION|>--- conflicted
+++ resolved
@@ -1,20 +1,10 @@
-<<<<<<< HEAD
-Total Cost (XRD)                                                           ,            68.3116730791,    100.0%
-- Execution Cost (XRD)                                                     ,               1.26712295,      1.9%
+Total Cost (XRD)                                                           ,            68.3112619291,    100.0%
+- Execution Cost (XRD)                                                     ,                1.2667118,      1.9%
 - Finalization Cost (XRD)                                                  ,               0.15669575,      0.2%
 - Storage Cost (XRD)                                                       ,            66.8878543791,     97.9%
 - Tipping Cost (XRD)                                                       ,                        0,      0.0%
 - Royalty Cost (XRD)                                                       ,                        0,      0.0%
-Execution Cost Breakdown                                                   ,                 25342459,    100.0%
-=======
-Total Cost (XRD)                                                           ,            68.2982619291,    100.0%
-- Execution Cost (XRD)                                                     ,                1.2587118,      1.8%
-- Finalization Cost (XRD)                                                  ,               0.15169575,      0.2%
-- Storage Cost (XRD)                                                       ,            66.8878543791,     97.9%
-- Tipping Cost (XRD)                                                       ,                        0,      0.0%
-- Royalty Cost (XRD)                                                       ,                        0,      0.0%
-Execution Cost Breakdown                                                   ,                 25174236,    100.0%
->>>>>>> e56a2ce1
+Execution Cost Breakdown                                                   ,                 25334236,    100.0%
 - AfterInvoke                                                              ,                      710,      0.0%
 - AllocateNodeId                                                           ,                     3201,      0.0%
 - BeforeInvoke                                                             ,                   410742,      1.6%
@@ -47,15 +37,9 @@
 - RunNativeCode::get_amount_FungibleVault                                  ,                    14451,      0.1%
 - RunNativeCode::instantiate_account_locker                                ,                    49102,      0.2%
 - RunNativeCode::lock_fee                                                  ,                    45243,      0.2%
-<<<<<<< HEAD
-- RunNativeCode::publish_wasm_advanced                                     ,                  9388601,     37.0%
-- RunWasmCode::Faucet_lock_fee                                             ,                    27840,      0.1%
-- RunWasmCode::MayaRouter_instantiate                                      ,                    95772,      0.4%
-=======
-- RunNativeCode::publish_wasm_advanced                                     ,                  9388601,     37.3%
+- RunNativeCode::publish_wasm_advanced                                     ,                  9388601,     37.1%
 - RunWasmCode::Faucet_lock_fee                                             ,                    25290,      0.1%
 - RunWasmCode::MayaRouter_instantiate                                      ,                    90099,      0.4%
->>>>>>> e56a2ce1
 - SetCallFrameData                                                         ,                      606,      0.0%
 - SetSubstate                                                              ,                     1163,      0.0%
 - SwitchStack                                                              ,                     1000,      0.0%
