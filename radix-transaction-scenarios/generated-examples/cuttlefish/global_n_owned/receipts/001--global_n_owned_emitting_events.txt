--- conflicted
+++ resolved
@@ -1,14 +1,8 @@
 TRANSACTION STATUS: COMMITTED SUCCESS
 
-<<<<<<< HEAD
-TRANSACTION COST: 31.13240278773 XRD
-├─ Network execution: 0.74694425 XRD, 14938885 execution cost units
+TRANSACTION COST: 31.13191653773 XRD
+├─ Network execution: 0.746458 XRD, 14929160 execution cost units
 ├─ Network finalization: 0.1338607 XRD, 2677214 finalization cost units
-=======
-TRANSACTION COST: 31.11891653773 XRD
-├─ Network execution: 0.738458 XRD, 14769160 execution cost units
-├─ Network finalization: 0.1288607 XRD, 2577214 finalization cost units
->>>>>>> e56a2ce1
 ├─ Tip: 0 XRD
 ├─ Network Storage: 30.25159783773 XRD
 └─ Royalties: 0 XRD
@@ -30,27 +24,15 @@
    Event: GlobalBpEvent
 ├─ Emitter: Method { node: internal_vault_sim1tz9uaalv8g3ahmwep2trlyj2m3zn7rstm9pwessa3k56me2fcduq2u, module_id: Main }
    Event: PayFeeEvent {
-<<<<<<< HEAD
-     amount: Decimal("31.13240278773"),
+     amount: Decimal("31.13191653773"),
    }
 ├─ Emitter: Method { node: internal_vault_sim1tpsesv77qvw782kknjks9g3x2msg8cc8ldshk28pkf6m6lkhun3sel, module_id: Main }
    Event: DepositEvent {
-     amount: Decimal("15.566201393865"),
+     amount: Decimal("15.565958268865"),
    }
 └─ Emitter: Method { node: resource_sim1tknxxxxxxxxxradxrdxxxxxxxxx009923554798xxxxxxxxxakj8n3, module_id: Main }
    Event: BurnFungibleResourceEvent {
-     amount: Decimal("15.566201393865"),
-=======
-     amount: Decimal("31.11891653773"),
-   }
-├─ Emitter: Method { node: internal_vault_sim1tpsesv77qvw782kknjks9g3x2msg8cc8ldshk28pkf6m6lkhun3sel, module_id: Main }
-   Event: DepositEvent {
-     amount: Decimal("15.559458268865"),
-   }
-└─ Emitter: Method { node: resource_sim1tknxxxxxxxxxradxrdxxxxxxxxx009923554798xxxxxxxxxakj8n3, module_id: Main }
-   Event: BurnFungibleResourceEvent {
-     amount: Decimal("15.559458268865"),
->>>>>>> e56a2ce1
+     amount: Decimal("15.565958268865"),
    }
 
 STATE UPDATES: 9 entities
@@ -60,11 +42,7 @@
        Value: UNLOCKED ConsensusManagerValidatorRewardsFieldPayload::V1(
          ValidatorRewardsSubstate {
            proposer_rewards: {
-<<<<<<< HEAD
-             0u8 => Decimal("7.7831006969325"),
-=======
-             0u8 => Decimal("7.7797291344325"),
->>>>>>> e56a2ce1
+             0u8 => Decimal("7.7829791344325"),
            },
            rewards_vault: Vault(Own("internal_vault_sim1tpsesv77qvw782kknjks9g3x2msg8cc8ldshk28pkf6m6lkhun3sel")),
          },
@@ -97,11 +75,7 @@
   └─ Partition(64): 1 change
     └─ Set: Field(0)
        Value: UNLOCKED FungibleVaultBalanceFieldPayload::V1(
-<<<<<<< HEAD
-         LiquidFungibleResource(Decimal("99999999999999968.86759721227")),
-=======
-         LiquidFungibleResource(Decimal("99999999999999968.88108346227")),
->>>>>>> e56a2ce1
+         LiquidFungibleResource(Decimal("99999999999999968.86808346227")),
        )
 ├─ package_sim1pkaulm4hum34fy2k0tnflzmyh2qvv9vq9kwlpxwrh68k9t36zkng96 across 11 partitions
   ├─ Partition(1): 2 changes
@@ -713,11 +687,7 @@
   └─ Partition(64): 1 change
     └─ Set: Field(0)
        Value: UNLOCKED FungibleVaultBalanceFieldPayload::V1(
-<<<<<<< HEAD
-         LiquidFungibleResource(Decimal("15.566201393865")),
-=======
-         LiquidFungibleResource(Decimal("15.559458268865")),
->>>>>>> e56a2ce1
+         LiquidFungibleResource(Decimal("15.565958268865")),
        )
 
 OUTPUTS: 4
@@ -729,17 +699,10 @@
 BALANCE CHANGES: 2
 ├─ Vault: internal_vault_sim1tz9uaalv8g3ahmwep2trlyj2m3zn7rstm9pwessa3k56me2fcduq2u
    ResAddr: resource_sim1tknxxxxxxxxxradxrdxxxxxxxxx009923554798xxxxxxxxxakj8n3
-<<<<<<< HEAD
-   Change: -31.13240278773
+   Change: -31.13191653773
 └─ Vault: internal_vault_sim1tpsesv77qvw782kknjks9g3x2msg8cc8ldshk28pkf6m6lkhun3sel
    ResAddr: resource_sim1tknxxxxxxxxxradxrdxxxxxxxxx009923554798xxxxxxxxxakj8n3
-   Change: 15.566201393865
-=======
-   Change: -31.11891653773
-└─ Vault: internal_vault_sim1tpsesv77qvw782kknjks9g3x2msg8cc8ldshk28pkf6m6lkhun3sel
-   ResAddr: resource_sim1tknxxxxxxxxxradxrdxxxxxxxxx009923554798xxxxxxxxxakj8n3
-   Change: 15.559458268865
->>>>>>> e56a2ce1
+   Change: 15.565958268865
 
 NEW ENTITIES: 2
 └─ Package: package_sim1pkaulm4hum34fy2k0tnflzmyh2qvv9vq9kwlpxwrh68k9t36zkng96
