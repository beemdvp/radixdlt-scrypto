--- conflicted
+++ resolved
@@ -2,13 +2,8 @@
 
 == SUMMARY HASHES ==
 These Cuttlefish hashes are permitted to change only until the scenario is deployed to a permanent network, else it can cause divergence.
-<<<<<<< HEAD
-State changes: a57fd4a73d3acfeb (allowed to change if not deployed to any network)
-Events       : f121a4c24949b79f (allowed to change if not deployed to any network)
-=======
-State changes: 0eff6d8aeb870d51 (allowed to change if not deployed to any network)
+State changes: b593f90ac8c16019 (allowed to change if not deployed to any network)
 Events       : 875137ce92c9e22e (allowed to change if not deployed to any network)
->>>>>>> 59d13999
 
 == INTERESTING ADDRESSES ==
 - global_n_owned_package_address: package_sim1pkaulm4hum34fy2k0tnflzmyh2qvv9vq9kwlpxwrh68k9t36zkng96
