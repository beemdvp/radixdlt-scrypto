TRANSACTION STATUS: COMMITTED SUCCESS

<<<<<<< HEAD
TRANSACTION COST: 2.02763520695 XRD
├─ Network execution: 0.8085528 XRD, 16171056 execution cost units
├─ Network finalization: 0.08754785 XRD, 1750957 finalization cost units
=======
TRANSACTION COST: 2.01450770695 XRD
├─ Network execution: 0.8004253 XRD, 16008506 execution cost units
├─ Network finalization: 0.08254785 XRD, 1650957 finalization cost units
>>>>>>> e56a2ce1
├─ Tip: 0 XRD
├─ Network Storage: 1.13153455695 XRD
└─ Royalties: 0 XRD

LOGS: 0

EVENTS: 73
├─ Emitter: Method { node: internal_vault_sim1tz9uaalv8g3ahmwep2trlyj2m3zn7rstm9pwessa3k56me2fcduq2u, module_id: Main }
   Event: LockFeeEvent {
     amount: Decimal("5000"),
   }
├─ Emitter: Method { node: internal_vault_sim1tqqp6e7t3gyracm4g475nack22pmw0dq0wd3hgl8wcggz34rl8xvst, module_id: Main }
   Event: WithdrawEvent {
     amount: Decimal("10"),
   }
├─ Emitter: Method { node: account_sim16996e320lnez82q6430eunaz9l3n5fnwk6eh9avrmtmj22e7jmhemw, module_id: Main }
   Event: WithdrawEvent::Fungible(
     ResourceAddress(Reference("resource_sim1t5cryrd2t8xhdk3cra2flmvqydf7l5l3kschqerv7w0prljc2uhh09")),
     Decimal("10"),
   )
├─ Emitter: Method { node: resource_sim1t5cryrd2t8xhdk3cra2flmvqydf7l5l3kschqerv7w0prljc2uhh09, module_id: Main }
   Event: VaultCreationEvent {
     vault_id: NodeId(hex("58ffe8faca59d2f24548694350b7751da0272d1b6947698fa84c468ca270")),
   }
├─ Emitter: Method { node: internal_vault_sim1trl737k2t8f0y32gd9p4pdm4rkszwtgmd9rknragf3rgegns5pts2p, module_id: Main }
   Event: DepositEvent {
     amount: Decimal("0.001"),
   }
├─ Emitter: Method { node: account_sim168qgdkgfqxpnswu38wy6fy5v0q0um52zd0umuely5t9xrf88t3unc0, module_id: Main }
   Event: DepositEvent::Fungible(
     ResourceAddress(Reference("resource_sim1t5cryrd2t8xhdk3cra2flmvqydf7l5l3kschqerv7w0prljc2uhh09")),
     Decimal("0.001"),
   )
├─ Emitter: Method { node: internal_vault_sim1trl737k2t8f0y32gd9p4pdm4rkszwtgmd9rknragf3rgegns5pts2p, module_id: Main }
   Event: DepositEvent {
     amount: Decimal("0.001"),
   }
├─ Emitter: Method { node: account_sim168qgdkgfqxpnswu38wy6fy5v0q0um52zd0umuely5t9xrf88t3unc0, module_id: Main }
   Event: DepositEvent::Fungible(
     ResourceAddress(Reference("resource_sim1t5cryrd2t8xhdk3cra2flmvqydf7l5l3kschqerv7w0prljc2uhh09")),
     Decimal("0.001"),
   )
├─ Emitter: Method { node: internal_vault_sim1trl737k2t8f0y32gd9p4pdm4rkszwtgmd9rknragf3rgegns5pts2p, module_id: Main }
   Event: DepositEvent {
     amount: Decimal("0.001"),
   }
├─ Emitter: Method { node: account_sim168qgdkgfqxpnswu38wy6fy5v0q0um52zd0umuely5t9xrf88t3unc0, module_id: Main }
   Event: DepositEvent::Fungible(
     ResourceAddress(Reference("resource_sim1t5cryrd2t8xhdk3cra2flmvqydf7l5l3kschqerv7w0prljc2uhh09")),
     Decimal("0.001"),
   )
├─ Emitter: Method { node: internal_vault_sim1trl737k2t8f0y32gd9p4pdm4rkszwtgmd9rknragf3rgegns5pts2p, module_id: Main }
   Event: DepositEvent {
     amount: Decimal("0.001"),
   }
├─ Emitter: Method { node: account_sim168qgdkgfqxpnswu38wy6fy5v0q0um52zd0umuely5t9xrf88t3unc0, module_id: Main }
   Event: DepositEvent::Fungible(
     ResourceAddress(Reference("resource_sim1t5cryrd2t8xhdk3cra2flmvqydf7l5l3kschqerv7w0prljc2uhh09")),
     Decimal("0.001"),
   )
├─ Emitter: Method { node: internal_vault_sim1trl737k2t8f0y32gd9p4pdm4rkszwtgmd9rknragf3rgegns5pts2p, module_id: Main }
   Event: DepositEvent {
     amount: Decimal("0.001"),
   }
├─ Emitter: Method { node: account_sim168qgdkgfqxpnswu38wy6fy5v0q0um52zd0umuely5t9xrf88t3unc0, module_id: Main }
   Event: DepositEvent::Fungible(
     ResourceAddress(Reference("resource_sim1t5cryrd2t8xhdk3cra2flmvqydf7l5l3kschqerv7w0prljc2uhh09")),
     Decimal("0.001"),
   )
├─ Emitter: Method { node: internal_vault_sim1trl737k2t8f0y32gd9p4pdm4rkszwtgmd9rknragf3rgegns5pts2p, module_id: Main }
   Event: DepositEvent {
     amount: Decimal("0.001"),
   }
├─ Emitter: Method { node: account_sim168qgdkgfqxpnswu38wy6fy5v0q0um52zd0umuely5t9xrf88t3unc0, module_id: Main }
   Event: DepositEvent::Fungible(
     ResourceAddress(Reference("resource_sim1t5cryrd2t8xhdk3cra2flmvqydf7l5l3kschqerv7w0prljc2uhh09")),
     Decimal("0.001"),
   )
├─ Emitter: Method { node: internal_vault_sim1trl737k2t8f0y32gd9p4pdm4rkszwtgmd9rknragf3rgegns5pts2p, module_id: Main }
   Event: DepositEvent {
     amount: Decimal("0.001"),
   }
├─ Emitter: Method { node: account_sim168qgdkgfqxpnswu38wy6fy5v0q0um52zd0umuely5t9xrf88t3unc0, module_id: Main }
   Event: DepositEvent::Fungible(
     ResourceAddress(Reference("resource_sim1t5cryrd2t8xhdk3cra2flmvqydf7l5l3kschqerv7w0prljc2uhh09")),
     Decimal("0.001"),
   )
├─ Emitter: Method { node: internal_vault_sim1trl737k2t8f0y32gd9p4pdm4rkszwtgmd9rknragf3rgegns5pts2p, module_id: Main }
   Event: DepositEvent {
     amount: Decimal("0.001"),
   }
├─ Emitter: Method { node: account_sim168qgdkgfqxpnswu38wy6fy5v0q0um52zd0umuely5t9xrf88t3unc0, module_id: Main }
   Event: DepositEvent::Fungible(
     ResourceAddress(Reference("resource_sim1t5cryrd2t8xhdk3cra2flmvqydf7l5l3kschqerv7w0prljc2uhh09")),
     Decimal("0.001"),
   )
├─ Emitter: Method { node: internal_vault_sim1trl737k2t8f0y32gd9p4pdm4rkszwtgmd9rknragf3rgegns5pts2p, module_id: Main }
   Event: DepositEvent {
     amount: Decimal("0.001"),
   }
├─ Emitter: Method { node: account_sim168qgdkgfqxpnswu38wy6fy5v0q0um52zd0umuely5t9xrf88t3unc0, module_id: Main }
   Event: DepositEvent::Fungible(
     ResourceAddress(Reference("resource_sim1t5cryrd2t8xhdk3cra2flmvqydf7l5l3kschqerv7w0prljc2uhh09")),
     Decimal("0.001"),
   )
├─ Emitter: Method { node: internal_vault_sim1trl737k2t8f0y32gd9p4pdm4rkszwtgmd9rknragf3rgegns5pts2p, module_id: Main }
   Event: DepositEvent {
     amount: Decimal("0.001"),
   }
├─ Emitter: Method { node: account_sim168qgdkgfqxpnswu38wy6fy5v0q0um52zd0umuely5t9xrf88t3unc0, module_id: Main }
   Event: DepositEvent::Fungible(
     ResourceAddress(Reference("resource_sim1t5cryrd2t8xhdk3cra2flmvqydf7l5l3kschqerv7w0prljc2uhh09")),
     Decimal("0.001"),
   )
├─ Emitter: Method { node: internal_vault_sim1trl737k2t8f0y32gd9p4pdm4rkszwtgmd9rknragf3rgegns5pts2p, module_id: Main }
   Event: DepositEvent {
     amount: Decimal("0.001"),
   }
├─ Emitter: Method { node: account_sim168qgdkgfqxpnswu38wy6fy5v0q0um52zd0umuely5t9xrf88t3unc0, module_id: Main }
   Event: DepositEvent::Fungible(
     ResourceAddress(Reference("resource_sim1t5cryrd2t8xhdk3cra2flmvqydf7l5l3kschqerv7w0prljc2uhh09")),
     Decimal("0.001"),
   )
├─ Emitter: Method { node: internal_vault_sim1trl737k2t8f0y32gd9p4pdm4rkszwtgmd9rknragf3rgegns5pts2p, module_id: Main }
   Event: DepositEvent {
     amount: Decimal("0.001"),
   }
├─ Emitter: Method { node: account_sim168qgdkgfqxpnswu38wy6fy5v0q0um52zd0umuely5t9xrf88t3unc0, module_id: Main }
   Event: DepositEvent::Fungible(
     ResourceAddress(Reference("resource_sim1t5cryrd2t8xhdk3cra2flmvqydf7l5l3kschqerv7w0prljc2uhh09")),
     Decimal("0.001"),
   )
├─ Emitter: Method { node: internal_vault_sim1trl737k2t8f0y32gd9p4pdm4rkszwtgmd9rknragf3rgegns5pts2p, module_id: Main }
   Event: DepositEvent {
     amount: Decimal("0.001"),
   }
├─ Emitter: Method { node: account_sim168qgdkgfqxpnswu38wy6fy5v0q0um52zd0umuely5t9xrf88t3unc0, module_id: Main }
   Event: DepositEvent::Fungible(
     ResourceAddress(Reference("resource_sim1t5cryrd2t8xhdk3cra2flmvqydf7l5l3kschqerv7w0prljc2uhh09")),
     Decimal("0.001"),
   )
├─ Emitter: Method { node: internal_vault_sim1trl737k2t8f0y32gd9p4pdm4rkszwtgmd9rknragf3rgegns5pts2p, module_id: Main }
   Event: DepositEvent {
     amount: Decimal("0.001"),
   }
├─ Emitter: Method { node: account_sim168qgdkgfqxpnswu38wy6fy5v0q0um52zd0umuely5t9xrf88t3unc0, module_id: Main }
   Event: DepositEvent::Fungible(
     ResourceAddress(Reference("resource_sim1t5cryrd2t8xhdk3cra2flmvqydf7l5l3kschqerv7w0prljc2uhh09")),
     Decimal("0.001"),
   )
├─ Emitter: Method { node: internal_vault_sim1trl737k2t8f0y32gd9p4pdm4rkszwtgmd9rknragf3rgegns5pts2p, module_id: Main }
   Event: DepositEvent {
     amount: Decimal("0.001"),
   }
├─ Emitter: Method { node: account_sim168qgdkgfqxpnswu38wy6fy5v0q0um52zd0umuely5t9xrf88t3unc0, module_id: Main }
   Event: DepositEvent::Fungible(
     ResourceAddress(Reference("resource_sim1t5cryrd2t8xhdk3cra2flmvqydf7l5l3kschqerv7w0prljc2uhh09")),
     Decimal("0.001"),
   )
├─ Emitter: Method { node: internal_vault_sim1trl737k2t8f0y32gd9p4pdm4rkszwtgmd9rknragf3rgegns5pts2p, module_id: Main }
   Event: DepositEvent {
     amount: Decimal("0.001"),
   }
├─ Emitter: Method { node: account_sim168qgdkgfqxpnswu38wy6fy5v0q0um52zd0umuely5t9xrf88t3unc0, module_id: Main }
   Event: DepositEvent::Fungible(
     ResourceAddress(Reference("resource_sim1t5cryrd2t8xhdk3cra2flmvqydf7l5l3kschqerv7w0prljc2uhh09")),
     Decimal("0.001"),
   )
├─ Emitter: Method { node: internal_vault_sim1trl737k2t8f0y32gd9p4pdm4rkszwtgmd9rknragf3rgegns5pts2p, module_id: Main }
   Event: DepositEvent {
     amount: Decimal("0.001"),
   }
├─ Emitter: Method { node: account_sim168qgdkgfqxpnswu38wy6fy5v0q0um52zd0umuely5t9xrf88t3unc0, module_id: Main }
   Event: DepositEvent::Fungible(
     ResourceAddress(Reference("resource_sim1t5cryrd2t8xhdk3cra2flmvqydf7l5l3kschqerv7w0prljc2uhh09")),
     Decimal("0.001"),
   )
├─ Emitter: Method { node: internal_vault_sim1trl737k2t8f0y32gd9p4pdm4rkszwtgmd9rknragf3rgegns5pts2p, module_id: Main }
   Event: DepositEvent {
     amount: Decimal("0.001"),
   }
├─ Emitter: Method { node: account_sim168qgdkgfqxpnswu38wy6fy5v0q0um52zd0umuely5t9xrf88t3unc0, module_id: Main }
   Event: DepositEvent::Fungible(
     ResourceAddress(Reference("resource_sim1t5cryrd2t8xhdk3cra2flmvqydf7l5l3kschqerv7w0prljc2uhh09")),
     Decimal("0.001"),
   )
├─ Emitter: Method { node: internal_vault_sim1trl737k2t8f0y32gd9p4pdm4rkszwtgmd9rknragf3rgegns5pts2p, module_id: Main }
   Event: DepositEvent {
     amount: Decimal("0.001"),
   }
├─ Emitter: Method { node: account_sim168qgdkgfqxpnswu38wy6fy5v0q0um52zd0umuely5t9xrf88t3unc0, module_id: Main }
   Event: DepositEvent::Fungible(
     ResourceAddress(Reference("resource_sim1t5cryrd2t8xhdk3cra2flmvqydf7l5l3kschqerv7w0prljc2uhh09")),
     Decimal("0.001"),
   )
├─ Emitter: Method { node: internal_vault_sim1trl737k2t8f0y32gd9p4pdm4rkszwtgmd9rknragf3rgegns5pts2p, module_id: Main }
   Event: DepositEvent {
     amount: Decimal("0.001"),
   }
├─ Emitter: Method { node: account_sim168qgdkgfqxpnswu38wy6fy5v0q0um52zd0umuely5t9xrf88t3unc0, module_id: Main }
   Event: DepositEvent::Fungible(
     ResourceAddress(Reference("resource_sim1t5cryrd2t8xhdk3cra2flmvqydf7l5l3kschqerv7w0prljc2uhh09")),
     Decimal("0.001"),
   )
├─ Emitter: Method { node: internal_vault_sim1trl737k2t8f0y32gd9p4pdm4rkszwtgmd9rknragf3rgegns5pts2p, module_id: Main }
   Event: DepositEvent {
     amount: Decimal("0.001"),
   }
├─ Emitter: Method { node: account_sim168qgdkgfqxpnswu38wy6fy5v0q0um52zd0umuely5t9xrf88t3unc0, module_id: Main }
   Event: DepositEvent::Fungible(
     ResourceAddress(Reference("resource_sim1t5cryrd2t8xhdk3cra2flmvqydf7l5l3kschqerv7w0prljc2uhh09")),
     Decimal("0.001"),
   )
├─ Emitter: Method { node: internal_vault_sim1trl737k2t8f0y32gd9p4pdm4rkszwtgmd9rknragf3rgegns5pts2p, module_id: Main }
   Event: DepositEvent {
     amount: Decimal("0.001"),
   }
├─ Emitter: Method { node: account_sim168qgdkgfqxpnswu38wy6fy5v0q0um52zd0umuely5t9xrf88t3unc0, module_id: Main }
   Event: DepositEvent::Fungible(
     ResourceAddress(Reference("resource_sim1t5cryrd2t8xhdk3cra2flmvqydf7l5l3kschqerv7w0prljc2uhh09")),
     Decimal("0.001"),
   )
├─ Emitter: Method { node: internal_vault_sim1trl737k2t8f0y32gd9p4pdm4rkszwtgmd9rknragf3rgegns5pts2p, module_id: Main }
   Event: DepositEvent {
     amount: Decimal("0.001"),
   }
├─ Emitter: Method { node: account_sim168qgdkgfqxpnswu38wy6fy5v0q0um52zd0umuely5t9xrf88t3unc0, module_id: Main }
   Event: DepositEvent::Fungible(
     ResourceAddress(Reference("resource_sim1t5cryrd2t8xhdk3cra2flmvqydf7l5l3kschqerv7w0prljc2uhh09")),
     Decimal("0.001"),
   )
├─ Emitter: Method { node: internal_vault_sim1trl737k2t8f0y32gd9p4pdm4rkszwtgmd9rknragf3rgegns5pts2p, module_id: Main }
   Event: DepositEvent {
     amount: Decimal("0.001"),
   }
├─ Emitter: Method { node: account_sim168qgdkgfqxpnswu38wy6fy5v0q0um52zd0umuely5t9xrf88t3unc0, module_id: Main }
   Event: DepositEvent::Fungible(
     ResourceAddress(Reference("resource_sim1t5cryrd2t8xhdk3cra2flmvqydf7l5l3kschqerv7w0prljc2uhh09")),
     Decimal("0.001"),
   )
├─ Emitter: Method { node: internal_vault_sim1trl737k2t8f0y32gd9p4pdm4rkszwtgmd9rknragf3rgegns5pts2p, module_id: Main }
   Event: DepositEvent {
     amount: Decimal("0.001"),
   }
├─ Emitter: Method { node: account_sim168qgdkgfqxpnswu38wy6fy5v0q0um52zd0umuely5t9xrf88t3unc0, module_id: Main }
   Event: DepositEvent::Fungible(
     ResourceAddress(Reference("resource_sim1t5cryrd2t8xhdk3cra2flmvqydf7l5l3kschqerv7w0prljc2uhh09")),
     Decimal("0.001"),
   )
├─ Emitter: Method { node: internal_vault_sim1trl737k2t8f0y32gd9p4pdm4rkszwtgmd9rknragf3rgegns5pts2p, module_id: Main }
   Event: DepositEvent {
     amount: Decimal("0.001"),
   }
├─ Emitter: Method { node: account_sim168qgdkgfqxpnswu38wy6fy5v0q0um52zd0umuely5t9xrf88t3unc0, module_id: Main }
   Event: DepositEvent::Fungible(
     ResourceAddress(Reference("resource_sim1t5cryrd2t8xhdk3cra2flmvqydf7l5l3kschqerv7w0prljc2uhh09")),
     Decimal("0.001"),
   )
├─ Emitter: Method { node: internal_vault_sim1trl737k2t8f0y32gd9p4pdm4rkszwtgmd9rknragf3rgegns5pts2p, module_id: Main }
   Event: DepositEvent {
     amount: Decimal("0.001"),
   }
├─ Emitter: Method { node: account_sim168qgdkgfqxpnswu38wy6fy5v0q0um52zd0umuely5t9xrf88t3unc0, module_id: Main }
   Event: DepositEvent::Fungible(
     ResourceAddress(Reference("resource_sim1t5cryrd2t8xhdk3cra2flmvqydf7l5l3kschqerv7w0prljc2uhh09")),
     Decimal("0.001"),
   )
├─ Emitter: Method { node: internal_vault_sim1trl737k2t8f0y32gd9p4pdm4rkszwtgmd9rknragf3rgegns5pts2p, module_id: Main }
   Event: DepositEvent {
     amount: Decimal("0.001"),
   }
├─ Emitter: Method { node: account_sim168qgdkgfqxpnswu38wy6fy5v0q0um52zd0umuely5t9xrf88t3unc0, module_id: Main }
   Event: DepositEvent::Fungible(
     ResourceAddress(Reference("resource_sim1t5cryrd2t8xhdk3cra2flmvqydf7l5l3kschqerv7w0prljc2uhh09")),
     Decimal("0.001"),
   )
├─ Emitter: Method { node: internal_vault_sim1trl737k2t8f0y32gd9p4pdm4rkszwtgmd9rknragf3rgegns5pts2p, module_id: Main }
   Event: DepositEvent {
     amount: Decimal("0.001"),
   }
├─ Emitter: Method { node: account_sim168qgdkgfqxpnswu38wy6fy5v0q0um52zd0umuely5t9xrf88t3unc0, module_id: Main }
   Event: DepositEvent::Fungible(
     ResourceAddress(Reference("resource_sim1t5cryrd2t8xhdk3cra2flmvqydf7l5l3kschqerv7w0prljc2uhh09")),
     Decimal("0.001"),
   )
├─ Emitter: Method { node: internal_vault_sim1trl737k2t8f0y32gd9p4pdm4rkszwtgmd9rknragf3rgegns5pts2p, module_id: Main }
   Event: DepositEvent {
     amount: Decimal("0.001"),
   }
├─ Emitter: Method { node: account_sim168qgdkgfqxpnswu38wy6fy5v0q0um52zd0umuely5t9xrf88t3unc0, module_id: Main }
   Event: DepositEvent::Fungible(
     ResourceAddress(Reference("resource_sim1t5cryrd2t8xhdk3cra2flmvqydf7l5l3kschqerv7w0prljc2uhh09")),
     Decimal("0.001"),
   )
├─ Emitter: Method { node: internal_vault_sim1trl737k2t8f0y32gd9p4pdm4rkszwtgmd9rknragf3rgegns5pts2p, module_id: Main }
   Event: DepositEvent {
     amount: Decimal("0.001"),
   }
├─ Emitter: Method { node: account_sim168qgdkgfqxpnswu38wy6fy5v0q0um52zd0umuely5t9xrf88t3unc0, module_id: Main }
   Event: DepositEvent::Fungible(
     ResourceAddress(Reference("resource_sim1t5cryrd2t8xhdk3cra2flmvqydf7l5l3kschqerv7w0prljc2uhh09")),
     Decimal("0.001"),
   )
├─ Emitter: Method { node: internal_vault_sim1trl737k2t8f0y32gd9p4pdm4rkszwtgmd9rknragf3rgegns5pts2p, module_id: Main }
   Event: DepositEvent {
     amount: Decimal("0.001"),
   }
├─ Emitter: Method { node: account_sim168qgdkgfqxpnswu38wy6fy5v0q0um52zd0umuely5t9xrf88t3unc0, module_id: Main }
   Event: DepositEvent::Fungible(
     ResourceAddress(Reference("resource_sim1t5cryrd2t8xhdk3cra2flmvqydf7l5l3kschqerv7w0prljc2uhh09")),
     Decimal("0.001"),
   )
├─ Emitter: Method { node: internal_vault_sim1tqqp6e7t3gyracm4g475nack22pmw0dq0wd3hgl8wcggz34rl8xvst, module_id: Main }
   Event: DepositEvent {
     amount: Decimal("9.968"),
   }
├─ Emitter: Method { node: account_sim16996e320lnez82q6430eunaz9l3n5fnwk6eh9avrmtmj22e7jmhemw, module_id: Main }
   Event: DepositEvent::Fungible(
     ResourceAddress(Reference("resource_sim1t5cryrd2t8xhdk3cra2flmvqydf7l5l3kschqerv7w0prljc2uhh09")),
     Decimal("9.968"),
   )
├─ Emitter: Method { node: internal_vault_sim1tz9uaalv8g3ahmwep2trlyj2m3zn7rstm9pwessa3k56me2fcduq2u, module_id: Main }
   Event: PayFeeEvent {
<<<<<<< HEAD
     amount: Decimal("2.02763520695"),
   }
├─ Emitter: Method { node: internal_vault_sim1tpsesv77qvw782kknjks9g3x2msg8cc8ldshk28pkf6m6lkhun3sel, module_id: Main }
   Event: DepositEvent {
     amount: Decimal("1.013817603475"),
   }
└─ Emitter: Method { node: resource_sim1tknxxxxxxxxxradxrdxxxxxxxxx009923554798xxxxxxxxxakj8n3, module_id: Main }
   Event: BurnFungibleResourceEvent {
     amount: Decimal("1.013817603475"),
=======
     amount: Decimal("2.01450770695"),
   }
├─ Emitter: Method { node: internal_vault_sim1tpsesv77qvw782kknjks9g3x2msg8cc8ldshk28pkf6m6lkhun3sel, module_id: Main }
   Event: DepositEvent {
     amount: Decimal("1.007253853475"),
   }
└─ Emitter: Method { node: resource_sim1tknxxxxxxxxxradxrdxxxxxxxxx009923554798xxxxxxxxxakj8n3, module_id: Main }
   Event: BurnFungibleResourceEvent {
     amount: Decimal("1.007253853475"),
>>>>>>> e56a2ce1
   }

STATE UPDATES: 8 entities
├─ consensusmanager_sim1scxxxxxxxxxxcnsmgrxxxxxxxxx000999665565xxxxxxxxxxc06cl across 1 partitions
  └─ Partition(64): 1 change
    └─ Set: Field(2)
       Value: UNLOCKED ConsensusManagerValidatorRewardsFieldPayload::V1(
         ValidatorRewardsSubstate {
           proposer_rewards: {
<<<<<<< HEAD
             0u8 => Decimal("0.836320494965"),
=======
             0u8 => Decimal("0.823192994965"),
>>>>>>> e56a2ce1
           },
           rewards_vault: Vault(Own("internal_vault_sim1tpsesv77qvw782kknjks9g3x2msg8cc8ldshk28pkf6m6lkhun3sel")),
         },
       )
├─ transactiontracker_sim1stxxxxxxxxxxtxtrakxxxxxxxxx006844685494xxxxxxxxx4d5zd2 across 2 partitions
  ├─ Partition(64): 1 change
    └─ Set: Field(0)
       Value: UNLOCKED TransactionTrackerSubstate::V1(
         TransactionTrackerSubstateV1 {
           start_epoch: 1u64,
           start_partition: 65u8,
           partition_range_start_inclusive: 65u8,
           partition_range_end_inclusive: 255u8,
           epochs_per_partition: 100u64,
         },
       )
  └─ Partition(65): 1 change
    └─ Set: Hash(hex("cd86e4f895ea2181d2f9364fc4b13f4e90a7394277877da0f6ee7b01382f2a36"))
       Value: UNLOCKED TransactionStatus::V1(
         TransactionStatusV1::CommittedSuccess,
       )
├─ component_sim1cptxxxxxxxxxfaucetxxxxxxxxx000527798379xxxxxxxxxhkrefh across 1 partitions
  └─ Partition(64): 1 change
    └─ Set: Field(0)
       Value: UNLOCKED Faucet {
         vault: Vault(Own("internal_vault_sim1tz9uaalv8g3ahmwep2trlyj2m3zn7rstm9pwessa3k56me2fcduq2u")),
         transactions: KeyValueStore(Own("internal_keyvaluestore_sim1krn7clzr3qmq2zhwr77mdenksxswf00yeh8tn3vyzesg4kr3p54gv8")),
       }
├─ internal_vault_sim1tz9uaalv8g3ahmwep2trlyj2m3zn7rstm9pwessa3k56me2fcduq2u across 1 partitions
  └─ Partition(64): 1 change
    └─ Set: Field(0)
       Value: UNLOCKED FungibleVaultBalanceFieldPayload::V1(
<<<<<<< HEAD
         LiquidFungibleResource(Decimal("99999999999999996.65471802014")),
=======
         LiquidFungibleResource(Decimal("99999999999999996.70722802014")),
>>>>>>> e56a2ce1
       )
├─ internal_vault_sim1tqqp6e7t3gyracm4g475nack22pmw0dq0wd3hgl8wcggz34rl8xvst across 1 partitions
  └─ Partition(64): 1 change
    └─ Set: Field(0)
       Value: UNLOCKED FungibleVaultBalanceFieldPayload::V1(
         LiquidFungibleResource(Decimal("100089.968")),
       )
├─ account_sim168qgdkgfqxpnswu38wy6fy5v0q0um52zd0umuely5t9xrf88t3unc0 across 6 partitions
  ├─ Partition(2): 2 changes
    ├─ Set: "owner_badge"
       Value: LOCKED MetadataEntryEntryPayload::V1(
         GenericMetadataValue::NonFungibleLocalId(
           NonFungibleLocalId("[d1c086d9090183383b913b89a4928c781fcdd1426bf9be67e4a2ca61a4e7]"),
         ),
       )
    └─ Set: "owner_keys"
       Value: UNLOCKED MetadataEntryEntryPayload::V1(
         GenericMetadataValue::PublicKeyHashArray(
           [
             PublicKeyHash::Secp256k1(
               Secp256k1PublicKeyHash(hex("c086d9090183383b913b89a4928c781fcdd1426bf9be67e4a2ca61a4e7")),
             ),
           ],
         ),
       )
  ├─ Partition(5): 1 change
    └─ Set: Field(0)
       Value: UNLOCKED RoleAssignmentOwnerFieldPayload::V1(
         OwnerRoleSubstate {
           rule: AccessRule::Protected(
             AccessRuleNode::ProofRule(
               ProofRule::Require(
                 ResourceOrNonFungible::NonFungible(
                   NonFungibleGlobalId {
                     resource_address: ResourceAddress(Reference("resource_sim1nfxxxxxxxxxxsecpsgxxxxxxxxx004638826440xxxxxxxxxwj8qq5")),
                     local_id: NonFungibleLocalId("[c086d9090183383b913b89a4928c781fcdd1426bf9be67e4a2ca61a4e7]"),
                   },
                 ),
               ),
             ),
           ),
           updater: OwnerRoleUpdater::Object,
         },
       )
  ├─ Partition(6): 1 change
    └─ Set: ModuleRoleKey { module: ModuleId::Main, key: RoleKey("securify") }
       Value: UNLOCKED RoleAssignmentAccessRuleEntryPayload::V1(
         AccessRule::Protected(
           AccessRuleNode::ProofRule(
             ProofRule::Require(
               ResourceOrNonFungible::NonFungible(
                 NonFungibleGlobalId {
                   resource_address: ResourceAddress(Reference("resource_sim1nfxxxxxxxxxxsecpsgxxxxxxxxx004638826440xxxxxxxxxwj8qq5")),
                   local_id: NonFungibleLocalId("[c086d9090183383b913b89a4928c781fcdd1426bf9be67e4a2ca61a4e7]"),
                 },
               ),
             ),
           ),
         ),
       )
  ├─ Partition(64): 1 change
    └─ Set: Field(0)
       Value: UNLOCKED AccountDepositRuleFieldPayload::V1(
         AccountSubstate {
           default_deposit_rule: DefaultDepositRule::Accept,
         },
       )
  ├─ Partition(0): 1 change
    └─ Set: TypeInfo
       Value: TypeInfoSubstate::Object(
         ObjectInfo {
           blueprint_info: BlueprintInfo {
             blueprint_id: BlueprintId {
               package_address: PackageAddress(Reference("package_sim1pkgxxxxxxxxxaccntxxxxxxxxxx000929625493xxxxxxxxxrn8jm6")),
               blueprint_name: "Account",
             },
             blueprint_version: BlueprintVersion {
               major: 1u32,
               minor: 0u32,
               patch: 0u32,
             },
             outer_obj_info: OuterObjectInfo::None,
             features: [],
             generic_substitutions: [],
           },
           object_type: ObjectType::Global {
             modules: {
               AttachedModuleId::RoleAssignment => BlueprintVersion {
                 major: 1u32,
                 minor: 0u32,
                 patch: 0u32,
               },
               AttachedModuleId::Metadata => BlueprintVersion {
                 major: 1u32,
                 minor: 0u32,
                 patch: 0u32,
               },
             },
           },
         },
       )
  └─ Partition(65): 1 change
    └─ Set: ResourceAddress(Reference("resource_sim1t5cryrd2t8xhdk3cra2flmvqydf7l5l3kschqerv7w0prljc2uhh09"))
       Value: UNLOCKED AccountResourceVaultEntryPayload::V1(
         Vault(Own("internal_vault_sim1trl737k2t8f0y32gd9p4pdm4rkszwtgmd9rknragf3rgegns5pts2p")),
       )
├─ internal_vault_sim1trl737k2t8f0y32gd9p4pdm4rkszwtgmd9rknragf3rgegns5pts2p across 2 partitions
  ├─ Partition(0): 1 change
    └─ Set: TypeInfo
       Value: TypeInfoSubstate::Object(
         ObjectInfo {
           blueprint_info: BlueprintInfo {
             blueprint_id: BlueprintId {
               package_address: PackageAddress(Reference("package_sim1pkgxxxxxxxxxresrcexxxxxxxxx000538436477xxxxxxxxxaj0zg9")),
               blueprint_name: "FungibleVault",
             },
             blueprint_version: BlueprintVersion {
               major: 1u32,
               minor: 0u32,
               patch: 0u32,
             },
             outer_obj_info: OuterObjectInfo::Some {
               outer_object: GlobalAddress(Reference("resource_sim1t5cryrd2t8xhdk3cra2flmvqydf7l5l3kschqerv7w0prljc2uhh09")),
             },
             features: [],
             generic_substitutions: [],
           },
           object_type: ObjectType::Owned,
         },
       )
  └─ Partition(64): 2 changes
    ├─ Set: Field(0)
       Value: UNLOCKED FungibleVaultBalanceFieldPayload::V1(
         LiquidFungibleResource(Decimal("0.032")),
       )
    └─ Set: Field(2)
       Value: UNLOCKED FungibleVaultFreezeStatusFieldPayload::V1(
         VaultFrozenFlag {
           bits: 0u32,
         },
       )
└─ internal_vault_sim1tpsesv77qvw782kknjks9g3x2msg8cc8ldshk28pkf6m6lkhun3sel across 1 partitions
  └─ Partition(64): 1 change
    └─ Set: Field(0)
       Value: UNLOCKED FungibleVaultBalanceFieldPayload::V1(
<<<<<<< HEAD
         LiquidFungibleResource(Decimal("1.67264098993")),
=======
         LiquidFungibleResource(Decimal("1.64638598993")),
>>>>>>> e56a2ce1
       )

OUTPUTS: 67
├─ Unit
├─ Own("internal_component_sim1lrmfr9vvuprgeqn992v9v2k9ep5uaqs6zh6rd35xkgwlasvect2juw")
├─ None
├─ Unit
├─ None
├─ Unit
├─ None
├─ Unit
├─ None
├─ Unit
├─ None
├─ Unit
├─ None
├─ Unit
├─ None
├─ Unit
├─ None
├─ Unit
├─ None
├─ Unit
├─ None
├─ Unit
├─ None
├─ Unit
├─ None
├─ Unit
├─ None
├─ Unit
├─ None
├─ Unit
├─ None
├─ Unit
├─ None
├─ Unit
├─ None
├─ Unit
├─ None
├─ Unit
├─ None
├─ Unit
├─ None
├─ Unit
├─ None
├─ Unit
├─ None
├─ Unit
├─ None
├─ Unit
├─ None
├─ Unit
├─ None
├─ Unit
├─ None
├─ Unit
├─ None
├─ Unit
├─ None
├─ Unit
├─ None
├─ Unit
├─ None
├─ Unit
├─ None
├─ Unit
├─ None
├─ Unit
└─ Unit

BALANCE CHANGES: 4
├─ Vault: internal_vault_sim1tz9uaalv8g3ahmwep2trlyj2m3zn7rstm9pwessa3k56me2fcduq2u
   ResAddr: resource_sim1tknxxxxxxxxxradxrdxxxxxxxxx009923554798xxxxxxxxxakj8n3
<<<<<<< HEAD
   Change: -2.02763520695
=======
   Change: -2.01450770695
>>>>>>> e56a2ce1
├─ Vault: internal_vault_sim1tqqp6e7t3gyracm4g475nack22pmw0dq0wd3hgl8wcggz34rl8xvst
   ResAddr: resource_sim1t5cryrd2t8xhdk3cra2flmvqydf7l5l3kschqerv7w0prljc2uhh09
   Change: -0.032
├─ Vault: internal_vault_sim1trl737k2t8f0y32gd9p4pdm4rkszwtgmd9rknragf3rgegns5pts2p
   ResAddr: resource_sim1t5cryrd2t8xhdk3cra2flmvqydf7l5l3kschqerv7w0prljc2uhh09
   Change: 0.032
└─ Vault: internal_vault_sim1tpsesv77qvw782kknjks9g3x2msg8cc8ldshk28pkf6m6lkhun3sel
   ResAddr: resource_sim1tknxxxxxxxxxradxrdxxxxxxxxx009923554798xxxxxxxxxakj8n3
<<<<<<< HEAD
   Change: 1.013817603475
=======
   Change: 1.007253853475
>>>>>>> e56a2ce1

NEW ENTITIES: 1
└─ Component: account_sim168qgdkgfqxpnswu38wy6fy5v0q0um52zd0umuely5t9xrf88t3unc0<|MERGE_RESOLUTION|>--- conflicted
+++ resolved
@@ -1,14 +1,8 @@
 TRANSACTION STATUS: COMMITTED SUCCESS
 
-<<<<<<< HEAD
-TRANSACTION COST: 2.02763520695 XRD
-├─ Network execution: 0.8085528 XRD, 16171056 execution cost units
+TRANSACTION COST: 2.02750770695 XRD
+├─ Network execution: 0.8084253 XRD, 16168506 execution cost units
 ├─ Network finalization: 0.08754785 XRD, 1750957 finalization cost units
-=======
-TRANSACTION COST: 2.01450770695 XRD
-├─ Network execution: 0.8004253 XRD, 16008506 execution cost units
-├─ Network finalization: 0.08254785 XRD, 1650957 finalization cost units
->>>>>>> e56a2ce1
 ├─ Tip: 0 XRD
 ├─ Network Storage: 1.13153455695 XRD
 └─ Royalties: 0 XRD
@@ -332,27 +326,15 @@
    )
 ├─ Emitter: Method { node: internal_vault_sim1tz9uaalv8g3ahmwep2trlyj2m3zn7rstm9pwessa3k56me2fcduq2u, module_id: Main }
    Event: PayFeeEvent {
-<<<<<<< HEAD
-     amount: Decimal("2.02763520695"),
+     amount: Decimal("2.02750770695"),
    }
 ├─ Emitter: Method { node: internal_vault_sim1tpsesv77qvw782kknjks9g3x2msg8cc8ldshk28pkf6m6lkhun3sel, module_id: Main }
    Event: DepositEvent {
-     amount: Decimal("1.013817603475"),
+     amount: Decimal("1.013753853475"),
    }
 └─ Emitter: Method { node: resource_sim1tknxxxxxxxxxradxrdxxxxxxxxx009923554798xxxxxxxxxakj8n3, module_id: Main }
    Event: BurnFungibleResourceEvent {
-     amount: Decimal("1.013817603475"),
-=======
-     amount: Decimal("2.01450770695"),
-   }
-├─ Emitter: Method { node: internal_vault_sim1tpsesv77qvw782kknjks9g3x2msg8cc8ldshk28pkf6m6lkhun3sel, module_id: Main }
-   Event: DepositEvent {
-     amount: Decimal("1.007253853475"),
-   }
-└─ Emitter: Method { node: resource_sim1tknxxxxxxxxxradxrdxxxxxxxxx009923554798xxxxxxxxxakj8n3, module_id: Main }
-   Event: BurnFungibleResourceEvent {
-     amount: Decimal("1.007253853475"),
->>>>>>> e56a2ce1
+     amount: Decimal("1.013753853475"),
    }
 
 STATE UPDATES: 8 entities
@@ -362,11 +344,7 @@
        Value: UNLOCKED ConsensusManagerValidatorRewardsFieldPayload::V1(
          ValidatorRewardsSubstate {
            proposer_rewards: {
-<<<<<<< HEAD
-             0u8 => Decimal("0.836320494965"),
-=======
-             0u8 => Decimal("0.823192994965"),
->>>>>>> e56a2ce1
+             0u8 => Decimal("0.836192994965"),
            },
            rewards_vault: Vault(Own("internal_vault_sim1tpsesv77qvw782kknjks9g3x2msg8cc8ldshk28pkf6m6lkhun3sel")),
          },
@@ -399,11 +377,7 @@
   └─ Partition(64): 1 change
     └─ Set: Field(0)
        Value: UNLOCKED FungibleVaultBalanceFieldPayload::V1(
-<<<<<<< HEAD
-         LiquidFungibleResource(Decimal("99999999999999996.65471802014")),
-=======
-         LiquidFungibleResource(Decimal("99999999999999996.70722802014")),
->>>>>>> e56a2ce1
+         LiquidFungibleResource(Decimal("99999999999999996.65522802014")),
        )
 ├─ internal_vault_sim1tqqp6e7t3gyracm4g475nack22pmw0dq0wd3hgl8wcggz34rl8xvst across 1 partitions
   └─ Partition(64): 1 change
@@ -549,11 +523,7 @@
   └─ Partition(64): 1 change
     └─ Set: Field(0)
        Value: UNLOCKED FungibleVaultBalanceFieldPayload::V1(
-<<<<<<< HEAD
-         LiquidFungibleResource(Decimal("1.67264098993")),
-=======
-         LiquidFungibleResource(Decimal("1.64638598993")),
->>>>>>> e56a2ce1
+         LiquidFungibleResource(Decimal("1.67238598993")),
        )
 
 OUTPUTS: 67
@@ -628,11 +598,7 @@
 BALANCE CHANGES: 4
 ├─ Vault: internal_vault_sim1tz9uaalv8g3ahmwep2trlyj2m3zn7rstm9pwessa3k56me2fcduq2u
    ResAddr: resource_sim1tknxxxxxxxxxradxrdxxxxxxxxx009923554798xxxxxxxxxakj8n3
-<<<<<<< HEAD
-   Change: -2.02763520695
-=======
-   Change: -2.01450770695
->>>>>>> e56a2ce1
+   Change: -2.02750770695
 ├─ Vault: internal_vault_sim1tqqp6e7t3gyracm4g475nack22pmw0dq0wd3hgl8wcggz34rl8xvst
    ResAddr: resource_sim1t5cryrd2t8xhdk3cra2flmvqydf7l5l3kschqerv7w0prljc2uhh09
    Change: -0.032
@@ -641,11 +607,7 @@
    Change: 0.032
 └─ Vault: internal_vault_sim1tpsesv77qvw782kknjks9g3x2msg8cc8ldshk28pkf6m6lkhun3sel
    ResAddr: resource_sim1tknxxxxxxxxxradxrdxxxxxxxxx009923554798xxxxxxxxxakj8n3
-<<<<<<< HEAD
-   Change: 1.013817603475
-=======
-   Change: 1.007253853475
->>>>>>> e56a2ce1
+   Change: 1.013753853475
 
 NEW ENTITIES: 1
 └─ Component: account_sim168qgdkgfqxpnswu38wy6fy5v0q0um52zd0umuely5t9xrf88t3unc0