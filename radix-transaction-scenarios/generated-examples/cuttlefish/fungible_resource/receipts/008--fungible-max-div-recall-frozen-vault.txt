--- conflicted
+++ resolved
@@ -1,14 +1,8 @@
 TRANSACTION STATUS: COMMITTED SUCCESS
 
-<<<<<<< HEAD
-TRANSACTION COST: 0.31326213853 XRD
-├─ Network execution: 0.2137298 XRD, 4274596 execution cost units
+TRANSACTION COST: 0.31313463853 XRD
+├─ Network execution: 0.2136023 XRD, 4272046 execution cost units
 ├─ Network finalization: 0.02600405 XRD, 520081 finalization cost units
-=======
-TRANSACTION COST: 0.30013463853 XRD
-├─ Network execution: 0.2056023 XRD, 4112046 execution cost units
-├─ Network finalization: 0.02100405 XRD, 420081 finalization cost units
->>>>>>> e56a2ce1
 ├─ Tip: 0 XRD
 ├─ Network Storage: 0.07352828853 XRD
 └─ Royalties: 0 XRD
@@ -35,27 +29,15 @@
    )
 ├─ Emitter: Method { node: internal_vault_sim1tz9uaalv8g3ahmwep2trlyj2m3zn7rstm9pwessa3k56me2fcduq2u, module_id: Main }
    Event: PayFeeEvent {
-<<<<<<< HEAD
-     amount: Decimal("0.31326213853"),
+     amount: Decimal("0.31313463853"),
    }
 ├─ Emitter: Method { node: internal_vault_sim1tpsesv77qvw782kknjks9g3x2msg8cc8ldshk28pkf6m6lkhun3sel, module_id: Main }
    Event: DepositEvent {
-     amount: Decimal("0.156631069265"),
+     amount: Decimal("0.156567319265"),
    }
 └─ Emitter: Method { node: resource_sim1tknxxxxxxxxxradxrdxxxxxxxxx009923554798xxxxxxxxxakj8n3, module_id: Main }
    Event: BurnFungibleResourceEvent {
-     amount: Decimal("0.156631069265"),
-=======
-     amount: Decimal("0.30013463853"),
-   }
-├─ Emitter: Method { node: internal_vault_sim1tpsesv77qvw782kknjks9g3x2msg8cc8ldshk28pkf6m6lkhun3sel, module_id: Main }
-   Event: DepositEvent {
-     amount: Decimal("0.150067319265"),
-   }
-└─ Emitter: Method { node: resource_sim1tknxxxxxxxxxradxrdxxxxxxxxx009923554798xxxxxxxxxakj8n3, module_id: Main }
-   Event: BurnFungibleResourceEvent {
-     amount: Decimal("0.150067319265"),
->>>>>>> e56a2ce1
+     amount: Decimal("0.156567319265"),
    }
 
 STATE UPDATES: 7 entities
@@ -65,11 +47,7 @@
        Value: UNLOCKED ConsensusManagerValidatorRewardsFieldPayload::V1(
          ValidatorRewardsSubstate {
            proposer_rewards: {
-<<<<<<< HEAD
-             0u8 => Decimal("1.0684950871275"),
-=======
-             0u8 => Decimal("1.0422400871275"),
->>>>>>> e56a2ce1
+             0u8 => Decimal("1.0682400871275"),
            },
            rewards_vault: Vault(Own("internal_vault_sim1tpsesv77qvw782kknjks9g3x2msg8cc8ldshk28pkf6m6lkhun3sel")),
          },
@@ -108,11 +86,7 @@
   └─ Partition(64): 1 change
     └─ Set: Field(0)
        Value: UNLOCKED FungibleVaultBalanceFieldPayload::V1(
-<<<<<<< HEAD
-         LiquidFungibleResource(Decimal("99999999999999995.72601965149")),
-=======
-         LiquidFungibleResource(Decimal("99999999999999995.83103965149")),
->>>>>>> e56a2ce1
+         LiquidFungibleResource(Decimal("99999999999999995.72703965149")),
        )
 ├─ internal_vault_sim1trl737k2t8f0y32gd9p4pdm4rkszwtgmd9rknragf3rgegns5pts2p across 1 partitions
   └─ Partition(64): 1 change
@@ -124,11 +98,7 @@
   └─ Partition(64): 1 change
     └─ Set: Field(0)
        Value: UNLOCKED FungibleVaultBalanceFieldPayload::V1(
-<<<<<<< HEAD
-         LiquidFungibleResource(Decimal("2.136990174255")),
-=======
-         LiquidFungibleResource(Decimal("2.084480174255")),
->>>>>>> e56a2ce1
+         LiquidFungibleResource(Decimal("2.136480174255")),
        )
 
 OUTPUTS: 3
@@ -142,20 +112,12 @@
    Change: -1
 ├─ Vault: internal_vault_sim1tz9uaalv8g3ahmwep2trlyj2m3zn7rstm9pwessa3k56me2fcduq2u
    ResAddr: resource_sim1tknxxxxxxxxxradxrdxxxxxxxxx009923554798xxxxxxxxxakj8n3
-<<<<<<< HEAD
-   Change: -0.31326213853
-=======
-   Change: -0.30013463853
->>>>>>> e56a2ce1
+   Change: -0.31313463853
 ├─ Vault: internal_vault_sim1trl737k2t8f0y32gd9p4pdm4rkszwtgmd9rknragf3rgegns5pts2p
    ResAddr: resource_sim1t5cryrd2t8xhdk3cra2flmvqydf7l5l3kschqerv7w0prljc2uhh09
    Change: 1
 └─ Vault: internal_vault_sim1tpsesv77qvw782kknjks9g3x2msg8cc8ldshk28pkf6m6lkhun3sel
    ResAddr: resource_sim1tknxxxxxxxxxradxrdxxxxxxxxx009923554798xxxxxxxxxakj8n3
-<<<<<<< HEAD
-   Change: 0.156631069265
-=======
-   Change: 0.150067319265
->>>>>>> e56a2ce1
+   Change: 0.156567319265
 
 NEW ENTITIES: 0