<<<<<<< HEAD
Total Cost (XRD)                                                           ,            0.70102500819,    100.0%
- Execution Cost (XRD)                                                     ,                0.2609725,     37.2%
- Finalization Cost (XRD)                                                  ,               0.14126635,     20.2%
- Storage Cost (XRD)                                                       ,            0.29878615819,     42.6%
- Tipping Cost (XRD)                                                       ,                        0,      0.0%
- Royalty Cost (XRD)                                                       ,                        0,      0.0%
Execution Cost Breakdown                                                   ,                  5219450,    100.0%
=======
Total Cost (XRD)                                                           ,            0.68789750819,    100.0%
- Execution Cost (XRD)                                                     ,                 0.252845,     36.8%
- Finalization Cost (XRD)                                                  ,               0.13626635,     19.8%
- Storage Cost (XRD)                                                       ,            0.29878615819,     43.4%
- Tipping Cost (XRD)                                                       ,                        0,      0.0%
- Royalty Cost (XRD)                                                       ,                        0,      0.0%
Execution Cost Breakdown                                                   ,                  5056900,    100.0%
>>>>>>> e56a2ce1
- AfterInvoke                                                              ,                      716,      0.0%
- AllocateNodeId                                                           ,                     2813,      0.1%
- BeforeInvoke                                                             ,                     3538,      0.1%
- CheckIntentValidity                                                      ,                   160000,      3.1%
- CheckReference                                                           ,                    40011,      0.8%
- CloseSubstate                                                            ,                    38055,      0.7%
- CreateNode                                                               ,                    25120,      0.5%
- DropNode                                                                 ,                    39703,      0.8%
- EmitEvent                                                                ,                     2860,      0.1%
- GetOwnedNodes                                                            ,                     1000,      0.0%
- LockFee                                                                  ,                      500,      0.0%
- MarkSubstateAsTransient                                                  ,                      110,      0.0%
- MoveModule                                                               ,                     5320,      0.1%
- OpenSubstate::GlobalFungibleResourceManager                              ,                   134252,      2.6%
- OpenSubstate::GlobalGenericComponent                                     ,                    43690,      0.8%
- OpenSubstate::GlobalNonFungibleResourceManager                           ,                    42686,      0.8%
- OpenSubstate::GlobalPackage                                              ,                  2492569,     47.8%
- OpenSubstate::GlobalPreallocatedSecp256k1Account                         ,                   487127,      9.3%
- OpenSubstate::InternalFungibleVault                                      ,                    97340,      1.9%
- OpenSubstate::InternalGenericComponent                                   ,                    57240,      1.1%
- OpenSubstate::InternalKeyValueStore                                      ,                    40536,      0.8%
- PinNode                                                                  ,                      300,      0.0%
- PrepareWasmCode                                                          ,                   353866,      6.8%
- QueryActor                                                               ,                     2000,      0.0%
- ReadSubstate                                                             ,                   512126,      9.8%
- RunNativeCode::Worktop_drain                                             ,                    11224,      0.2%
- RunNativeCode::Worktop_drop                                              ,                    17918,      0.3%
- RunNativeCode::Worktop_put                                               ,                    29033,      0.6%
- RunNativeCode::create                                                    ,                    49184,      0.9%
- RunNativeCode::create_empty_vault_FungibleResourceManager                ,                    35570,      0.7%
- RunNativeCode::create_with_data                                          ,                    54942,      1.1%
- RunNativeCode::create_with_initial_supply_and_address_FungibleResourceManager,                   107066,      2.1%
- RunNativeCode::get_amount_FungibleBucket                                 ,                    22032,      0.4%
- RunNativeCode::get_amount_FungibleVault                                  ,                    14451,      0.3%
- RunNativeCode::lock_fee                                                  ,                    45243,      0.9%
- RunNativeCode::on_virtualize                                             ,                    34520,      0.7%
- RunNativeCode::put_FungibleVault                                         ,                    24554,      0.5%
<<<<<<< HEAD
- RunNativeCode::try_deposit_batch_or_abort                                ,                   121257,      2.3%
- RunWasmCode::Faucet_lock_fee                                             ,                    27840,      0.5%
=======
- RunNativeCode::try_deposit_batch_or_abort                                ,                   121257,      2.4%
- RunWasmCode::Faucet_lock_fee                                             ,                    25290,      0.5%
>>>>>>> e56a2ce1
- SetCallFrameData                                                         ,                      606,      0.0%
- SetSubstate                                                              ,                      846,      0.0%
- SwitchStack                                                              ,                     1000,      0.0%
- ValidateTxPayload                                                        ,                    21480,      0.4%
- VerifyTxSignatures                                                       ,                     7000,      0.1%
- WriteSubstate                                                            ,                    10206,      0.2%
Finalization Cost Breakdown                                                ,                  2825327,    100.0%
- CommitEvents                                                             ,                    25045,      0.9%
- CommitIntentStatus                                                       ,                   100000,      3.5%
- CommitLogs                                                               ,                        0,      0.0%
- CommitStateUpdates::GlobalFungibleResourceManager                        ,                  1500098,     53.1%
- CommitStateUpdates::GlobalGenericComponent                               ,                   100018,      3.5%
- CommitStateUpdates::GlobalPreallocatedSecp256k1Account                   ,                   700115,     24.8%
- CommitStateUpdates::InternalFungibleVault                                ,                   400051,     14.2%<|MERGE_RESOLUTION|>--- conflicted
+++ resolved
@@ -1,20 +1,10 @@
-<<<<<<< HEAD
-Total Cost (XRD)                                                           ,            0.70102500819,    100.0%
-- Execution Cost (XRD)                                                     ,                0.2609725,     37.2%
+Total Cost (XRD)                                                           ,            0.70089750819,    100.0%
+- Execution Cost (XRD)                                                     ,                 0.260845,     37.2%
 - Finalization Cost (XRD)                                                  ,               0.14126635,     20.2%
 - Storage Cost (XRD)                                                       ,            0.29878615819,     42.6%
 - Tipping Cost (XRD)                                                       ,                        0,      0.0%
 - Royalty Cost (XRD)                                                       ,                        0,      0.0%
-Execution Cost Breakdown                                                   ,                  5219450,    100.0%
-=======
-Total Cost (XRD)                                                           ,            0.68789750819,    100.0%
-- Execution Cost (XRD)                                                     ,                 0.252845,     36.8%
-- Finalization Cost (XRD)                                                  ,               0.13626635,     19.8%
-- Storage Cost (XRD)                                                       ,            0.29878615819,     43.4%
-- Tipping Cost (XRD)                                                       ,                        0,      0.0%
-- Royalty Cost (XRD)                                                       ,                        0,      0.0%
-Execution Cost Breakdown                                                   ,                  5056900,    100.0%
->>>>>>> e56a2ce1
+Execution Cost Breakdown                                                   ,                  5216900,    100.0%
 - AfterInvoke                                                              ,                      716,      0.0%
 - AllocateNodeId                                                           ,                     2813,      0.1%
 - BeforeInvoke                                                             ,                     3538,      0.1%
@@ -52,13 +42,8 @@
 - RunNativeCode::lock_fee                                                  ,                    45243,      0.9%
 - RunNativeCode::on_virtualize                                             ,                    34520,      0.7%
 - RunNativeCode::put_FungibleVault                                         ,                    24554,      0.5%
-<<<<<<< HEAD
 - RunNativeCode::try_deposit_batch_or_abort                                ,                   121257,      2.3%
-- RunWasmCode::Faucet_lock_fee                                             ,                    27840,      0.5%
-=======
-- RunNativeCode::try_deposit_batch_or_abort                                ,                   121257,      2.4%
 - RunWasmCode::Faucet_lock_fee                                             ,                    25290,      0.5%
->>>>>>> e56a2ce1
 - SetCallFrameData                                                         ,                      606,      0.0%
 - SetSubstate                                                              ,                      846,      0.0%
 - SwitchStack                                                              ,                     1000,      0.0%
