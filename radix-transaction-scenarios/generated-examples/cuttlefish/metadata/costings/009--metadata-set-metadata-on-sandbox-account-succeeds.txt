<<<<<<< HEAD
Total Cost (XRD)                                                           ,             0.4197899193,    100.0%
- Execution Cost (XRD)                                                     ,                0.2200265,     52.4%
- Finalization Cost (XRD)                                                  ,                0.0557586,     13.3%
- Storage Cost (XRD)                                                       ,             0.1440048193,     34.3%
- Tipping Cost (XRD)                                                       ,                        0,      0.0%
- Royalty Cost (XRD)                                                       ,                        0,      0.0%
Execution Cost Breakdown                                                   ,                  4400530,    100.0%
=======
Total Cost (XRD)                                                           ,             0.4066624193,    100.0%
- Execution Cost (XRD)                                                     ,                 0.211899,     52.1%
- Finalization Cost (XRD)                                                  ,                0.0507586,     12.5%
- Storage Cost (XRD)                                                       ,             0.1440048193,     35.4%
- Tipping Cost (XRD)                                                       ,                        0,      0.0%
- Royalty Cost (XRD)                                                       ,                        0,      0.0%
Execution Cost Breakdown                                                   ,                  4237980,    100.0%
>>>>>>> e56a2ce1
- AfterInvoke                                                              ,                      216,      0.0%
- AllocateNodeId                                                           ,                     1358,      0.0%
- BeforeInvoke                                                             ,                     1810,      0.0%
- CheckIntentValidity                                                      ,                   160000,      3.6%
- CheckReference                                                           ,                    40011,      0.9%
- CloseSubstate                                                            ,                    18447,      0.4%
- CreateNode                                                               ,                    12560,      0.3%
- DropNode                                                                 ,                    20552,      0.5%
- EmitEvent                                                                ,                     1694,      0.0%
- GetOwnedNodes                                                            ,                     1000,      0.0%
- LockFee                                                                  ,                      500,      0.0%
- MarkSubstateAsTransient                                                  ,                       55,      0.0%
- MoveModule                                                               ,                     1400,      0.0%
- OpenSubstate::GlobalFungibleResourceManager                              ,                   121872,      2.8%
- OpenSubstate::GlobalGenericComponent                                     ,                    43690,      1.0%
- OpenSubstate::GlobalNonFungibleResourceManager                           ,                    42686,      1.0%
- OpenSubstate::GlobalPackage                                              ,                  2056337,     46.7%
- OpenSubstate::GlobalPreallocatedSecp256k1Account                         ,                   645935,     14.7%
- OpenSubstate::InternalFungibleVault                                      ,                    90202,      2.0%
- OpenSubstate::InternalGenericComponent                                   ,                    20149,      0.5%
- OpenSubstate::InternalKeyValueStore                                      ,                    40536,      0.9%
- PinNode                                                                  ,                      156,      0.0%
- PrepareWasmCode                                                          ,                   353866,      8.0%
- QueryActor                                                               ,                     1000,      0.0%
- ReadSubstate                                                             ,                   451054,     10.2%
- RunNativeCode::Worktop_drop                                              ,                    17918,      0.4%
- RunNativeCode::create                                                    ,                    24592,      0.6%
- RunNativeCode::create_with_data                                          ,                    27471,      0.6%
- RunNativeCode::get_amount_FungibleVault                                  ,                    14451,      0.3%
- RunNativeCode::lock_fee                                                  ,                    45243,      1.0%
- RunNativeCode::on_virtualize                                             ,                    34520,      0.8%
<<<<<<< HEAD
- RunNativeCode::set                                                       ,                    41742,      0.9%
- RunWasmCode::Faucet_lock_fee                                             ,                    27840,      0.6%
=======
- RunNativeCode::set                                                       ,                    41742,      1.0%
- RunWasmCode::Faucet_lock_fee                                             ,                    25290,      0.6%
>>>>>>> e56a2ce1
- SetCallFrameData                                                         ,                      606,      0.0%
- SetSubstate                                                              ,                      371,      0.0%
- SwitchStack                                                              ,                     1000,      0.0%
- ValidateTxPayload                                                        ,                    17880,      0.4%
- VerifyTxSignatures                                                       ,                    14000,      0.3%
- WriteSubstate                                                            ,                     5810,      0.1%
Finalization Cost Breakdown                                                ,                  1115172,    100.0%
- CommitEvents                                                             ,                    15024,      1.3%
- CommitIntentStatus                                                       ,                   100000,      9.0%
- CommitLogs                                                               ,                        0,      0.0%
- CommitStateUpdates::GlobalGenericComponent                               ,                   100018,      9.0%
- CommitStateUpdates::GlobalPreallocatedSecp256k1Account                   ,                   800121,     71.7%
- CommitStateUpdates::InternalFungibleVault                                ,                   100009,      9.0%<|MERGE_RESOLUTION|>--- conflicted
+++ resolved
@@ -1,20 +1,10 @@
-<<<<<<< HEAD
-Total Cost (XRD)                                                           ,             0.4197899193,    100.0%
-- Execution Cost (XRD)                                                     ,                0.2200265,     52.4%
+Total Cost (XRD)                                                           ,             0.4196624193,    100.0%
+- Execution Cost (XRD)                                                     ,                 0.219899,     52.4%
 - Finalization Cost (XRD)                                                  ,                0.0557586,     13.3%
 - Storage Cost (XRD)                                                       ,             0.1440048193,     34.3%
 - Tipping Cost (XRD)                                                       ,                        0,      0.0%
 - Royalty Cost (XRD)                                                       ,                        0,      0.0%
-Execution Cost Breakdown                                                   ,                  4400530,    100.0%
-=======
-Total Cost (XRD)                                                           ,             0.4066624193,    100.0%
-- Execution Cost (XRD)                                                     ,                 0.211899,     52.1%
-- Finalization Cost (XRD)                                                  ,                0.0507586,     12.5%
-- Storage Cost (XRD)                                                       ,             0.1440048193,     35.4%
-- Tipping Cost (XRD)                                                       ,                        0,      0.0%
-- Royalty Cost (XRD)                                                       ,                        0,      0.0%
-Execution Cost Breakdown                                                   ,                  4237980,    100.0%
->>>>>>> e56a2ce1
+Execution Cost Breakdown                                                   ,                  4397980,    100.0%
 - AfterInvoke                                                              ,                      216,      0.0%
 - AllocateNodeId                                                           ,                     1358,      0.0%
 - BeforeInvoke                                                             ,                     1810,      0.0%
@@ -31,28 +21,23 @@
 - OpenSubstate::GlobalFungibleResourceManager                              ,                   121872,      2.8%
 - OpenSubstate::GlobalGenericComponent                                     ,                    43690,      1.0%
 - OpenSubstate::GlobalNonFungibleResourceManager                           ,                    42686,      1.0%
-- OpenSubstate::GlobalPackage                                              ,                  2056337,     46.7%
+- OpenSubstate::GlobalPackage                                              ,                  2056337,     46.8%
 - OpenSubstate::GlobalPreallocatedSecp256k1Account                         ,                   645935,     14.7%
-- OpenSubstate::InternalFungibleVault                                      ,                    90202,      2.0%
+- OpenSubstate::InternalFungibleVault                                      ,                    90202,      2.1%
 - OpenSubstate::InternalGenericComponent                                   ,                    20149,      0.5%
 - OpenSubstate::InternalKeyValueStore                                      ,                    40536,      0.9%
 - PinNode                                                                  ,                      156,      0.0%
 - PrepareWasmCode                                                          ,                   353866,      8.0%
 - QueryActor                                                               ,                     1000,      0.0%
-- ReadSubstate                                                             ,                   451054,     10.2%
+- ReadSubstate                                                             ,                   451054,     10.3%
 - RunNativeCode::Worktop_drop                                              ,                    17918,      0.4%
 - RunNativeCode::create                                                    ,                    24592,      0.6%
 - RunNativeCode::create_with_data                                          ,                    27471,      0.6%
 - RunNativeCode::get_amount_FungibleVault                                  ,                    14451,      0.3%
 - RunNativeCode::lock_fee                                                  ,                    45243,      1.0%
 - RunNativeCode::on_virtualize                                             ,                    34520,      0.8%
-<<<<<<< HEAD
 - RunNativeCode::set                                                       ,                    41742,      0.9%
-- RunWasmCode::Faucet_lock_fee                                             ,                    27840,      0.6%
-=======
-- RunNativeCode::set                                                       ,                    41742,      1.0%
 - RunWasmCode::Faucet_lock_fee                                             ,                    25290,      0.6%
->>>>>>> e56a2ce1
 - SetCallFrameData                                                         ,                      606,      0.0%
 - SetSubstate                                                              ,                      371,      0.0%
 - SwitchStack                                                              ,                     1000,      0.0%
