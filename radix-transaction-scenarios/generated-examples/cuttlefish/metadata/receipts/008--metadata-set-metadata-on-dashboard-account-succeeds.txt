--- conflicted
+++ resolved
@@ -1,14 +1,8 @@
 TRANSACTION STATUS: COMMITTED SUCCESS
 
-<<<<<<< HEAD
-TRANSACTION COST: 0.48189646 XRD
-├─ Network execution: 0.2301501 XRD, 4603002 execution cost units
+TRANSACTION COST: 0.48176896 XRD
+├─ Network execution: 0.2300226 XRD, 4600452 execution cost units
 ├─ Network finalization: 0.0610115 XRD, 1220230 finalization cost units
-=======
-TRANSACTION COST: 0.46876896 XRD
-├─ Network execution: 0.2220226 XRD, 4440452 execution cost units
-├─ Network finalization: 0.0560115 XRD, 1120230 finalization cost units
->>>>>>> e56a2ce1
 ├─ Tip: 0 XRD
 ├─ Network Storage: 0.19073486 XRD
 └─ Royalties: 0 XRD
@@ -43,27 +37,15 @@
    }
 ├─ Emitter: Method { node: internal_vault_sim1tz9uaalv8g3ahmwep2trlyj2m3zn7rstm9pwessa3k56me2fcduq2u, module_id: Main }
    Event: PayFeeEvent {
-<<<<<<< HEAD
-     amount: Decimal("0.48189646"),
+     amount: Decimal("0.48176896"),
    }
 ├─ Emitter: Method { node: internal_vault_sim1tpsesv77qvw782kknjks9g3x2msg8cc8ldshk28pkf6m6lkhun3sel, module_id: Main }
    Event: DepositEvent {
-     amount: Decimal("0.24094823"),
+     amount: Decimal("0.24088448"),
    }
 └─ Emitter: Method { node: resource_sim1tknxxxxxxxxxradxrdxxxxxxxxx009923554798xxxxxxxxxakj8n3, module_id: Main }
    Event: BurnFungibleResourceEvent {
-     amount: Decimal("0.24094823"),
-=======
-     amount: Decimal("0.46876896"),
-   }
-├─ Emitter: Method { node: internal_vault_sim1tpsesv77qvw782kknjks9g3x2msg8cc8ldshk28pkf6m6lkhun3sel, module_id: Main }
-   Event: DepositEvent {
-     amount: Decimal("0.23438448"),
-   }
-└─ Emitter: Method { node: resource_sim1tknxxxxxxxxxradxrdxxxxxxxxx009923554798xxxxxxxxxakj8n3, module_id: Main }
-   Event: BurnFungibleResourceEvent {
-     amount: Decimal("0.23438448"),
->>>>>>> e56a2ce1
+     amount: Decimal("0.24088448"),
    }
 
 STATE UPDATES: 6 entities
@@ -73,11 +55,7 @@
        Value: UNLOCKED ConsensusManagerValidatorRewardsFieldPayload::V1(
          ValidatorRewardsSubstate {
            proposer_rewards: {
-<<<<<<< HEAD
-             0u8 => Decimal("13.866803438155"),
-=======
-             0u8 => Decimal("13.841592925655"),
->>>>>>> e56a2ce1
+             0u8 => Decimal("13.866342925655"),
            },
            rewards_vault: Vault(Own("internal_vault_sim1tpsesv77qvw782kknjks9g3x2msg8cc8ldshk28pkf6m6lkhun3sel")),
          },
@@ -110,11 +88,7 @@
   └─ Partition(64): 1 change
     └─ Set: Field(0)
        Value: UNLOCKED FungibleVaultBalanceFieldPayload::V1(
-<<<<<<< HEAD
-         LiquidFungibleResource(Decimal("99999999999959944.53278624738")),
-=======
-         LiquidFungibleResource(Decimal("99999999999959944.63362829738")),
->>>>>>> e56a2ce1
+         LiquidFungibleResource(Decimal("99999999999959944.53462829738")),
        )
 ├─ account_sim16xygyhqp3x3awxlz3c5dzrm7jqghgpgs776v4af0yfr7xljqv060nu across 5 partitions
   ├─ Partition(2): 5 changes
@@ -232,11 +206,7 @@
   └─ Partition(64): 1 change
     └─ Set: Field(0)
        Value: UNLOCKED FungibleVaultBalanceFieldPayload::V1(
-<<<<<<< HEAD
-         LiquidFungibleResource(Decimal("27.73360687631")),
-=======
-         LiquidFungibleResource(Decimal("27.68318585131")),
->>>>>>> e56a2ce1
+         LiquidFungibleResource(Decimal("27.73268585131")),
        )
 
 OUTPUTS: 4
@@ -248,17 +218,10 @@
 BALANCE CHANGES: 2
 ├─ Vault: internal_vault_sim1tz9uaalv8g3ahmwep2trlyj2m3zn7rstm9pwessa3k56me2fcduq2u
    ResAddr: resource_sim1tknxxxxxxxxxradxrdxxxxxxxxx009923554798xxxxxxxxxakj8n3
-<<<<<<< HEAD
-   Change: -0.48189646
+   Change: -0.48176896
 └─ Vault: internal_vault_sim1tpsesv77qvw782kknjks9g3x2msg8cc8ldshk28pkf6m6lkhun3sel
    ResAddr: resource_sim1tknxxxxxxxxxradxrdxxxxxxxxx009923554798xxxxxxxxxakj8n3
-   Change: 0.24094823
-=======
-   Change: -0.46876896
-└─ Vault: internal_vault_sim1tpsesv77qvw782kknjks9g3x2msg8cc8ldshk28pkf6m6lkhun3sel
-   ResAddr: resource_sim1tknxxxxxxxxxradxrdxxxxxxxxx009923554798xxxxxxxxxakj8n3
-   Change: 0.23438448
->>>>>>> e56a2ce1
+   Change: 0.24088448
 
 NEW ENTITIES: 1
 └─ Component: account_sim16xygyhqp3x3awxlz3c5dzrm7jqghgpgs776v4af0yfr7xljqv060nu