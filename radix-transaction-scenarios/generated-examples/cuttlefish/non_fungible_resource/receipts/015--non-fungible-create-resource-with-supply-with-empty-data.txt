TRANSACTION STATUS: COMMITTED SUCCESS

<<<<<<< HEAD
TRANSACTION COST: 0.73892202002 XRD
├─ Network execution: 0.2711475 XRD, 5422950 execution cost units
├─ Network finalization: 0.1612636 XRD, 3225272 finalization cost units
=======
TRANSACTION COST: 0.72579452002 XRD
├─ Network execution: 0.26302 XRD, 5260400 execution cost units
├─ Network finalization: 0.1562636 XRD, 3125272 finalization cost units
>>>>>>> e56a2ce1
├─ Tip: 0 XRD
├─ Network Storage: 0.30651092002 XRD
└─ Royalties: 0 XRD

LOGS: 0

EVENTS: 8
├─ Emitter: Method { node: internal_vault_sim1tz9uaalv8g3ahmwep2trlyj2m3zn7rstm9pwessa3k56me2fcduq2u, module_id: Main }
   Event: LockFeeEvent {
     amount: Decimal("5000"),
   }
├─ Emitter: Method { node: resource_sim1nfacl5anpn7rthz3czyh282v0p9qr22trqwql96vh38cz6mafqfvnx, module_id: Main }
   Event: MintNonFungibleResourceEvent {
     ids: [
       NonFungibleLocalId("#1#"),
       NonFungibleLocalId("#2#"),
       NonFungibleLocalId("#3#"),
     ],
   }
├─ Emitter: Method { node: resource_sim1nfacl5anpn7rthz3czyh282v0p9qr22trqwql96vh38cz6mafqfvnx, module_id: Main }
   Event: VaultCreationEvent {
     vault_id: NodeId(hex("985760bbabc912b2d2b9c126a54e560f3f47857d8c329be95b773b0d705f")),
   }
├─ Emitter: Method { node: internal_vault_sim1nptkpwateyft954ecyn22njkpul50pta3sefh62mwuas6uzlh30042, module_id: Main }
   Event: DepositEvent {
     ids: [
       NonFungibleLocalId("#1#"),
       NonFungibleLocalId("#2#"),
       NonFungibleLocalId("#3#"),
     ],
   }
├─ Emitter: Method { node: account_sim16996e320lnez82q6430eunaz9l3n5fnwk6eh9avrmtmj22e7jmhemw, module_id: Main }
   Event: DepositEvent::NonFungible(
     ResourceAddress(Reference("resource_sim1nfacl5anpn7rthz3czyh282v0p9qr22trqwql96vh38cz6mafqfvnx")),
     [
       NonFungibleLocalId("#1#"),
       NonFungibleLocalId("#2#"),
       NonFungibleLocalId("#3#"),
     ],
   )
├─ Emitter: Method { node: internal_vault_sim1tz9uaalv8g3ahmwep2trlyj2m3zn7rstm9pwessa3k56me2fcduq2u, module_id: Main }
   Event: PayFeeEvent {
<<<<<<< HEAD
     amount: Decimal("0.73892202002"),
   }
├─ Emitter: Method { node: internal_vault_sim1tpsesv77qvw782kknjks9g3x2msg8cc8ldshk28pkf6m6lkhun3sel, module_id: Main }
   Event: DepositEvent {
     amount: Decimal("0.36946101001"),
   }
└─ Emitter: Method { node: resource_sim1tknxxxxxxxxxradxrdxxxxxxxxx009923554798xxxxxxxxxakj8n3, module_id: Main }
   Event: BurnFungibleResourceEvent {
     amount: Decimal("0.36946101001"),
=======
     amount: Decimal("0.72579452002"),
   }
├─ Emitter: Method { node: internal_vault_sim1tpsesv77qvw782kknjks9g3x2msg8cc8ldshk28pkf6m6lkhun3sel, module_id: Main }
   Event: DepositEvent {
     amount: Decimal("0.36289726001"),
   }
└─ Emitter: Method { node: resource_sim1tknxxxxxxxxxradxrdxxxxxxxxx009923554798xxxxxxxxxakj8n3, module_id: Main }
   Event: BurnFungibleResourceEvent {
     amount: Decimal("0.36289726001"),
>>>>>>> e56a2ce1
   }

STATE UPDATES: 8 entities
├─ consensusmanager_sim1scxxxxxxxxxxcnsmgrxxxxxxxxx000999665565xxxxxxxxxxc06cl across 1 partitions
  └─ Partition(64): 1 change
    └─ Set: Field(2)
       Value: UNLOCKED ConsensusManagerValidatorRewardsFieldPayload::V1(
         ValidatorRewardsSubstate {
           proposer_rewards: {
<<<<<<< HEAD
             0u8 => Decimal("2.1818470073575"),
=======
             0u8 => Decimal("2.1326188823575"),
>>>>>>> e56a2ce1
           },
           rewards_vault: Vault(Own("internal_vault_sim1tpsesv77qvw782kknjks9g3x2msg8cc8ldshk28pkf6m6lkhun3sel")),
         },
       )
├─ transactiontracker_sim1stxxxxxxxxxxtxtrakxxxxxxxxx006844685494xxxxxxxxx4d5zd2 across 2 partitions
  ├─ Partition(64): 1 change
    └─ Set: Field(0)
       Value: UNLOCKED TransactionTrackerSubstate::V1(
         TransactionTrackerSubstateV1 {
           start_epoch: 1u64,
           start_partition: 65u8,
           partition_range_start_inclusive: 65u8,
           partition_range_end_inclusive: 255u8,
           epochs_per_partition: 100u64,
         },
       )
  └─ Partition(65): 1 change
    └─ Set: Hash(hex("cc34db528e7d1d5a9c271fb4ecf6e35900d82ba1a71bc5ab2ee51f7701254678"))
       Value: UNLOCKED TransactionStatus::V1(
         TransactionStatusV1::CommittedSuccess,
       )
├─ component_sim1cptxxxxxxxxxfaucetxxxxxxxxx000527798379xxxxxxxxxhkrefh across 1 partitions
  └─ Partition(64): 1 change
    └─ Set: Field(0)
       Value: UNLOCKED Faucet {
         vault: Vault(Own("internal_vault_sim1tz9uaalv8g3ahmwep2trlyj2m3zn7rstm9pwessa3k56me2fcduq2u")),
         transactions: KeyValueStore(Own("internal_keyvaluestore_sim1krn7clzr3qmq2zhwr77mdenksxswf00yeh8tn3vyzesg4kr3p54gv8")),
       }
├─ internal_vault_sim1tz9uaalv8g3ahmwep2trlyj2m3zn7rstm9pwessa3k56me2fcduq2u across 1 partitions
  └─ Partition(64): 1 change
    └─ Set: Field(0)
       Value: UNLOCKED FungibleVaultBalanceFieldPayload::V1(
<<<<<<< HEAD
         LiquidFungibleResource(Decimal("99999999999999991.27261197057")),
=======
         LiquidFungibleResource(Decimal("99999999999999991.46952447057")),
>>>>>>> e56a2ce1
       )
├─ resource_sim1nfacl5anpn7rthz3czyh282v0p9qr22trqwql96vh38cz6mafqfvnx across 6 partitions
  ├─ Partition(1): 1 change
    └─ Set: SchemaHash(5984bee33c529de9f322241679b505ab2e60e2189bdf8c2b7811023ffb5c12f9)
       Value: KeyValueEntrySubstate::V1(
         KeyValueEntrySubstateV1 {
           value: Option::Some(
             PackageSchemaEntryPayload::V1(
               SchemaV1 {
                 type_kinds: [],
                 type_metadata: [],
                 type_validations: [],
               },
             ),
           ),
           lock_status: LockStatus::Locked,
         },
       )
  ├─ Partition(5): 1 change
    └─ Set: Field(0)
       Value: LOCKED RoleAssignmentOwnerFieldPayload::V1(
         OwnerRoleSubstate {
           rule: AccessRule::DenyAll,
           updater: OwnerRoleUpdater::None,
         },
       )
  ├─ Partition(6): 14 changes
    ├─ Set: ModuleRoleKey { module: ModuleId::Main, key: RoleKey("depositor") }
       Value: UNLOCKED RoleAssignmentAccessRuleEntryPayload::V1(
         AccessRule::AllowAll,
       )
    ├─ Set: ModuleRoleKey { module: ModuleId::Main, key: RoleKey("burner_updater") }
       Value: UNLOCKED RoleAssignmentAccessRuleEntryPayload::V1(
         AccessRule::DenyAll,
       )
    ├─ Set: ModuleRoleKey { module: ModuleId::Main, key: RoleKey("freezer") }
       Value: UNLOCKED RoleAssignmentAccessRuleEntryPayload::V1(
         AccessRule::DenyAll,
       )
    ├─ Set: ModuleRoleKey { module: ModuleId::Main, key: RoleKey("freezer_updater") }
       Value: UNLOCKED RoleAssignmentAccessRuleEntryPayload::V1(
         AccessRule::DenyAll,
       )
    ├─ Set: ModuleRoleKey { module: ModuleId::Main, key: RoleKey("burner") }
       Value: UNLOCKED RoleAssignmentAccessRuleEntryPayload::V1(
         AccessRule::DenyAll,
       )
    ├─ Set: ModuleRoleKey { module: ModuleId::Main, key: RoleKey("recaller") }
       Value: UNLOCKED RoleAssignmentAccessRuleEntryPayload::V1(
         AccessRule::DenyAll,
       )
    ├─ Set: ModuleRoleKey { module: ModuleId::Main, key: RoleKey("withdrawer") }
       Value: UNLOCKED RoleAssignmentAccessRuleEntryPayload::V1(
         AccessRule::AllowAll,
       )
    ├─ Set: ModuleRoleKey { module: ModuleId::Main, key: RoleKey("non_fungible_data_updater_updater") }
       Value: UNLOCKED RoleAssignmentAccessRuleEntryPayload::V1(
         AccessRule::DenyAll,
       )
    ├─ Set: ModuleRoleKey { module: ModuleId::Main, key: RoleKey("recaller_updater") }
       Value: UNLOCKED RoleAssignmentAccessRuleEntryPayload::V1(
         AccessRule::DenyAll,
       )
    ├─ Set: ModuleRoleKey { module: ModuleId::Main, key: RoleKey("non_fungible_data_updater") }
       Value: UNLOCKED RoleAssignmentAccessRuleEntryPayload::V1(
         AccessRule::DenyAll,
       )
    ├─ Set: ModuleRoleKey { module: ModuleId::Main, key: RoleKey("depositor_updater") }
       Value: UNLOCKED RoleAssignmentAccessRuleEntryPayload::V1(
         AccessRule::DenyAll,
       )
    ├─ Set: ModuleRoleKey { module: ModuleId::Main, key: RoleKey("minter") }
       Value: UNLOCKED RoleAssignmentAccessRuleEntryPayload::V1(
         AccessRule::DenyAll,
       )
    ├─ Set: ModuleRoleKey { module: ModuleId::Main, key: RoleKey("withdrawer_updater") }
       Value: UNLOCKED RoleAssignmentAccessRuleEntryPayload::V1(
         AccessRule::DenyAll,
       )
    └─ Set: ModuleRoleKey { module: ModuleId::Main, key: RoleKey("minter_updater") }
       Value: UNLOCKED RoleAssignmentAccessRuleEntryPayload::V1(
         AccessRule::DenyAll,
       )
  ├─ Partition(64): 3 changes
    ├─ Set: Field(0)
       Value: LOCKED NonFungibleResourceManagerIdTypeFieldPayload::V1(
         NonFungibleIdType::Integer,
       )
    ├─ Set: Field(1)
       Value: LOCKED NonFungibleResourceManagerMutableFieldsFieldPayload::V1(
         NonFungibleResourceManagerMutableFieldsV1 {
           mutable_field_index: {},
         },
       )
    └─ Set: Field(2)
       Value: LOCKED NonFungibleResourceManagerTotalSupplyFieldPayload::V1(
         Decimal("3"),
       )
  ├─ Partition(65): 3 changes
    ├─ Set: NonFungibleLocalId("#3#")
       Value: UNLOCKED Unit
    ├─ Set: NonFungibleLocalId("#2#")
       Value: UNLOCKED Unit
    └─ Set: NonFungibleLocalId("#1#")
       Value: UNLOCKED Unit
  └─ Partition(0): 1 change
    └─ Set: TypeInfo
       Value: TypeInfoSubstate::Object(
         ObjectInfo {
           blueprint_info: BlueprintInfo {
             blueprint_id: BlueprintId {
               package_address: PackageAddress(Reference("package_sim1pkgxxxxxxxxxresrcexxxxxxxxx000538436477xxxxxxxxxaj0zg9")),
               blueprint_name: "NonFungibleResourceManager",
             },
             blueprint_version: BlueprintVersion {
               major: 1u32,
               minor: 0u32,
               patch: 0u32,
             },
             outer_obj_info: OuterObjectInfo::None,
             features: [
               "track_total_supply",
             ],
             generic_substitutions: [
               GenericSubstitution::Local(
                 ScopedTypeId(
                   SchemaHash(hex("5984bee33c529de9f322241679b505ab2e60e2189bdf8c2b7811023ffb5c12f9")),
                   LocalTypeId::WellKnown(
                     WellKnownTypeId(66u8),
                   ),
                 ),
               ),
             ],
           },
           object_type: ObjectType::Global {
             modules: {
               AttachedModuleId::RoleAssignment => BlueprintVersion {
                 major: 1u32,
                 minor: 0u32,
                 patch: 0u32,
               },
               AttachedModuleId::Metadata => BlueprintVersion {
                 major: 1u32,
                 minor: 0u32,
                 patch: 0u32,
               },
             },
           },
         },
       )
├─ account_sim16996e320lnez82q6430eunaz9l3n5fnwk6eh9avrmtmj22e7jmhemw across 1 partitions
  └─ Partition(65): 1 change
    └─ Set: ResourceAddress(Reference("resource_sim1nfacl5anpn7rthz3czyh282v0p9qr22trqwql96vh38cz6mafqfvnx"))
       Value: UNLOCKED AccountResourceVaultEntryPayload::V1(
         Vault(Own("internal_vault_sim1nptkpwateyft954ecyn22njkpul50pta3sefh62mwuas6uzlh30042")),
       )
├─ internal_vault_sim1nptkpwateyft954ecyn22njkpul50pta3sefh62mwuas6uzlh30042 across 3 partitions
  ├─ Partition(0): 1 change
    └─ Set: TypeInfo
       Value: TypeInfoSubstate::Object(
         ObjectInfo {
           blueprint_info: BlueprintInfo {
             blueprint_id: BlueprintId {
               package_address: PackageAddress(Reference("package_sim1pkgxxxxxxxxxresrcexxxxxxxxx000538436477xxxxxxxxxaj0zg9")),
               blueprint_name: "NonFungibleVault",
             },
             blueprint_version: BlueprintVersion {
               major: 1u32,
               minor: 0u32,
               patch: 0u32,
             },
             outer_obj_info: OuterObjectInfo::Some {
               outer_object: GlobalAddress(Reference("resource_sim1nfacl5anpn7rthz3czyh282v0p9qr22trqwql96vh38cz6mafqfvnx")),
             },
             features: [],
             generic_substitutions: [],
           },
           object_type: ObjectType::Owned,
         },
       )
  ├─ Partition(64): 1 change
    └─ Set: Field(0)
       Value: UNLOCKED NonFungibleVaultBalanceFieldPayload::V1(
         LiquidNonFungibleVault(Decimal("3")),
       )
  └─ Partition(65): 3 changes
    ├─ Set: NonFungibleLocalId("#3#")
       Value: NonFungibleVaultNonFungibleEntryPayload::V1(
         Unit,
       )
    ├─ Set: NonFungibleLocalId("#2#")
       Value: NonFungibleVaultNonFungibleEntryPayload::V1(
         Unit,
       )
    └─ Set: NonFungibleLocalId("#1#")
       Value: NonFungibleVaultNonFungibleEntryPayload::V1(
         Unit,
       )
└─ internal_vault_sim1tpsesv77qvw782kknjks9g3x2msg8cc8ldshk28pkf6m6lkhun3sel across 1 partitions
  └─ Partition(64): 1 change
    └─ Set: Field(0)
       Value: UNLOCKED FungibleVaultBalanceFieldPayload::V1(
<<<<<<< HEAD
         LiquidFungibleResource(Decimal("4.363694014715")),
=======
         LiquidFungibleResource(Decimal("4.265237764715")),
>>>>>>> e56a2ce1
       )

OUTPUTS: 3
├─ Unit
├─ Tuple(
     Reference("resource_sim1nfacl5anpn7rthz3czyh282v0p9qr22trqwql96vh38cz6mafqfvnx"),
     Own("internal_component_sim1lq99gl0jmrhl5kyzjk574hmsyjt7teq8ewk7u9xr8ke4z9h3cwcwed"),
   )
└─ Unit

BALANCE CHANGES: 3
├─ Vault: internal_vault_sim1tz9uaalv8g3ahmwep2trlyj2m3zn7rstm9pwessa3k56me2fcduq2u
   ResAddr: resource_sim1tknxxxxxxxxxradxrdxxxxxxxxx009923554798xxxxxxxxxakj8n3
<<<<<<< HEAD
   Change: -0.73892202002
=======
   Change: -0.72579452002
>>>>>>> e56a2ce1
├─ Vault: internal_vault_sim1nptkpwateyft954ecyn22njkpul50pta3sefh62mwuas6uzlh30042
   ResAddr: resource_sim1nfacl5anpn7rthz3czyh282v0p9qr22trqwql96vh38cz6mafqfvnx
   Change: +{#1#, #2#, #3#}, -{}
└─ Vault: internal_vault_sim1tpsesv77qvw782kknjks9g3x2msg8cc8ldshk28pkf6m6lkhun3sel
   ResAddr: resource_sim1tknxxxxxxxxxradxrdxxxxxxxxx009923554798xxxxxxxxxakj8n3
<<<<<<< HEAD
   Change: 0.36946101001
=======
   Change: 0.36289726001
>>>>>>> e56a2ce1

NEW ENTITIES: 1
└─ Resource: resource_sim1nfacl5anpn7rthz3czyh282v0p9qr22trqwql96vh38cz6mafqfvnx<|MERGE_RESOLUTION|>--- conflicted
+++ resolved
@@ -1,14 +1,8 @@
 TRANSACTION STATUS: COMMITTED SUCCESS
 
-<<<<<<< HEAD
-TRANSACTION COST: 0.73892202002 XRD
-├─ Network execution: 0.2711475 XRD, 5422950 execution cost units
+TRANSACTION COST: 0.73879452002 XRD
+├─ Network execution: 0.27102 XRD, 5420400 execution cost units
 ├─ Network finalization: 0.1612636 XRD, 3225272 finalization cost units
-=======
-TRANSACTION COST: 0.72579452002 XRD
-├─ Network execution: 0.26302 XRD, 5260400 execution cost units
-├─ Network finalization: 0.1562636 XRD, 3125272 finalization cost units
->>>>>>> e56a2ce1
 ├─ Tip: 0 XRD
 ├─ Network Storage: 0.30651092002 XRD
 └─ Royalties: 0 XRD
@@ -51,27 +45,15 @@
    )
 ├─ Emitter: Method { node: internal_vault_sim1tz9uaalv8g3ahmwep2trlyj2m3zn7rstm9pwessa3k56me2fcduq2u, module_id: Main }
    Event: PayFeeEvent {
-<<<<<<< HEAD
-     amount: Decimal("0.73892202002"),
+     amount: Decimal("0.73879452002"),
    }
 ├─ Emitter: Method { node: internal_vault_sim1tpsesv77qvw782kknjks9g3x2msg8cc8ldshk28pkf6m6lkhun3sel, module_id: Main }
    Event: DepositEvent {
-     amount: Decimal("0.36946101001"),
+     amount: Decimal("0.36939726001"),
    }
 └─ Emitter: Method { node: resource_sim1tknxxxxxxxxxradxrdxxxxxxxxx009923554798xxxxxxxxxakj8n3, module_id: Main }
    Event: BurnFungibleResourceEvent {
-     amount: Decimal("0.36946101001"),
-=======
-     amount: Decimal("0.72579452002"),
-   }
-├─ Emitter: Method { node: internal_vault_sim1tpsesv77qvw782kknjks9g3x2msg8cc8ldshk28pkf6m6lkhun3sel, module_id: Main }
-   Event: DepositEvent {
-     amount: Decimal("0.36289726001"),
-   }
-└─ Emitter: Method { node: resource_sim1tknxxxxxxxxxradxrdxxxxxxxxx009923554798xxxxxxxxxakj8n3, module_id: Main }
-   Event: BurnFungibleResourceEvent {
-     amount: Decimal("0.36289726001"),
->>>>>>> e56a2ce1
+     amount: Decimal("0.36939726001"),
    }
 
 STATE UPDATES: 8 entities
@@ -81,11 +63,7 @@
        Value: UNLOCKED ConsensusManagerValidatorRewardsFieldPayload::V1(
          ValidatorRewardsSubstate {
            proposer_rewards: {
-<<<<<<< HEAD
-             0u8 => Decimal("2.1818470073575"),
-=======
-             0u8 => Decimal("2.1326188823575"),
->>>>>>> e56a2ce1
+             0u8 => Decimal("2.1813688823575"),
            },
            rewards_vault: Vault(Own("internal_vault_sim1tpsesv77qvw782kknjks9g3x2msg8cc8ldshk28pkf6m6lkhun3sel")),
          },
@@ -118,11 +96,7 @@
   └─ Partition(64): 1 change
     └─ Set: Field(0)
        Value: UNLOCKED FungibleVaultBalanceFieldPayload::V1(
-<<<<<<< HEAD
-         LiquidFungibleResource(Decimal("99999999999999991.27261197057")),
-=======
-         LiquidFungibleResource(Decimal("99999999999999991.46952447057")),
->>>>>>> e56a2ce1
+         LiquidFungibleResource(Decimal("99999999999999991.27452447057")),
        )
 ├─ resource_sim1nfacl5anpn7rthz3czyh282v0p9qr22trqwql96vh38cz6mafqfvnx across 6 partitions
   ├─ Partition(1): 1 change
@@ -325,11 +299,7 @@
   └─ Partition(64): 1 change
     └─ Set: Field(0)
        Value: UNLOCKED FungibleVaultBalanceFieldPayload::V1(
-<<<<<<< HEAD
-         LiquidFungibleResource(Decimal("4.363694014715")),
-=======
-         LiquidFungibleResource(Decimal("4.265237764715")),
->>>>>>> e56a2ce1
+         LiquidFungibleResource(Decimal("4.362737764715")),
        )
 
 OUTPUTS: 3
@@ -343,21 +313,13 @@
 BALANCE CHANGES: 3
 ├─ Vault: internal_vault_sim1tz9uaalv8g3ahmwep2trlyj2m3zn7rstm9pwessa3k56me2fcduq2u
    ResAddr: resource_sim1tknxxxxxxxxxradxrdxxxxxxxxx009923554798xxxxxxxxxakj8n3
-<<<<<<< HEAD
-   Change: -0.73892202002
-=======
-   Change: -0.72579452002
->>>>>>> e56a2ce1
+   Change: -0.73879452002
 ├─ Vault: internal_vault_sim1nptkpwateyft954ecyn22njkpul50pta3sefh62mwuas6uzlh30042
    ResAddr: resource_sim1nfacl5anpn7rthz3czyh282v0p9qr22trqwql96vh38cz6mafqfvnx
    Change: +{#1#, #2#, #3#}, -{}
 └─ Vault: internal_vault_sim1tpsesv77qvw782kknjks9g3x2msg8cc8ldshk28pkf6m6lkhun3sel
    ResAddr: resource_sim1tknxxxxxxxxxradxrdxxxxxxxxx009923554798xxxxxxxxxakj8n3
-<<<<<<< HEAD
-   Change: 0.36946101001
-=======
-   Change: 0.36289726001
->>>>>>> e56a2ce1
+   Change: 0.36939726001
 
 NEW ENTITIES: 1
 └─ Resource: resource_sim1nfacl5anpn7rthz3czyh282v0p9qr22trqwql96vh38cz6mafqfvnx