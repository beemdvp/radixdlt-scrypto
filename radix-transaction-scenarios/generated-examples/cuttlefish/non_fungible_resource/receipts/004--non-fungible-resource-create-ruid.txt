--- conflicted
+++ resolved
@@ -1,14 +1,8 @@
 TRANSACTION STATUS: COMMITTED SUCCESS
 
-<<<<<<< HEAD
-TRANSACTION COST: 0.77637514774 XRD
-├─ Network execution: 0.2709943 XRD, 5419886 execution cost units
+TRANSACTION COST: 0.77624764774 XRD
+├─ Network execution: 0.2708668 XRD, 5417336 execution cost units
 ├─ Network finalization: 0.141268 XRD, 2825360 finalization cost units
-=======
-TRANSACTION COST: 0.76324764774 XRD
-├─ Network execution: 0.2628668 XRD, 5257336 execution cost units
-├─ Network finalization: 0.136268 XRD, 2725360 finalization cost units
->>>>>>> e56a2ce1
 ├─ Tip: 0 XRD
 ├─ Network Storage: 0.36411284774 XRD
 └─ Royalties: 0 XRD
@@ -45,27 +39,15 @@
    )
 ├─ Emitter: Method { node: internal_vault_sim1tz9uaalv8g3ahmwep2trlyj2m3zn7rstm9pwessa3k56me2fcduq2u, module_id: Main }
    Event: PayFeeEvent {
-<<<<<<< HEAD
-     amount: Decimal("0.77637514774"),
+     amount: Decimal("0.77624764774"),
    }
 ├─ Emitter: Method { node: internal_vault_sim1tpsesv77qvw782kknjks9g3x2msg8cc8ldshk28pkf6m6lkhun3sel, module_id: Main }
    Event: DepositEvent {
-     amount: Decimal("0.38818757387"),
+     amount: Decimal("0.38812382387"),
    }
 └─ Emitter: Method { node: resource_sim1tknxxxxxxxxxradxrdxxxxxxxxx009923554798xxxxxxxxxakj8n3, module_id: Main }
    Event: BurnFungibleResourceEvent {
-     amount: Decimal("0.38818757387"),
-=======
-     amount: Decimal("0.76324764774"),
-   }
-├─ Emitter: Method { node: internal_vault_sim1tpsesv77qvw782kknjks9g3x2msg8cc8ldshk28pkf6m6lkhun3sel, module_id: Main }
-   Event: DepositEvent {
-     amount: Decimal("0.38162382387"),
-   }
-└─ Emitter: Method { node: resource_sim1tknxxxxxxxxxradxrdxxxxxxxxx009923554798xxxxxxxxxakj8n3, module_id: Main }
-   Event: BurnFungibleResourceEvent {
-     amount: Decimal("0.38162382387"),
->>>>>>> e56a2ce1
+     amount: Decimal("0.38812382387"),
    }
 
 STATE UPDATES: 8 entities
@@ -75,11 +57,7 @@
        Value: UNLOCKED ConsensusManagerValidatorRewardsFieldPayload::V1(
          ValidatorRewardsSubstate {
            proposer_rewards: {
-<<<<<<< HEAD
-             0u8 => Decimal("0.7963875355875"),
-=======
-             0u8 => Decimal("0.7832600355875"),
->>>>>>> e56a2ce1
+             0u8 => Decimal("0.7962600355875"),
            },
            rewards_vault: Vault(Own("internal_vault_sim1tpsesv77qvw782kknjks9g3x2msg8cc8ldshk28pkf6m6lkhun3sel")),
          },
@@ -112,11 +90,7 @@
   └─ Partition(64): 1 change
     └─ Set: Field(0)
        Value: UNLOCKED FungibleVaultBalanceFieldPayload::V1(
-<<<<<<< HEAD
-         LiquidFungibleResource(Decimal("99999999999999996.81444985765")),
-=======
-         LiquidFungibleResource(Decimal("99999999999999996.86695985765")),
->>>>>>> e56a2ce1
+         LiquidFungibleResource(Decimal("99999999999999996.81495985765")),
        )
 ├─ resource_sim1ngvvctr9hl04wrlyfudzyx3t3aam07ffk3f04z9lxd5ec2p87gftk7 across 6 partitions
   ├─ Partition(1): 1 change
@@ -437,11 +411,7 @@
   └─ Partition(64): 1 change
     └─ Set: Field(0)
        Value: UNLOCKED FungibleVaultBalanceFieldPayload::V1(
-<<<<<<< HEAD
-         LiquidFungibleResource(Decimal("1.592775071175")),
-=======
-         LiquidFungibleResource(Decimal("1.566520071175")),
->>>>>>> e56a2ce1
+         LiquidFungibleResource(Decimal("1.592520071175")),
        )
 
 OUTPUTS: 3
@@ -455,21 +425,13 @@
 BALANCE CHANGES: 3
 ├─ Vault: internal_vault_sim1tz9uaalv8g3ahmwep2trlyj2m3zn7rstm9pwessa3k56me2fcduq2u
    ResAddr: resource_sim1tknxxxxxxxxxradxrdxxxxxxxxx009923554798xxxxxxxxxakj8n3
-<<<<<<< HEAD
-   Change: -0.77637514774
-=======
-   Change: -0.76324764774
->>>>>>> e56a2ce1
+   Change: -0.77624764774
 ├─ Vault: internal_vault_sim1nz6ksuj04dn2dq5waa9jyzfm52erqd74ls0xx2r3rafv8xjs29efp5
    ResAddr: resource_sim1ngvvctr9hl04wrlyfudzyx3t3aam07ffk3f04z9lxd5ec2p87gftk7
    Change: +{{01dae3e6299cc23a-5a8ecfea5b6bdb5b-52be14aa0a43c7bc-8498ea430b50b164}}, -{}
 └─ Vault: internal_vault_sim1tpsesv77qvw782kknjks9g3x2msg8cc8ldshk28pkf6m6lkhun3sel
    ResAddr: resource_sim1tknxxxxxxxxxradxrdxxxxxxxxx009923554798xxxxxxxxxakj8n3
-<<<<<<< HEAD
-   Change: 0.38818757387
-=======
-   Change: 0.38162382387
->>>>>>> e56a2ce1
+   Change: 0.38812382387
 
 NEW ENTITIES: 1
 └─ Resource: resource_sim1ngvvctr9hl04wrlyfudzyx3t3aam07ffk3f04z9lxd5ec2p87gftk7