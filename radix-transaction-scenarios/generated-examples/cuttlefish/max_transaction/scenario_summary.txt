Name: max_transaction

== SUMMARY HASHES ==
These Cuttlefish hashes are permitted to change only until the scenario is deployed to a permanent network, else it can cause divergence.
<<<<<<< HEAD
State changes: 5ef9a946963fdf5b (allowed to change if not deployed to any network)
Events       : 5402ca786a998d3c (allowed to change if not deployed to any network)
=======
State changes: 6725573a2cba8534 (allowed to change if not deployed to any network)
Events       : d19f0413557a6fa4 (allowed to change if not deployed to any network)
>>>>>>> e56a2ce1

== INTERESTING ADDRESSES ==
- component_with_large_state: component_sim1crawpnl7k2d2vlv9q730c3g2yrj59hpc0hzhy24v48qrw6lhxecxcg
<|MERGE_RESOLUTION|>--- conflicted
+++ resolved
@@ -2,13 +2,8 @@
 
 == SUMMARY HASHES ==
 These Cuttlefish hashes are permitted to change only until the scenario is deployed to a permanent network, else it can cause divergence.
-<<<<<<< HEAD
-State changes: 5ef9a946963fdf5b (allowed to change if not deployed to any network)
-Events       : 5402ca786a998d3c (allowed to change if not deployed to any network)
-=======
-State changes: 6725573a2cba8534 (allowed to change if not deployed to any network)
-Events       : d19f0413557a6fa4 (allowed to change if not deployed to any network)
->>>>>>> e56a2ce1
+State changes: b537cdf59655fcc8 (allowed to change if not deployed to any network)
+Events       : 67335a9b7d022185 (allowed to change if not deployed to any network)
 
 == INTERESTING ADDRESSES ==
 - component_with_large_state: component_sim1crawpnl7k2d2vlv9q730c3g2yrj59hpc0hzhy24v48qrw6lhxecxcg
