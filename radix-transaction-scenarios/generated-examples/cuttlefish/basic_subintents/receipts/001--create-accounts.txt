TRANSACTION STATUS: COMMITTED SUCCESS

<<<<<<< HEAD
TRANSACTION COST: 1.01742674517 XRD
├─ Network execution: 0.38557785 XRD, 7711557 execution cost units
├─ Network finalization: 0.17227325 XRD, 3445465 finalization cost units
=======
TRANSACTION COST: 0.66142691762 XRD
├─ Network execution: 0.33850325 XRD, 6770065 execution cost units
├─ Network finalization: 0.0812626 XRD, 1625252 finalization cost units
>>>>>>> 10dd7f05
├─ Tip: 0 XRD
├─ Network Storage: 0.45957564517 XRD
└─ Royalties: 0 XRD

LOGS: 0

EVENTS: 12
├─ Emitter: Method { node: internal_vault_sim1tz9uaalv8g3ahmwep2trlyj2m3zn7rstm9pwessa3k56me2fcduq2u, module_id: Main }
   Event: LockFeeEvent {
     amount: Decimal("5000"),
   }
├─ Emitter: Method { node: internal_vault_sim1tz9uaalv8g3ahmwep2trlyj2m3zn7rstm9pwessa3k56me2fcduq2u, module_id: Main }
   Event: WithdrawEvent {
     amount: Decimal("10000"),
   }
├─ Emitter: Method { node: resource_sim1tknxxxxxxxxxradxrdxxxxxxxxx009923554798xxxxxxxxxakj8n3, module_id: Main }
   Event: VaultCreationEvent {
     vault_id: NodeId(hex("58bfdf00f8181a1dab6c9298ac551f2a521c64f61ee4096326d4019098cd")),
   }
├─ Emitter: Method { node: internal_vault_sim1tzla7q8crqdpm2mvj2v2c4gl9ffpce8krmjqjcex6sqepxxdpfsnkd, module_id: Main }
   Event: DepositEvent {
     amount: Decimal("10000"),
   }
├─ Emitter: Method { node: account_sim1cyq8zqa0cz6jufuskdum6w8uex3wt3n9dwegkq40y9gu65pyxcusds, module_id: Main }
   Event: DepositEvent::Fungible(
     ResourceAddress(Reference("resource_sim1tknxxxxxxxxxradxrdxxxxxxxxx009923554798xxxxxxxxxakj8n3")),
     Decimal("10000"),
   )
├─ Emitter: Method { node: resource_sim1thqu8jcc3zh8ukuh0rwtllr84dgrd3z8j9zjdelkx3zf4kjasgvnm8, module_id: Main }
   Event: MintFungibleResourceEvent {
     amount: Decimal("1000"),
   }
├─ Emitter: Method { node: resource_sim1thqu8jcc3zh8ukuh0rwtllr84dgrd3z8j9zjdelkx3zf4kjasgvnm8, module_id: Main }
   Event: VaultCreationEvent {
     vault_id: NodeId(hex("58bdc684fb20202ac94aa2849f9bb7de70e782783e18666b2f5cc27d3391")),
   }
├─ Emitter: Method { node: internal_vault_sim1tz7udp8myqsz4j2252zflxahmecw0qnc8cvxv6e0tnp86vu3tw53r0, module_id: Main }
   Event: DepositEvent {
     amount: Decimal("1000"),
   }
├─ Emitter: Method { node: account_sim1c9dln9q5pr7f0kt6u7payyeka23jrstgcq6zk6fxsvh9r5zpdpa82s, module_id: Main }
   Event: DepositEvent::Fungible(
     ResourceAddress(Reference("resource_sim1thqu8jcc3zh8ukuh0rwtllr84dgrd3z8j9zjdelkx3zf4kjasgvnm8")),
     Decimal("1000"),
   )
├─ Emitter: Method { node: internal_vault_sim1tz9uaalv8g3ahmwep2trlyj2m3zn7rstm9pwessa3k56me2fcduq2u, module_id: Main }
   Event: PayFeeEvent {
<<<<<<< HEAD
     amount: Decimal("1.01742674517"),
   }
├─ Emitter: Method { node: internal_vault_sim1tpsesv77qvw782kknjks9g3x2msg8cc8ldshk28pkf6m6lkhun3sel, module_id: Main }
   Event: DepositEvent {
     amount: Decimal("0.508713372585"),
   }
└─ Emitter: Method { node: resource_sim1tknxxxxxxxxxradxrdxxxxxxxxx009923554798xxxxxxxxxakj8n3, module_id: Main }
   Event: BurnFungibleResourceEvent {
     amount: Decimal("0.508713372585"),
=======
     amount: Decimal("0.66142691762"),
   }
├─ Emitter: Method { node: internal_vault_sim1tpsesv77qvw782kknjks9g3x2msg8cc8ldshk28pkf6m6lkhun3sel, module_id: Main }
   Event: DepositEvent {
     amount: Decimal("0.33071345881"),
   }
└─ Emitter: Method { node: resource_sim1tknxxxxxxxxxradxrdxxxxxxxxx009923554798xxxxxxxxxakj8n3, module_id: Main }
   Event: BurnFungibleResourceEvent {
     amount: Decimal("0.33071345881"),
>>>>>>> 10dd7f05
   }

STATE UPDATES: 11 entities
├─ consensusmanager_sim1scxxxxxxxxxxcnsmgrxxxxxxxxx000999665565xxxxxxxxxxc06cl across 1 partitions
  └─ Partition(64): 1 change
    └─ Set: Field(2)
       Value: UNLOCKED ConsensusManagerValidatorRewardsFieldPayload::V1(
         ValidatorRewardsSubstate {
           proposer_rewards: {
<<<<<<< HEAD
             0u8 => Decimal("0.2543566862925"),
=======
             0u8 => Decimal("0.165356729405"),
>>>>>>> 10dd7f05
           },
           rewards_vault: Vault(Own("internal_vault_sim1tpsesv77qvw782kknjks9g3x2msg8cc8ldshk28pkf6m6lkhun3sel")),
         },
       )
├─ transactiontracker_sim1stxxxxxxxxxxtxtrakxxxxxxxxx006844685494xxxxxxxxx4d5zd2 across 2 partitions
  ├─ Partition(64): 1 change
    └─ Set: Field(0)
       Value: UNLOCKED TransactionTrackerSubstate::V1(
         TransactionTrackerSubstateV1 {
           start_epoch: 1u64,
           start_partition: 65u8,
           partition_range_start_inclusive: 65u8,
           partition_range_end_inclusive: 255u8,
           epochs_per_partition: 100u64,
         },
       )
  └─ Partition(65): 1 change
    └─ Set: Hash(hex("4e89408ec06fe8c3fe27f540445fb63aed598fbe6cfe3f7abddcd2871abdea72"))
       Value: UNLOCKED TransactionStatus::V1(
         TransactionStatusV1::CommittedSuccess,
       )
├─ component_sim1cptxxxxxxxxxfaucetxxxxxxxxx000527798379xxxxxxxxxhkrefh across 1 partitions
  └─ Partition(64): 1 change
    └─ Set: Field(0)
       Value: UNLOCKED Faucet {
         vault: Vault(Own("internal_vault_sim1tz9uaalv8g3ahmwep2trlyj2m3zn7rstm9pwessa3k56me2fcduq2u")),
         transactions: KeyValueStore(Own("internal_keyvaluestore_sim1krn7clzr3qmq2zhwr77mdenksxswf00yeh8tn3vyzesg4kr3p54gv8")),
       }
├─ internal_vault_sim1tz9uaalv8g3ahmwep2trlyj2m3zn7rstm9pwessa3k56me2fcduq2u across 1 partitions
  └─ Partition(64): 1 change
    └─ Set: Field(0)
       Value: UNLOCKED FungibleVaultBalanceFieldPayload::V1(
<<<<<<< HEAD
         LiquidFungibleResource(Decimal("99999999999989998.98257325483")),
=======
         LiquidFungibleResource(Decimal("99999999999989999.33857308238")),
>>>>>>> 10dd7f05
       )
├─ internal_keyvaluestore_sim1krn7clzr3qmq2zhwr77mdenksxswf00yeh8tn3vyzesg4kr3p54gv8 across 1 partitions
  └─ Partition(64): 1 change
    └─ Set: Hash(hex("4e89408ec06fe8c3fe27f540445fb63aed598fbe6cfe3f7abddcd2871abdea72"))
       Value: Epoch(2u64)
├─ account_sim1cyq8zqa0cz6jufuskdum6w8uex3wt3n9dwegkq40y9gu65pyxcusds across 6 partitions
  ├─ Partition(2): 1 change
    └─ Set: "owner_badge"
       Value: LOCKED EMPTY
  ├─ Partition(5): 1 change
    └─ Set: Field(0)
       Value: LOCKED RoleAssignmentOwnerFieldPayload::V1(
         OwnerRoleSubstate {
           rule: AccessRule::Protected(
             AccessRuleNode::ProofRule(
               ProofRule::Require(
                 ResourceOrNonFungible::NonFungible(
                   NonFungibleGlobalId {
                     resource_address: ResourceAddress(Reference("resource_sim1nfxxxxxxxxxxed25sgxxxxxxxxx002236757237xxxxxxxxx8x44q5")),
                     local_id: NonFungibleLocalId("[ce4a51a5ca01ea8e0e59b1c8abdb520edfb19a24571b5a747498cad627]"),
                   },
                 ),
               ),
             ),
           ),
           updater: OwnerRoleUpdater::None,
         },
       )
  ├─ Partition(6): 1 change
    └─ Set: ModuleRoleKey { module: ModuleId::Main, key: RoleKey("securify") }
       Value: UNLOCKED RoleAssignmentAccessRuleEntryPayload::V1(
         AccessRule::DenyAll,
       )
  ├─ Partition(64): 1 change
    └─ Set: Field(0)
       Value: UNLOCKED AccountDepositRuleFieldPayload::V1(
         AccountSubstate {
           default_deposit_rule: DefaultDepositRule::Accept,
         },
       )
  ├─ Partition(0): 1 change
    └─ Set: TypeInfo
       Value: TypeInfoSubstate::Object(
         ObjectInfo {
           blueprint_info: BlueprintInfo {
             blueprint_id: BlueprintId {
               package_address: PackageAddress(Reference("package_sim1pkgxxxxxxxxxaccntxxxxxxxxxx000929625493xxxxxxxxxrn8jm6")),
               blueprint_name: "Account",
             },
             blueprint_version: BlueprintVersion {
               major: 1u32,
               minor: 0u32,
               patch: 0u32,
             },
             outer_obj_info: OuterObjectInfo::None,
             features: [],
             generic_substitutions: [],
           },
           object_type: ObjectType::Global {
             modules: {
               AttachedModuleId::RoleAssignment => BlueprintVersion {
                 major: 1u32,
                 minor: 0u32,
                 patch: 0u32,
               },
               AttachedModuleId::Metadata => BlueprintVersion {
                 major: 1u32,
                 minor: 0u32,
                 patch: 0u32,
               },
             },
           },
         },
       )
  └─ Partition(65): 1 change
    └─ Set: ResourceAddress(Reference("resource_sim1tknxxxxxxxxxradxrdxxxxxxxxx009923554798xxxxxxxxxakj8n3"))
       Value: UNLOCKED AccountResourceVaultEntryPayload::V1(
         Vault(Own("internal_vault_sim1tzla7q8crqdpm2mvj2v2c4gl9ffpce8krmjqjcex6sqepxxdpfsnkd")),
       )
├─ internal_vault_sim1tzla7q8crqdpm2mvj2v2c4gl9ffpce8krmjqjcex6sqepxxdpfsnkd across 2 partitions
  ├─ Partition(0): 1 change
    └─ Set: TypeInfo
       Value: TypeInfoSubstate::Object(
         ObjectInfo {
           blueprint_info: BlueprintInfo {
             blueprint_id: BlueprintId {
               package_address: PackageAddress(Reference("package_sim1pkgxxxxxxxxxresrcexxxxxxxxx000538436477xxxxxxxxxaj0zg9")),
               blueprint_name: "FungibleVault",
             },
             blueprint_version: BlueprintVersion {
               major: 1u32,
               minor: 0u32,
               patch: 0u32,
             },
             outer_obj_info: OuterObjectInfo::Some {
               outer_object: GlobalAddress(Reference("resource_sim1tknxxxxxxxxxradxrdxxxxxxxxx009923554798xxxxxxxxxakj8n3")),
             },
             features: [],
             generic_substitutions: [],
           },
           object_type: ObjectType::Owned,
         },
       )
  └─ Partition(64): 1 change
    └─ Set: Field(0)
       Value: UNLOCKED FungibleVaultBalanceFieldPayload::V1(
         LiquidFungibleResource(Decimal("10000")),
       )
├─ resource_sim1thqu8jcc3zh8ukuh0rwtllr84dgrd3z8j9zjdelkx3zf4kjasgvnm8 across 5 partitions
  ├─ Partition(2): 1 change
    └─ Set: "name"
       Value: LOCKED MetadataEntryEntryPayload::V1(
         GenericMetadataValue::String(
           "Example Scenario Tokens",
         ),
       )
  ├─ Partition(5): 1 change
    └─ Set: Field(0)
       Value: LOCKED RoleAssignmentOwnerFieldPayload::V1(
         OwnerRoleSubstate {
           rule: AccessRule::Protected(
             AccessRuleNode::ProofRule(
               ProofRule::Require(
                 ResourceOrNonFungible::NonFungible(
                   NonFungibleGlobalId {
                     resource_address: ResourceAddress(Reference("resource_sim1nfxxxxxxxxxxsecpsgxxxxxxxxx004638826440xxxxxxxxxwj8qq5")),
                     local_id: NonFungibleLocalId("[d28b92b6e84499b83b0797ef5235553eeb7edaa0cea243c1128c2fe737]"),
                   },
                 ),
               ),
             ),
           ),
           updater: OwnerRoleUpdater::None,
         },
       )
  ├─ Partition(6): 10 changes
    ├─ Set: ModuleRoleKey { module: ModuleId::Main, key: RoleKey("depositor") }
       Value: UNLOCKED RoleAssignmentAccessRuleEntryPayload::V1(
         AccessRule::AllowAll,
       )
    ├─ Set: ModuleRoleKey { module: ModuleId::Main, key: RoleKey("burner_updater") }
       Value: UNLOCKED RoleAssignmentAccessRuleEntryPayload::V1(
         AccessRule::DenyAll,
       )
    ├─ Set: ModuleRoleKey { module: ModuleId::Main, key: RoleKey("freezer") }
       Value: UNLOCKED RoleAssignmentAccessRuleEntryPayload::V1(
         AccessRule::DenyAll,
       )
    ├─ Set: ModuleRoleKey { module: ModuleId::Main, key: RoleKey("freezer_updater") }
       Value: UNLOCKED RoleAssignmentAccessRuleEntryPayload::V1(
         AccessRule::DenyAll,
       )
    ├─ Set: ModuleRoleKey { module: ModuleId::Main, key: RoleKey("recaller") }
       Value: UNLOCKED RoleAssignmentAccessRuleEntryPayload::V1(
         AccessRule::DenyAll,
       )
    ├─ Set: ModuleRoleKey { module: ModuleId::Main, key: RoleKey("withdrawer") }
       Value: UNLOCKED RoleAssignmentAccessRuleEntryPayload::V1(
         AccessRule::AllowAll,
       )
    ├─ Set: ModuleRoleKey { module: ModuleId::Main, key: RoleKey("recaller_updater") }
       Value: UNLOCKED RoleAssignmentAccessRuleEntryPayload::V1(
         AccessRule::DenyAll,
       )
    ├─ Set: ModuleRoleKey { module: ModuleId::Main, key: RoleKey("depositor_updater") }
       Value: UNLOCKED RoleAssignmentAccessRuleEntryPayload::V1(
         AccessRule::DenyAll,
       )
    ├─ Set: ModuleRoleKey { module: ModuleId::Main, key: RoleKey("withdrawer_updater") }
       Value: UNLOCKED RoleAssignmentAccessRuleEntryPayload::V1(
         AccessRule::DenyAll,
       )
    └─ Set: ModuleRoleKey { module: ModuleId::Main, key: RoleKey("minter_updater") }
       Value: UNLOCKED RoleAssignmentAccessRuleEntryPayload::V1(
         AccessRule::DenyAll,
       )
  ├─ Partition(64): 2 changes
    ├─ Set: Field(0)
       Value: LOCKED FungibleResourceManagerDivisibilityFieldPayload::V1(
         18u8,
       )
    └─ Set: Field(1)
       Value: UNLOCKED FungibleResourceManagerTotalSupplyFieldPayload::V1(
         Decimal("1000"),
       )
  └─ Partition(0): 1 change
    └─ Set: TypeInfo
       Value: TypeInfoSubstate::Object(
         ObjectInfo {
           blueprint_info: BlueprintInfo {
             blueprint_id: BlueprintId {
               package_address: PackageAddress(Reference("package_sim1pkgxxxxxxxxxresrcexxxxxxxxx000538436477xxxxxxxxxaj0zg9")),
               blueprint_name: "FungibleResourceManager",
             },
             blueprint_version: BlueprintVersion {
               major: 1u32,
               minor: 0u32,
               patch: 0u32,
             },
             outer_obj_info: OuterObjectInfo::None,
             features: [
               "track_total_supply",
               "mint",
               "burn",
             ],
             generic_substitutions: [],
           },
           object_type: ObjectType::Global {
             modules: {
               AttachedModuleId::RoleAssignment => BlueprintVersion {
                 major: 1u32,
                 minor: 0u32,
                 patch: 0u32,
               },
               AttachedModuleId::Metadata => BlueprintVersion {
                 major: 1u32,
                 minor: 0u32,
                 patch: 0u32,
               },
             },
           },
         },
       )
├─ account_sim1c9dln9q5pr7f0kt6u7payyeka23jrstgcq6zk6fxsvh9r5zpdpa82s across 6 partitions
  ├─ Partition(2): 1 change
    └─ Set: "owner_badge"
       Value: LOCKED EMPTY
  ├─ Partition(5): 1 change
    └─ Set: Field(0)
       Value: LOCKED RoleAssignmentOwnerFieldPayload::V1(
         OwnerRoleSubstate {
           rule: AccessRule::Protected(
             AccessRuleNode::ProofRule(
               ProofRule::Require(
                 ResourceOrNonFungible::NonFungible(
                   NonFungibleGlobalId {
                     resource_address: ResourceAddress(Reference("resource_sim1nfxxxxxxxxxxsecpsgxxxxxxxxx004638826440xxxxxxxxxwj8qq5")),
                     local_id: NonFungibleLocalId("[d28b92b6e84499b83b0797ef5235553eeb7edaa0cea243c1128c2fe737]"),
                   },
                 ),
               ),
             ),
           ),
           updater: OwnerRoleUpdater::None,
         },
       )
  ├─ Partition(6): 1 change
    └─ Set: ModuleRoleKey { module: ModuleId::Main, key: RoleKey("securify") }
       Value: UNLOCKED RoleAssignmentAccessRuleEntryPayload::V1(
         AccessRule::DenyAll,
       )
  ├─ Partition(64): 1 change
    └─ Set: Field(0)
       Value: UNLOCKED AccountDepositRuleFieldPayload::V1(
         AccountSubstate {
           default_deposit_rule: DefaultDepositRule::Accept,
         },
       )
  ├─ Partition(0): 1 change
    └─ Set: TypeInfo
       Value: TypeInfoSubstate::Object(
         ObjectInfo {
           blueprint_info: BlueprintInfo {
             blueprint_id: BlueprintId {
               package_address: PackageAddress(Reference("package_sim1pkgxxxxxxxxxaccntxxxxxxxxxx000929625493xxxxxxxxxrn8jm6")),
               blueprint_name: "Account",
             },
             blueprint_version: BlueprintVersion {
               major: 1u32,
               minor: 0u32,
               patch: 0u32,
             },
             outer_obj_info: OuterObjectInfo::None,
             features: [],
             generic_substitutions: [],
           },
           object_type: ObjectType::Global {
             modules: {
               AttachedModuleId::RoleAssignment => BlueprintVersion {
                 major: 1u32,
                 minor: 0u32,
                 patch: 0u32,
               },
               AttachedModuleId::Metadata => BlueprintVersion {
                 major: 1u32,
                 minor: 0u32,
                 patch: 0u32,
               },
             },
           },
         },
       )
  └─ Partition(65): 1 change
    └─ Set: ResourceAddress(Reference("resource_sim1thqu8jcc3zh8ukuh0rwtllr84dgrd3z8j9zjdelkx3zf4kjasgvnm8"))
       Value: UNLOCKED AccountResourceVaultEntryPayload::V1(
         Vault(Own("internal_vault_sim1tz7udp8myqsz4j2252zflxahmecw0qnc8cvxv6e0tnp86vu3tw53r0")),
       )
├─ internal_vault_sim1tz7udp8myqsz4j2252zflxahmecw0qnc8cvxv6e0tnp86vu3tw53r0 across 2 partitions
  ├─ Partition(0): 1 change
    └─ Set: TypeInfo
       Value: TypeInfoSubstate::Object(
         ObjectInfo {
           blueprint_info: BlueprintInfo {
             blueprint_id: BlueprintId {
               package_address: PackageAddress(Reference("package_sim1pkgxxxxxxxxxresrcexxxxxxxxx000538436477xxxxxxxxxaj0zg9")),
               blueprint_name: "FungibleVault",
             },
             blueprint_version: BlueprintVersion {
               major: 1u32,
               minor: 0u32,
               patch: 0u32,
             },
             outer_obj_info: OuterObjectInfo::Some {
               outer_object: GlobalAddress(Reference("resource_sim1thqu8jcc3zh8ukuh0rwtllr84dgrd3z8j9zjdelkx3zf4kjasgvnm8")),
             },
             features: [],
             generic_substitutions: [],
           },
           object_type: ObjectType::Owned,
         },
       )
  └─ Partition(64): 1 change
    └─ Set: Field(0)
       Value: UNLOCKED FungibleVaultBalanceFieldPayload::V1(
         LiquidFungibleResource(Decimal("1000")),
       )
└─ internal_vault_sim1tpsesv77qvw782kknjks9g3x2msg8cc8ldshk28pkf6m6lkhun3sel across 1 partitions
  └─ Partition(64): 1 change
    └─ Set: Field(0)
       Value: UNLOCKED FungibleVaultBalanceFieldPayload::V1(
<<<<<<< HEAD
         LiquidFungibleResource(Decimal("0.508713372585")),
=======
         LiquidFungibleResource(Decimal("0.33071345881")),
>>>>>>> 10dd7f05
       )

OUTPUTS: 10
├─ Unit
├─ None
├─ Reference("account_sim1cyq8zqa0cz6jufuskdum6w8uex3wt3n9dwegkq40y9gu65pyxcusds")
├─ Own("internal_component_sim1lqyz0e7z6j8clj8smvceguqpe02dnm5eyhjk37wscruj36f0pxeu3t")
├─ None
├─ Unit
├─ Tuple(
     Reference("resource_sim1thqu8jcc3zh8ukuh0rwtllr84dgrd3z8j9zjdelkx3zf4kjasgvnm8"),
     Own("internal_component_sim1lrw7cuqkhe09yj7ntw92n9ae7unjta9u69cdl33zygxythwvrmd2kv"),
   )
├─ None
├─ Reference("account_sim1c9dln9q5pr7f0kt6u7payyeka23jrstgcq6zk6fxsvh9r5zpdpa82s")
└─ Unit

BALANCE CHANGES: 4
├─ Vault: internal_vault_sim1tz9uaalv8g3ahmwep2trlyj2m3zn7rstm9pwessa3k56me2fcduq2u
   ResAddr: resource_sim1tknxxxxxxxxxradxrdxxxxxxxxx009923554798xxxxxxxxxakj8n3
<<<<<<< HEAD
   Change: -10001.01742674517
├─ Vault: internal_vault_sim1tzla7q8crqdpm2mvj2v2c4gl9ffpce8krmjqjcex6sqepxxdpfsnkd
=======
   Change: -10000.66142691762
├─ Vault: internal_vault_sim1trj4jx6nhjzx3jshetvefjfkrys34c2f3uw5j5vzydyltn5s5rce95
>>>>>>> 10dd7f05
   ResAddr: resource_sim1tknxxxxxxxxxradxrdxxxxxxxxx009923554798xxxxxxxxxakj8n3
   Change: 10000
├─ Vault: internal_vault_sim1tz7udp8myqsz4j2252zflxahmecw0qnc8cvxv6e0tnp86vu3tw53r0
   ResAddr: resource_sim1thqu8jcc3zh8ukuh0rwtllr84dgrd3z8j9zjdelkx3zf4kjasgvnm8
   Change: 1000
└─ Vault: internal_vault_sim1tpsesv77qvw782kknjks9g3x2msg8cc8ldshk28pkf6m6lkhun3sel
   ResAddr: resource_sim1tknxxxxxxxxxradxrdxxxxxxxxx009923554798xxxxxxxxxakj8n3
<<<<<<< HEAD
   Change: 0.508713372585
=======
   Change: 0.33071345881
>>>>>>> 10dd7f05

NEW ENTITIES: 3
├─ Component: account_sim1cyq8zqa0cz6jufuskdum6w8uex3wt3n9dwegkq40y9gu65pyxcusds
└─ Component: account_sim1c9dln9q5pr7f0kt6u7payyeka23jrstgcq6zk6fxsvh9r5zpdpa82s
└─ Resource: resource_sim1thqu8jcc3zh8ukuh0rwtllr84dgrd3z8j9zjdelkx3zf4kjasgvnm8<|MERGE_RESOLUTION|>--- conflicted
+++ resolved
@@ -1,14 +1,8 @@
 TRANSACTION STATUS: COMMITTED SUCCESS
 
-<<<<<<< HEAD
-TRANSACTION COST: 1.01742674517 XRD
-├─ Network execution: 0.38557785 XRD, 7711557 execution cost units
+TRANSACTION COST: 1.01783689517 XRD
+├─ Network execution: 0.385988 XRD, 7719760 execution cost units
 ├─ Network finalization: 0.17227325 XRD, 3445465 finalization cost units
-=======
-TRANSACTION COST: 0.66142691762 XRD
-├─ Network execution: 0.33850325 XRD, 6770065 execution cost units
-├─ Network finalization: 0.0812626 XRD, 1625252 finalization cost units
->>>>>>> 10dd7f05
 ├─ Tip: 0 XRD
 ├─ Network Storage: 0.45957564517 XRD
 └─ Royalties: 0 XRD
@@ -56,27 +50,15 @@
    )
 ├─ Emitter: Method { node: internal_vault_sim1tz9uaalv8g3ahmwep2trlyj2m3zn7rstm9pwessa3k56me2fcduq2u, module_id: Main }
    Event: PayFeeEvent {
-<<<<<<< HEAD
-     amount: Decimal("1.01742674517"),
+     amount: Decimal("1.01783689517"),
    }
 ├─ Emitter: Method { node: internal_vault_sim1tpsesv77qvw782kknjks9g3x2msg8cc8ldshk28pkf6m6lkhun3sel, module_id: Main }
    Event: DepositEvent {
-     amount: Decimal("0.508713372585"),
+     amount: Decimal("0.508918447585"),
    }
 └─ Emitter: Method { node: resource_sim1tknxxxxxxxxxradxrdxxxxxxxxx009923554798xxxxxxxxxakj8n3, module_id: Main }
    Event: BurnFungibleResourceEvent {
-     amount: Decimal("0.508713372585"),
-=======
-     amount: Decimal("0.66142691762"),
-   }
-├─ Emitter: Method { node: internal_vault_sim1tpsesv77qvw782kknjks9g3x2msg8cc8ldshk28pkf6m6lkhun3sel, module_id: Main }
-   Event: DepositEvent {
-     amount: Decimal("0.33071345881"),
-   }
-└─ Emitter: Method { node: resource_sim1tknxxxxxxxxxradxrdxxxxxxxxx009923554798xxxxxxxxxakj8n3, module_id: Main }
-   Event: BurnFungibleResourceEvent {
-     amount: Decimal("0.33071345881"),
->>>>>>> 10dd7f05
+     amount: Decimal("0.508918447585"),
    }
 
 STATE UPDATES: 11 entities
@@ -86,11 +68,7 @@
        Value: UNLOCKED ConsensusManagerValidatorRewardsFieldPayload::V1(
          ValidatorRewardsSubstate {
            proposer_rewards: {
-<<<<<<< HEAD
-             0u8 => Decimal("0.2543566862925"),
-=======
-             0u8 => Decimal("0.165356729405"),
->>>>>>> 10dd7f05
+             0u8 => Decimal("0.2544592237925"),
            },
            rewards_vault: Vault(Own("internal_vault_sim1tpsesv77qvw782kknjks9g3x2msg8cc8ldshk28pkf6m6lkhun3sel")),
          },
@@ -123,11 +101,7 @@
   └─ Partition(64): 1 change
     └─ Set: Field(0)
        Value: UNLOCKED FungibleVaultBalanceFieldPayload::V1(
-<<<<<<< HEAD
-         LiquidFungibleResource(Decimal("99999999999989998.98257325483")),
-=======
-         LiquidFungibleResource(Decimal("99999999999989999.33857308238")),
->>>>>>> 10dd7f05
+         LiquidFungibleResource(Decimal("99999999999989998.98216310483")),
        )
 ├─ internal_keyvaluestore_sim1krn7clzr3qmq2zhwr77mdenksxswf00yeh8tn3vyzesg4kr3p54gv8 across 1 partitions
   └─ Partition(64): 1 change
@@ -458,11 +432,7 @@
   └─ Partition(64): 1 change
     └─ Set: Field(0)
        Value: UNLOCKED FungibleVaultBalanceFieldPayload::V1(
-<<<<<<< HEAD
-         LiquidFungibleResource(Decimal("0.508713372585")),
-=======
-         LiquidFungibleResource(Decimal("0.33071345881")),
->>>>>>> 10dd7f05
+         LiquidFungibleResource(Decimal("0.508918447585")),
        )
 
 OUTPUTS: 10
@@ -483,13 +453,8 @@
 BALANCE CHANGES: 4
 ├─ Vault: internal_vault_sim1tz9uaalv8g3ahmwep2trlyj2m3zn7rstm9pwessa3k56me2fcduq2u
    ResAddr: resource_sim1tknxxxxxxxxxradxrdxxxxxxxxx009923554798xxxxxxxxxakj8n3
-<<<<<<< HEAD
-   Change: -10001.01742674517
+   Change: -10001.01783689517
 ├─ Vault: internal_vault_sim1tzla7q8crqdpm2mvj2v2c4gl9ffpce8krmjqjcex6sqepxxdpfsnkd
-=======
-   Change: -10000.66142691762
-├─ Vault: internal_vault_sim1trj4jx6nhjzx3jshetvefjfkrys34c2f3uw5j5vzydyltn5s5rce95
->>>>>>> 10dd7f05
    ResAddr: resource_sim1tknxxxxxxxxxradxrdxxxxxxxxx009923554798xxxxxxxxxakj8n3
    Change: 10000
 ├─ Vault: internal_vault_sim1tz7udp8myqsz4j2252zflxahmecw0qnc8cvxv6e0tnp86vu3tw53r0
@@ -497,11 +462,7 @@
    Change: 1000
 └─ Vault: internal_vault_sim1tpsesv77qvw782kknjks9g3x2msg8cc8ldshk28pkf6m6lkhun3sel
    ResAddr: resource_sim1tknxxxxxxxxxradxrdxxxxxxxxx009923554798xxxxxxxxxakj8n3
-<<<<<<< HEAD
-   Change: 0.508713372585
-=======
-   Change: 0.33071345881
->>>>>>> 10dd7f05
+   Change: 0.508918447585
 
 NEW ENTITIES: 3
 ├─ Component: account_sim1cyq8zqa0cz6jufuskdum6w8uex3wt3n9dwegkq40y9gu65pyxcusds
