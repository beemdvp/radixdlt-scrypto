--- conflicted
+++ resolved
@@ -34,11 +34,7 @@
        Value: UNLOCKED ConsensusManagerValidatorRewardsFieldPayload::V1(
          ValidatorRewardsSubstate {
            proposer_rewards: {
-<<<<<<< HEAD
-             0u8 => Decimal("0.3264602176475"),
-=======
-             0u8 => Decimal("0.2372411840425"),
->>>>>>> 10dd7f05
+             0u8 => Decimal("0.3265627551475"),
            },
            rewards_vault: Vault(Own("internal_vault_sim1tpsesv77qvw782kknjks9g3x2msg8cc8ldshk28pkf6m6lkhun3sel")),
          },
@@ -70,11 +66,7 @@
   └─ Partition(64): 1 change
     └─ Set: Field(0)
        Value: UNLOCKED FungibleVaultBalanceFieldPayload::V1(
-<<<<<<< HEAD
-         LiquidFungibleResource(Decimal("0.652920435295")),
-=======
-         LiquidFungibleResource(Decimal("0.474482368085")),
->>>>>>> 10dd7f05
+         LiquidFungibleResource(Decimal("0.653125510295")),
        )
 
 OUTPUTS: 1
