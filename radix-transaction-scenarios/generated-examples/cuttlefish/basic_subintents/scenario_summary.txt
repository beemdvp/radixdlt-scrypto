--- conflicted
+++ resolved
@@ -2,13 +2,8 @@
 
 == SUMMARY HASHES ==
 These Cuttlefish hashes are permitted to change only until the scenario is deployed to a permanent network, else it can cause divergence.
-<<<<<<< HEAD
-State changes: f3741d91c6b22c26 (allowed to change if not deployed to any network)
-Events       : 5906b62a345f4e76 (allowed to change if not deployed to any network)
-=======
-State changes: 920b36bf96552aaa (allowed to change if not deployed to any network)
-Events       : 53c64f0ed69d62e3 (allowed to change if not deployed to any network)
->>>>>>> 10dd7f05
+State changes: c3f257249d57d891 (allowed to change if not deployed to any network)
+Events       : aa47b9795c444de3 (allowed to change if not deployed to any network)
 
 == INTERESTING ADDRESSES ==
 - parent_account: account_sim1cyq8zqa0cz6jufuskdum6w8uex3wt3n9dwegkq40y9gu65pyxcusds
