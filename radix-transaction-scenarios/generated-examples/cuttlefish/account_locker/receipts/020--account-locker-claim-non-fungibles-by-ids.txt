TRANSACTION STATUS: COMMITTED SUCCESS

<<<<<<< HEAD
TRANSACTION COST: 0.40723939056 XRD
├─ Network execution: 0.27638035 XRD, 5527607 execution cost units
├─ Network finalization: 0.03625455 XRD, 725091 finalization cost units
=======
TRANSACTION COST: 0.39411189056 XRD
├─ Network execution: 0.26825285 XRD, 5365057 execution cost units
├─ Network finalization: 0.03125455 XRD, 625091 finalization cost units
>>>>>>> e56a2ce1
├─ Tip: 0 XRD
├─ Network Storage: 0.09460449056 XRD
└─ Royalties: 0 XRD

LOGS: 0

EVENTS: 8
├─ Emitter: Method { node: internal_vault_sim1tz9uaalv8g3ahmwep2trlyj2m3zn7rstm9pwessa3k56me2fcduq2u, module_id: Main }
   Event: LockFeeEvent {
     amount: Decimal("5000"),
   }
├─ Emitter: Method { node: internal_vault_sim1nrstdzgdlu2ka8r8jfzl0a7xj84nznpjr3h63ev255xtz82xuhz405, module_id: Main }
   Event: WithdrawEvent {
     ids: [
       NonFungibleLocalId("#3#"),
     ],
   }
├─ Emitter: Method { node: locker_sim1dp8g5xtahznlr27t3jagtplg24d5sfqr2r799h3qfl3jpmdxu7wlr3, module_id: Main }
   Event: ClaimEvent {
     claimant: GlobalAccount(Reference("account_sim1c8huhgnhg7rx6q5qjus0kt55qxy0uflvd7g2relms9g5pxw5algkja")),
     resource_address: ResourceAddress(Reference("resource_sim1n2pnt93g8hmwdkyh4xjw0ldmad3p25hx93t2rw58ke974tpeqemklu")),
     resources: ResourceSpecifier::NonFungible(
       [
         NonFungibleLocalId("#3#"),
       ],
     ),
   }
├─ Emitter: Method { node: internal_vault_sim1nz49q5dgwxz5dg2spgwd2vqsfawzywahlw5ztxwpcyjl4p8le2crd6, module_id: Main }
   Event: DepositEvent {
     ids: [
       NonFungibleLocalId("#3#"),
     ],
   }
├─ Emitter: Method { node: account_sim1c8huhgnhg7rx6q5qjus0kt55qxy0uflvd7g2relms9g5pxw5algkja, module_id: Main }
   Event: DepositEvent::NonFungible(
     ResourceAddress(Reference("resource_sim1n2pnt93g8hmwdkyh4xjw0ldmad3p25hx93t2rw58ke974tpeqemklu")),
     [
       NonFungibleLocalId("#3#"),
     ],
   )
├─ Emitter: Method { node: internal_vault_sim1tz9uaalv8g3ahmwep2trlyj2m3zn7rstm9pwessa3k56me2fcduq2u, module_id: Main }
   Event: PayFeeEvent {
<<<<<<< HEAD
     amount: Decimal("0.40723939056"),
   }
├─ Emitter: Method { node: internal_vault_sim1tpsesv77qvw782kknjks9g3x2msg8cc8ldshk28pkf6m6lkhun3sel, module_id: Main }
   Event: DepositEvent {
     amount: Decimal("0.20361969528"),
   }
└─ Emitter: Method { node: resource_sim1tknxxxxxxxxxradxrdxxxxxxxxx009923554798xxxxxxxxxakj8n3, module_id: Main }
   Event: BurnFungibleResourceEvent {
     amount: Decimal("0.20361969528"),
=======
     amount: Decimal("0.39411189056"),
   }
├─ Emitter: Method { node: internal_vault_sim1tpsesv77qvw782kknjks9g3x2msg8cc8ldshk28pkf6m6lkhun3sel, module_id: Main }
   Event: DepositEvent {
     amount: Decimal("0.19705594528"),
   }
└─ Emitter: Method { node: resource_sim1tknxxxxxxxxxradxrdxxxxxxxxx009923554798xxxxxxxxxakj8n3, module_id: Main }
   Event: BurnFungibleResourceEvent {
     amount: Decimal("0.19705594528"),
>>>>>>> e56a2ce1
   }

STATE UPDATES: 7 entities
├─ consensusmanager_sim1scxxxxxxxxxxcnsmgrxxxxxxxxx000999665565xxxxxxxxxxc06cl across 1 partitions
  └─ Partition(64): 1 change
    └─ Set: Field(2)
       Value: UNLOCKED ConsensusManagerValidatorRewardsFieldPayload::V1(
         ValidatorRewardsSubstate {
           proposer_rewards: {
<<<<<<< HEAD
             0u8 => Decimal("2.8406597762825"),
=======
             0u8 => Decimal("2.7750222762825"),
>>>>>>> e56a2ce1
           },
           rewards_vault: Vault(Own("internal_vault_sim1tpsesv77qvw782kknjks9g3x2msg8cc8ldshk28pkf6m6lkhun3sel")),
         },
       )
├─ transactiontracker_sim1stxxxxxxxxxxtxtrakxxxxxxxxx006844685494xxxxxxxxx4d5zd2 across 2 partitions
  ├─ Partition(64): 1 change
    └─ Set: Field(0)
       Value: UNLOCKED TransactionTrackerSubstate::V1(
         TransactionTrackerSubstateV1 {
           start_epoch: 1u64,
           start_partition: 65u8,
           partition_range_start_inclusive: 65u8,
           partition_range_end_inclusive: 255u8,
           epochs_per_partition: 100u64,
         },
       )
  └─ Partition(65): 1 change
    └─ Set: Hash(hex("31e3631c688823b63da097ba6ae7622d071666b866d029e542c6b12829c76c5f"))
       Value: UNLOCKED TransactionStatus::V1(
         TransactionStatusV1::CommittedSuccess,
       )
├─ component_sim1cptxxxxxxxxxfaucetxxxxxxxxx000527798379xxxxxxxxxhkrefh across 1 partitions
  └─ Partition(64): 1 change
    └─ Set: Field(0)
       Value: UNLOCKED Faucet {
         vault: Vault(Own("internal_vault_sim1tz9uaalv8g3ahmwep2trlyj2m3zn7rstm9pwessa3k56me2fcduq2u")),
         transactions: KeyValueStore(Own("internal_keyvaluestore_sim1krn7clzr3qmq2zhwr77mdenksxswf00yeh8tn3vyzesg4kr3p54gv8")),
       }
├─ internal_vault_sim1tz9uaalv8g3ahmwep2trlyj2m3zn7rstm9pwessa3k56me2fcduq2u across 1 partitions
  └─ Partition(64): 1 change
    └─ Set: Field(0)
       Value: UNLOCKED FungibleVaultBalanceFieldPayload::V1(
<<<<<<< HEAD
         LiquidFungibleResource(Decimal("99999999999999988.63736089487")),
=======
         LiquidFungibleResource(Decimal("99999999999999988.89991089487")),
>>>>>>> e56a2ce1
       )
├─ internal_vault_sim1nrstdzgdlu2ka8r8jfzl0a7xj84nznpjr3h63ev255xtz82xuhz405 across 2 partitions
  ├─ Partition(64): 1 change
    └─ Set: Field(0)
       Value: UNLOCKED NonFungibleVaultBalanceFieldPayload::V1(
         LiquidNonFungibleVault(Decimal("2")),
       )
  └─ Partition(65): 1 change
    └─ Delete: NonFungibleLocalId("#3#")
├─ internal_vault_sim1nz49q5dgwxz5dg2spgwd2vqsfawzywahlw5ztxwpcyjl4p8le2crd6 across 2 partitions
  ├─ Partition(64): 1 change
    └─ Set: Field(0)
       Value: UNLOCKED NonFungibleVaultBalanceFieldPayload::V1(
         LiquidNonFungibleVault(Decimal("4")),
       )
  └─ Partition(65): 1 change
    └─ Set: NonFungibleLocalId("#3#")
       Value: NonFungibleVaultNonFungibleEntryPayload::V1(
         Unit,
       )
└─ internal_vault_sim1tpsesv77qvw782kknjks9g3x2msg8cc8ldshk28pkf6m6lkhun3sel across 1 partitions
  └─ Partition(64): 1 change
    └─ Set: Field(0)
       Value: UNLOCKED FungibleVaultBalanceFieldPayload::V1(
<<<<<<< HEAD
         LiquidFungibleResource(Decimal("5.681319552565")),
=======
         LiquidFungibleResource(Decimal("5.550044552565")),
>>>>>>> e56a2ce1
       )

OUTPUTS: 3
├─ Unit
├─ Own("internal_component_sim1lqqjwma40xym5e6fwde8sr74jr4x7tt0ngs0vya9ll6sddravzm8vs")
└─ Unit

BALANCE CHANGES: 4
├─ Vault: internal_vault_sim1tz9uaalv8g3ahmwep2trlyj2m3zn7rstm9pwessa3k56me2fcduq2u
   ResAddr: resource_sim1tknxxxxxxxxxradxrdxxxxxxxxx009923554798xxxxxxxxxakj8n3
<<<<<<< HEAD
   Change: -0.40723939056
=======
   Change: -0.39411189056
>>>>>>> e56a2ce1
├─ Vault: internal_vault_sim1nrstdzgdlu2ka8r8jfzl0a7xj84nznpjr3h63ev255xtz82xuhz405
   ResAddr: resource_sim1n2pnt93g8hmwdkyh4xjw0ldmad3p25hx93t2rw58ke974tpeqemklu
   Change: +{}, -{#3#}
├─ Vault: internal_vault_sim1nz49q5dgwxz5dg2spgwd2vqsfawzywahlw5ztxwpcyjl4p8le2crd6
   ResAddr: resource_sim1n2pnt93g8hmwdkyh4xjw0ldmad3p25hx93t2rw58ke974tpeqemklu
   Change: +{#3#}, -{}
└─ Vault: internal_vault_sim1tpsesv77qvw782kknjks9g3x2msg8cc8ldshk28pkf6m6lkhun3sel
   ResAddr: resource_sim1tknxxxxxxxxxradxrdxxxxxxxxx009923554798xxxxxxxxxakj8n3
<<<<<<< HEAD
   Change: 0.20361969528
=======
   Change: 0.19705594528
>>>>>>> e56a2ce1

NEW ENTITIES: 0<|MERGE_RESOLUTION|>--- conflicted
+++ resolved
@@ -1,14 +1,8 @@
 TRANSACTION STATUS: COMMITTED SUCCESS
 
-<<<<<<< HEAD
-TRANSACTION COST: 0.40723939056 XRD
-├─ Network execution: 0.27638035 XRD, 5527607 execution cost units
+TRANSACTION COST: 0.40711189056 XRD
+├─ Network execution: 0.27625285 XRD, 5525057 execution cost units
 ├─ Network finalization: 0.03625455 XRD, 725091 finalization cost units
-=======
-TRANSACTION COST: 0.39411189056 XRD
-├─ Network execution: 0.26825285 XRD, 5365057 execution cost units
-├─ Network finalization: 0.03125455 XRD, 625091 finalization cost units
->>>>>>> e56a2ce1
 ├─ Tip: 0 XRD
 ├─ Network Storage: 0.09460449056 XRD
 └─ Royalties: 0 XRD
@@ -51,27 +45,15 @@
    )
 ├─ Emitter: Method { node: internal_vault_sim1tz9uaalv8g3ahmwep2trlyj2m3zn7rstm9pwessa3k56me2fcduq2u, module_id: Main }
    Event: PayFeeEvent {
-<<<<<<< HEAD
-     amount: Decimal("0.40723939056"),
+     amount: Decimal("0.40711189056"),
    }
 ├─ Emitter: Method { node: internal_vault_sim1tpsesv77qvw782kknjks9g3x2msg8cc8ldshk28pkf6m6lkhun3sel, module_id: Main }
    Event: DepositEvent {
-     amount: Decimal("0.20361969528"),
+     amount: Decimal("0.20355594528"),
    }
 └─ Emitter: Method { node: resource_sim1tknxxxxxxxxxradxrdxxxxxxxxx009923554798xxxxxxxxxakj8n3, module_id: Main }
    Event: BurnFungibleResourceEvent {
-     amount: Decimal("0.20361969528"),
-=======
-     amount: Decimal("0.39411189056"),
-   }
-├─ Emitter: Method { node: internal_vault_sim1tpsesv77qvw782kknjks9g3x2msg8cc8ldshk28pkf6m6lkhun3sel, module_id: Main }
-   Event: DepositEvent {
-     amount: Decimal("0.19705594528"),
-   }
-└─ Emitter: Method { node: resource_sim1tknxxxxxxxxxradxrdxxxxxxxxx009923554798xxxxxxxxxakj8n3, module_id: Main }
-   Event: BurnFungibleResourceEvent {
-     amount: Decimal("0.19705594528"),
->>>>>>> e56a2ce1
+     amount: Decimal("0.20355594528"),
    }
 
 STATE UPDATES: 7 entities
@@ -81,11 +63,7 @@
        Value: UNLOCKED ConsensusManagerValidatorRewardsFieldPayload::V1(
          ValidatorRewardsSubstate {
            proposer_rewards: {
-<<<<<<< HEAD
-             0u8 => Decimal("2.8406597762825"),
-=======
-             0u8 => Decimal("2.7750222762825"),
->>>>>>> e56a2ce1
+             0u8 => Decimal("2.8400222762825"),
            },
            rewards_vault: Vault(Own("internal_vault_sim1tpsesv77qvw782kknjks9g3x2msg8cc8ldshk28pkf6m6lkhun3sel")),
          },
@@ -118,11 +96,7 @@
   └─ Partition(64): 1 change
     └─ Set: Field(0)
        Value: UNLOCKED FungibleVaultBalanceFieldPayload::V1(
-<<<<<<< HEAD
-         LiquidFungibleResource(Decimal("99999999999999988.63736089487")),
-=======
-         LiquidFungibleResource(Decimal("99999999999999988.89991089487")),
->>>>>>> e56a2ce1
+         LiquidFungibleResource(Decimal("99999999999999988.63991089487")),
        )
 ├─ internal_vault_sim1nrstdzgdlu2ka8r8jfzl0a7xj84nznpjr3h63ev255xtz82xuhz405 across 2 partitions
   ├─ Partition(64): 1 change
@@ -147,11 +121,7 @@
   └─ Partition(64): 1 change
     └─ Set: Field(0)
        Value: UNLOCKED FungibleVaultBalanceFieldPayload::V1(
-<<<<<<< HEAD
-         LiquidFungibleResource(Decimal("5.681319552565")),
-=======
-         LiquidFungibleResource(Decimal("5.550044552565")),
->>>>>>> e56a2ce1
+         LiquidFungibleResource(Decimal("5.680044552565")),
        )
 
 OUTPUTS: 3
@@ -162,11 +132,7 @@
 BALANCE CHANGES: 4
 ├─ Vault: internal_vault_sim1tz9uaalv8g3ahmwep2trlyj2m3zn7rstm9pwessa3k56me2fcduq2u
    ResAddr: resource_sim1tknxxxxxxxxxradxrdxxxxxxxxx009923554798xxxxxxxxxakj8n3
-<<<<<<< HEAD
-   Change: -0.40723939056
-=======
-   Change: -0.39411189056
->>>>>>> e56a2ce1
+   Change: -0.40711189056
 ├─ Vault: internal_vault_sim1nrstdzgdlu2ka8r8jfzl0a7xj84nznpjr3h63ev255xtz82xuhz405
    ResAddr: resource_sim1n2pnt93g8hmwdkyh4xjw0ldmad3p25hx93t2rw58ke974tpeqemklu
    Change: +{}, -{#3#}
@@ -175,10 +141,6 @@
    Change: +{#3#}, -{}
 └─ Vault: internal_vault_sim1tpsesv77qvw782kknjks9g3x2msg8cc8ldshk28pkf6m6lkhun3sel
    ResAddr: resource_sim1tknxxxxxxxxxradxrdxxxxxxxxx009923554798xxxxxxxxxakj8n3
-<<<<<<< HEAD
-   Change: 0.20361969528
-=======
-   Change: 0.19705594528
->>>>>>> e56a2ce1
+   Change: 0.20355594528
 
 NEW ENTITIES: 0