--- conflicted
+++ resolved
@@ -1,14 +1,8 @@
 TRANSACTION STATUS: COMMITTED SUCCESS
 
-<<<<<<< HEAD
-TRANSACTION COST: 0.73019887689 XRD
-├─ Network execution: 0.27156165 XRD, 5431233 execution cost units
+TRANSACTION COST: 0.73007137689 XRD
+├─ Network execution: 0.27143415 XRD, 5428683 execution cost units
 ├─ Network finalization: 0.151268 XRD, 3025360 finalization cost units
-=======
-TRANSACTION COST: 0.71707137689 XRD
-├─ Network execution: 0.26343415 XRD, 5268683 execution cost units
-├─ Network finalization: 0.146268 XRD, 2925360 finalization cost units
->>>>>>> e56a2ce1
 ├─ Tip: 0 XRD
 ├─ Network Storage: 0.30736922689 XRD
 └─ Royalties: 0 XRD
@@ -39,27 +33,15 @@
    )
 ├─ Emitter: Method { node: internal_vault_sim1tz9uaalv8g3ahmwep2trlyj2m3zn7rstm9pwessa3k56me2fcduq2u, module_id: Main }
    Event: PayFeeEvent {
-<<<<<<< HEAD
-     amount: Decimal("0.73019887689"),
+     amount: Decimal("0.73007137689"),
    }
 ├─ Emitter: Method { node: internal_vault_sim1tpsesv77qvw782kknjks9g3x2msg8cc8ldshk28pkf6m6lkhun3sel, module_id: Main }
    Event: DepositEvent {
-     amount: Decimal("0.365099438445"),
+     amount: Decimal("0.365035688445"),
    }
 └─ Emitter: Method { node: resource_sim1tknxxxxxxxxxradxrdxxxxxxxxx009923554798xxxxxxxxxakj8n3, module_id: Main }
    Event: BurnFungibleResourceEvent {
-     amount: Decimal("0.365099438445"),
-=======
-     amount: Decimal("0.71707137689"),
-   }
-├─ Emitter: Method { node: internal_vault_sim1tpsesv77qvw782kknjks9g3x2msg8cc8ldshk28pkf6m6lkhun3sel, module_id: Main }
-   Event: DepositEvent {
-     amount: Decimal("0.358535688445"),
-   }
-└─ Emitter: Method { node: resource_sim1tknxxxxxxxxxradxrdxxxxxxxxx009923554798xxxxxxxxxakj8n3, module_id: Main }
-   Event: BurnFungibleResourceEvent {
-     amount: Decimal("0.358535688445"),
->>>>>>> e56a2ce1
+     amount: Decimal("0.365035688445"),
    }
 
 STATE UPDATES: 9 entities
@@ -69,11 +51,7 @@
        Value: UNLOCKED ConsensusManagerValidatorRewardsFieldPayload::V1(
          ValidatorRewardsSubstate {
            proposer_rewards: {
-<<<<<<< HEAD
-             0u8 => Decimal("0.353403440035"),
-=======
-             0u8 => Decimal("0.346839690035"),
->>>>>>> e56a2ce1
+             0u8 => Decimal("0.353339690035"),
            },
            rewards_vault: Vault(Own("internal_vault_sim1tpsesv77qvw782kknjks9g3x2msg8cc8ldshk28pkf6m6lkhun3sel")),
          },
@@ -112,11 +90,7 @@
   └─ Partition(64): 1 change
     └─ Set: Field(0)
        Value: UNLOCKED FungibleVaultBalanceFieldPayload::V1(
-<<<<<<< HEAD
-         LiquidFungibleResource(Decimal("99999999999999998.58638623986")),
-=======
-         LiquidFungibleResource(Decimal("99999999999999998.61264123986")),
->>>>>>> e56a2ce1
+         LiquidFungibleResource(Decimal("99999999999999998.58664123986")),
        )
 ├─ locker_sim1dp8g5xtahznlr27t3jagtplg24d5sfqr2r799h3qfl3jpmdxu7wlr3 across 4 partitions
   ├─ Partition(2): 1 change
@@ -376,11 +350,7 @@
   └─ Partition(64): 1 change
     └─ Set: Field(0)
        Value: UNLOCKED FungibleVaultBalanceFieldPayload::V1(
-<<<<<<< HEAD
-         LiquidFungibleResource(Decimal("0.70680688007")),
-=======
-         LiquidFungibleResource(Decimal("0.69367938007")),
->>>>>>> e56a2ce1
+         LiquidFungibleResource(Decimal("0.70667938007")),
        )
 
 OUTPUTS: 3
@@ -394,21 +364,13 @@
 BALANCE CHANGES: 3
 ├─ Vault: internal_vault_sim1tz9uaalv8g3ahmwep2trlyj2m3zn7rstm9pwessa3k56me2fcduq2u
    ResAddr: resource_sim1tknxxxxxxxxxradxrdxxxxxxxxx009923554798xxxxxxxxxakj8n3
-<<<<<<< HEAD
-   Change: -0.73019887689
-=======
-   Change: -0.71707137689
->>>>>>> e56a2ce1
+   Change: -0.73007137689
 ├─ Vault: internal_vault_sim1tzjmjma6hatpvy7uzs07x06dlqzry6cwz55grlkwpkxxgd6medwp2f
    ResAddr: resource_sim1tkgvw0yvyt0vpyzrlkw38rplh5pmgny372rcpxp3973df6yfwqttyw
    Change: 1
 └─ Vault: internal_vault_sim1tpsesv77qvw782kknjks9g3x2msg8cc8ldshk28pkf6m6lkhun3sel
    ResAddr: resource_sim1tknxxxxxxxxxradxrdxxxxxxxxx009923554798xxxxxxxxxakj8n3
-<<<<<<< HEAD
-   Change: 0.365099438445
-=======
-   Change: 0.358535688445
->>>>>>> e56a2ce1
+   Change: 0.365035688445
 
 NEW ENTITIES: 2
 └─ Component: locker_sim1dp8g5xtahznlr27t3jagtplg24d5sfqr2r799h3qfl3jpmdxu7wlr3
