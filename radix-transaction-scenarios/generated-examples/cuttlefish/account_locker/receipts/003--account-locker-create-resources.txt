TRANSACTION STATUS: COMMITTED SUCCESS

<<<<<<< HEAD
TRANSACTION COST: 0.71434025564 XRD
├─ Network execution: 0.19978635 XRD, 3995727 execution cost units
├─ Network finalization: 0.19526375 XRD, 3905275 finalization cost units
=======
TRANSACTION COST: 0.70121275564 XRD
├─ Network execution: 0.19165885 XRD, 3833177 execution cost units
├─ Network finalization: 0.19026375 XRD, 3805275 finalization cost units
>>>>>>> e56a2ce1
├─ Tip: 0 XRD
├─ Network Storage: 0.31929015564 XRD
└─ Royalties: 0 XRD

LOGS: 0

EVENTS: 4
├─ Emitter: Method { node: internal_vault_sim1tz9uaalv8g3ahmwep2trlyj2m3zn7rstm9pwessa3k56me2fcduq2u, module_id: Main }
   Event: LockFeeEvent {
     amount: Decimal("5000"),
   }
├─ Emitter: Method { node: internal_vault_sim1tz9uaalv8g3ahmwep2trlyj2m3zn7rstm9pwessa3k56me2fcduq2u, module_id: Main }
   Event: PayFeeEvent {
<<<<<<< HEAD
     amount: Decimal("0.71434025564"),
   }
├─ Emitter: Method { node: internal_vault_sim1tpsesv77qvw782kknjks9g3x2msg8cc8ldshk28pkf6m6lkhun3sel, module_id: Main }
   Event: DepositEvent {
     amount: Decimal("0.35717012782"),
   }
└─ Emitter: Method { node: resource_sim1tknxxxxxxxxxradxrdxxxxxxxxx009923554798xxxxxxxxxakj8n3, module_id: Main }
   Event: BurnFungibleResourceEvent {
     amount: Decimal("0.35717012782"),
=======
     amount: Decimal("0.70121275564"),
   }
├─ Emitter: Method { node: internal_vault_sim1tpsesv77qvw782kknjks9g3x2msg8cc8ldshk28pkf6m6lkhun3sel, module_id: Main }
   Event: DepositEvent {
     amount: Decimal("0.35060637782"),
   }
└─ Emitter: Method { node: resource_sim1tknxxxxxxxxxradxrdxxxxxxxxx009923554798xxxxxxxxxakj8n3, module_id: Main }
   Event: BurnFungibleResourceEvent {
     amount: Decimal("0.35060637782"),
>>>>>>> e56a2ce1
   }

STATE UPDATES: 7 entities
├─ consensusmanager_sim1scxxxxxxxxxxcnsmgrxxxxxxxxx000999665565xxxxxxxxxxc06cl across 1 partitions
  └─ Partition(64): 1 change
    └─ Set: Field(2)
       Value: UNLOCKED ConsensusManagerValidatorRewardsFieldPayload::V1(
         ValidatorRewardsSubstate {
           proposer_rewards: {
<<<<<<< HEAD
             0u8 => Decimal("0.531988503945"),
=======
             0u8 => Decimal("0.522142878945"),
>>>>>>> e56a2ce1
           },
           rewards_vault: Vault(Own("internal_vault_sim1tpsesv77qvw782kknjks9g3x2msg8cc8ldshk28pkf6m6lkhun3sel")),
         },
       )
├─ transactiontracker_sim1stxxxxxxxxxxtxtrakxxxxxxxxx006844685494xxxxxxxxx4d5zd2 across 2 partitions
  ├─ Partition(64): 1 change
    └─ Set: Field(0)
       Value: UNLOCKED TransactionTrackerSubstate::V1(
         TransactionTrackerSubstateV1 {
           start_epoch: 1u64,
           start_partition: 65u8,
           partition_range_start_inclusive: 65u8,
           partition_range_end_inclusive: 255u8,
           epochs_per_partition: 100u64,
         },
       )
  └─ Partition(65): 1 change
    └─ Set: Hash(hex("15caf2488a1c57c04737a816c28c8fbdc93726844e0e19489b4782f39a66967d"))
       Value: UNLOCKED TransactionStatus::V1(
         TransactionStatusV1::CommittedSuccess,
       )
├─ component_sim1cptxxxxxxxxxfaucetxxxxxxxxx000527798379xxxxxxxxxhkrefh across 1 partitions
  └─ Partition(64): 1 change
    └─ Set: Field(0)
       Value: UNLOCKED Faucet {
         vault: Vault(Own("internal_vault_sim1tz9uaalv8g3ahmwep2trlyj2m3zn7rstm9pwessa3k56me2fcduq2u")),
         transactions: KeyValueStore(Own("internal_keyvaluestore_sim1krn7clzr3qmq2zhwr77mdenksxswf00yeh8tn3vyzesg4kr3p54gv8")),
       }
├─ internal_vault_sim1tz9uaalv8g3ahmwep2trlyj2m3zn7rstm9pwessa3k56me2fcduq2u across 1 partitions
  └─ Partition(64): 1 change
    └─ Set: Field(0)
       Value: UNLOCKED FungibleVaultBalanceFieldPayload::V1(
<<<<<<< HEAD
         LiquidFungibleResource(Decimal("99999999999999997.87204598422")),
=======
         LiquidFungibleResource(Decimal("99999999999999997.91142848422")),
>>>>>>> e56a2ce1
       )
├─ resource_sim1t5820sqdx0jf9zgjd5ge6y0fvfxsnx6dlh5sgfkm4nemgz44q0v7xk across 4 partitions
  ├─ Partition(5): 1 change
    └─ Set: Field(0)
       Value: LOCKED RoleAssignmentOwnerFieldPayload::V1(
         OwnerRoleSubstate {
           rule: AccessRule::DenyAll,
           updater: OwnerRoleUpdater::None,
         },
       )
  ├─ Partition(6): 12 changes
    ├─ Set: ModuleRoleKey { module: ModuleId::Main, key: RoleKey("depositor") }
       Value: UNLOCKED RoleAssignmentAccessRuleEntryPayload::V1(
         AccessRule::AllowAll,
       )
    ├─ Set: ModuleRoleKey { module: ModuleId::Main, key: RoleKey("burner_updater") }
       Value: UNLOCKED RoleAssignmentAccessRuleEntryPayload::V1(
         AccessRule::DenyAll,
       )
    ├─ Set: ModuleRoleKey { module: ModuleId::Main, key: RoleKey("freezer") }
       Value: UNLOCKED RoleAssignmentAccessRuleEntryPayload::V1(
         AccessRule::DenyAll,
       )
    ├─ Set: ModuleRoleKey { module: ModuleId::Main, key: RoleKey("freezer_updater") }
       Value: UNLOCKED RoleAssignmentAccessRuleEntryPayload::V1(
         AccessRule::DenyAll,
       )
    ├─ Set: ModuleRoleKey { module: ModuleId::Main, key: RoleKey("burner") }
       Value: UNLOCKED RoleAssignmentAccessRuleEntryPayload::V1(
         AccessRule::AllowAll,
       )
    ├─ Set: ModuleRoleKey { module: ModuleId::Main, key: RoleKey("recaller") }
       Value: UNLOCKED RoleAssignmentAccessRuleEntryPayload::V1(
         AccessRule::DenyAll,
       )
    ├─ Set: ModuleRoleKey { module: ModuleId::Main, key: RoleKey("withdrawer") }
       Value: UNLOCKED RoleAssignmentAccessRuleEntryPayload::V1(
         AccessRule::AllowAll,
       )
    ├─ Set: ModuleRoleKey { module: ModuleId::Main, key: RoleKey("recaller_updater") }
       Value: UNLOCKED RoleAssignmentAccessRuleEntryPayload::V1(
         AccessRule::DenyAll,
       )
    ├─ Set: ModuleRoleKey { module: ModuleId::Main, key: RoleKey("depositor_updater") }
       Value: UNLOCKED RoleAssignmentAccessRuleEntryPayload::V1(
         AccessRule::DenyAll,
       )
    ├─ Set: ModuleRoleKey { module: ModuleId::Main, key: RoleKey("minter") }
       Value: UNLOCKED RoleAssignmentAccessRuleEntryPayload::V1(
         AccessRule::AllowAll,
       )
    ├─ Set: ModuleRoleKey { module: ModuleId::Main, key: RoleKey("withdrawer_updater") }
       Value: UNLOCKED RoleAssignmentAccessRuleEntryPayload::V1(
         AccessRule::DenyAll,
       )
    └─ Set: ModuleRoleKey { module: ModuleId::Main, key: RoleKey("minter_updater") }
       Value: UNLOCKED RoleAssignmentAccessRuleEntryPayload::V1(
         AccessRule::DenyAll,
       )
  ├─ Partition(64): 2 changes
    ├─ Set: Field(0)
       Value: LOCKED FungibleResourceManagerDivisibilityFieldPayload::V1(
         0u8,
       )
    └─ Set: Field(1)
       Value: UNLOCKED FungibleResourceManagerTotalSupplyFieldPayload::V1(
         Decimal("0"),
       )
  └─ Partition(0): 1 change
    └─ Set: TypeInfo
       Value: TypeInfoSubstate::Object(
         ObjectInfo {
           blueprint_info: BlueprintInfo {
             blueprint_id: BlueprintId {
               package_address: PackageAddress(Reference("package_sim1pkgxxxxxxxxxresrcexxxxxxxxx000538436477xxxxxxxxxaj0zg9")),
               blueprint_name: "FungibleResourceManager",
             },
             blueprint_version: BlueprintVersion {
               major: 1u32,
               minor: 0u32,
               patch: 0u32,
             },
             outer_obj_info: OuterObjectInfo::None,
             features: [
               "track_total_supply",
               "mint",
               "burn",
             ],
             generic_substitutions: [],
           },
           object_type: ObjectType::Global {
             modules: {
               AttachedModuleId::RoleAssignment => BlueprintVersion {
                 major: 1u32,
                 minor: 0u32,
                 patch: 0u32,
               },
               AttachedModuleId::Metadata => BlueprintVersion {
                 major: 1u32,
                 minor: 0u32,
                 patch: 0u32,
               },
             },
           },
         },
       )
├─ resource_sim1n2pnt93g8hmwdkyh4xjw0ldmad3p25hx93t2rw58ke974tpeqemklu across 5 partitions
  ├─ Partition(1): 1 change
    └─ Set: SchemaHash(5984bee33c529de9f322241679b505ab2e60e2189bdf8c2b7811023ffb5c12f9)
       Value: KeyValueEntrySubstate::V1(
         KeyValueEntrySubstateV1 {
           value: Option::Some(
             PackageSchemaEntryPayload::V1(
               SchemaV1 {
                 type_kinds: [],
                 type_metadata: [],
                 type_validations: [],
               },
             ),
           ),
           lock_status: LockStatus::Locked,
         },
       )
  ├─ Partition(5): 1 change
    └─ Set: Field(0)
       Value: LOCKED RoleAssignmentOwnerFieldPayload::V1(
         OwnerRoleSubstate {
           rule: AccessRule::DenyAll,
           updater: OwnerRoleUpdater::None,
         },
       )
  ├─ Partition(6): 14 changes
    ├─ Set: ModuleRoleKey { module: ModuleId::Main, key: RoleKey("depositor") }
       Value: UNLOCKED RoleAssignmentAccessRuleEntryPayload::V1(
         AccessRule::AllowAll,
       )
    ├─ Set: ModuleRoleKey { module: ModuleId::Main, key: RoleKey("burner_updater") }
       Value: UNLOCKED RoleAssignmentAccessRuleEntryPayload::V1(
         AccessRule::DenyAll,
       )
    ├─ Set: ModuleRoleKey { module: ModuleId::Main, key: RoleKey("freezer") }
       Value: UNLOCKED RoleAssignmentAccessRuleEntryPayload::V1(
         AccessRule::DenyAll,
       )
    ├─ Set: ModuleRoleKey { module: ModuleId::Main, key: RoleKey("freezer_updater") }
       Value: UNLOCKED RoleAssignmentAccessRuleEntryPayload::V1(
         AccessRule::DenyAll,
       )
    ├─ Set: ModuleRoleKey { module: ModuleId::Main, key: RoleKey("burner") }
       Value: UNLOCKED RoleAssignmentAccessRuleEntryPayload::V1(
         AccessRule::AllowAll,
       )
    ├─ Set: ModuleRoleKey { module: ModuleId::Main, key: RoleKey("recaller") }
       Value: UNLOCKED RoleAssignmentAccessRuleEntryPayload::V1(
         AccessRule::DenyAll,
       )
    ├─ Set: ModuleRoleKey { module: ModuleId::Main, key: RoleKey("withdrawer") }
       Value: UNLOCKED RoleAssignmentAccessRuleEntryPayload::V1(
         AccessRule::AllowAll,
       )
    ├─ Set: ModuleRoleKey { module: ModuleId::Main, key: RoleKey("non_fungible_data_updater_updater") }
       Value: UNLOCKED RoleAssignmentAccessRuleEntryPayload::V1(
         AccessRule::DenyAll,
       )
    ├─ Set: ModuleRoleKey { module: ModuleId::Main, key: RoleKey("recaller_updater") }
       Value: UNLOCKED RoleAssignmentAccessRuleEntryPayload::V1(
         AccessRule::DenyAll,
       )
    ├─ Set: ModuleRoleKey { module: ModuleId::Main, key: RoleKey("non_fungible_data_updater") }
       Value: UNLOCKED RoleAssignmentAccessRuleEntryPayload::V1(
         AccessRule::DenyAll,
       )
    ├─ Set: ModuleRoleKey { module: ModuleId::Main, key: RoleKey("depositor_updater") }
       Value: UNLOCKED RoleAssignmentAccessRuleEntryPayload::V1(
         AccessRule::DenyAll,
       )
    ├─ Set: ModuleRoleKey { module: ModuleId::Main, key: RoleKey("minter") }
       Value: UNLOCKED RoleAssignmentAccessRuleEntryPayload::V1(
         AccessRule::AllowAll,
       )
    ├─ Set: ModuleRoleKey { module: ModuleId::Main, key: RoleKey("withdrawer_updater") }
       Value: UNLOCKED RoleAssignmentAccessRuleEntryPayload::V1(
         AccessRule::DenyAll,
       )
    └─ Set: ModuleRoleKey { module: ModuleId::Main, key: RoleKey("minter_updater") }
       Value: UNLOCKED RoleAssignmentAccessRuleEntryPayload::V1(
         AccessRule::DenyAll,
       )
  ├─ Partition(64): 3 changes
    ├─ Set: Field(0)
       Value: LOCKED NonFungibleResourceManagerIdTypeFieldPayload::V1(
         NonFungibleIdType::Integer,
       )
    ├─ Set: Field(1)
       Value: LOCKED NonFungibleResourceManagerMutableFieldsFieldPayload::V1(
         NonFungibleResourceManagerMutableFieldsV1 {
           mutable_field_index: {},
         },
       )
    └─ Set: Field(2)
       Value: UNLOCKED NonFungibleResourceManagerTotalSupplyFieldPayload::V1(
         Decimal("0"),
       )
  └─ Partition(0): 1 change
    └─ Set: TypeInfo
       Value: TypeInfoSubstate::Object(
         ObjectInfo {
           blueprint_info: BlueprintInfo {
             blueprint_id: BlueprintId {
               package_address: PackageAddress(Reference("package_sim1pkgxxxxxxxxxresrcexxxxxxxxx000538436477xxxxxxxxxaj0zg9")),
               blueprint_name: "NonFungibleResourceManager",
             },
             blueprint_version: BlueprintVersion {
               major: 1u32,
               minor: 0u32,
               patch: 0u32,
             },
             outer_obj_info: OuterObjectInfo::None,
             features: [
               "track_total_supply",
               "mint",
               "burn",
             ],
             generic_substitutions: [
               GenericSubstitution::Local(
                 ScopedTypeId(
                   SchemaHash(hex("5984bee33c529de9f322241679b505ab2e60e2189bdf8c2b7811023ffb5c12f9")),
                   LocalTypeId::WellKnown(
                     WellKnownTypeId(66u8),
                   ),
                 ),
               ),
             ],
           },
           object_type: ObjectType::Global {
             modules: {
               AttachedModuleId::RoleAssignment => BlueprintVersion {
                 major: 1u32,
                 minor: 0u32,
                 patch: 0u32,
               },
               AttachedModuleId::Metadata => BlueprintVersion {
                 major: 1u32,
                 minor: 0u32,
                 patch: 0u32,
               },
             },
           },
         },
       )
└─ internal_vault_sim1tpsesv77qvw782kknjks9g3x2msg8cc8ldshk28pkf6m6lkhun3sel across 1 partitions
  └─ Partition(64): 1 change
    └─ Set: Field(0)
       Value: UNLOCKED FungibleVaultBalanceFieldPayload::V1(
<<<<<<< HEAD
         LiquidFungibleResource(Decimal("1.06397700789")),
=======
         LiquidFungibleResource(Decimal("1.04428575789")),
>>>>>>> e56a2ce1
       )

OUTPUTS: 3
├─ Unit
├─ Reference("resource_sim1t5820sqdx0jf9zgjd5ge6y0fvfxsnx6dlh5sgfkm4nemgz44q0v7xk")
└─ Reference("resource_sim1n2pnt93g8hmwdkyh4xjw0ldmad3p25hx93t2rw58ke974tpeqemklu")

BALANCE CHANGES: 2
├─ Vault: internal_vault_sim1tz9uaalv8g3ahmwep2trlyj2m3zn7rstm9pwessa3k56me2fcduq2u
   ResAddr: resource_sim1tknxxxxxxxxxradxrdxxxxxxxxx009923554798xxxxxxxxxakj8n3
<<<<<<< HEAD
   Change: -0.71434025564
└─ Vault: internal_vault_sim1tpsesv77qvw782kknjks9g3x2msg8cc8ldshk28pkf6m6lkhun3sel
   ResAddr: resource_sim1tknxxxxxxxxxradxrdxxxxxxxxx009923554798xxxxxxxxxakj8n3
   Change: 0.35717012782
=======
   Change: -0.70121275564
└─ Vault: internal_vault_sim1tpsesv77qvw782kknjks9g3x2msg8cc8ldshk28pkf6m6lkhun3sel
   ResAddr: resource_sim1tknxxxxxxxxxradxrdxxxxxxxxx009923554798xxxxxxxxxakj8n3
   Change: 0.35060637782
>>>>>>> e56a2ce1

NEW ENTITIES: 2
├─ Resource: resource_sim1t5820sqdx0jf9zgjd5ge6y0fvfxsnx6dlh5sgfkm4nemgz44q0v7xk
└─ Resource: resource_sim1n2pnt93g8hmwdkyh4xjw0ldmad3p25hx93t2rw58ke974tpeqemklu<|MERGE_RESOLUTION|>--- conflicted
+++ resolved
@@ -1,14 +1,8 @@
 TRANSACTION STATUS: COMMITTED SUCCESS
 
-<<<<<<< HEAD
-TRANSACTION COST: 0.71434025564 XRD
-├─ Network execution: 0.19978635 XRD, 3995727 execution cost units
+TRANSACTION COST: 0.71421275564 XRD
+├─ Network execution: 0.19965885 XRD, 3993177 execution cost units
 ├─ Network finalization: 0.19526375 XRD, 3905275 finalization cost units
-=======
-TRANSACTION COST: 0.70121275564 XRD
-├─ Network execution: 0.19165885 XRD, 3833177 execution cost units
-├─ Network finalization: 0.19026375 XRD, 3805275 finalization cost units
->>>>>>> e56a2ce1
 ├─ Tip: 0 XRD
 ├─ Network Storage: 0.31929015564 XRD
 └─ Royalties: 0 XRD
@@ -22,27 +16,15 @@
    }
 ├─ Emitter: Method { node: internal_vault_sim1tz9uaalv8g3ahmwep2trlyj2m3zn7rstm9pwessa3k56me2fcduq2u, module_id: Main }
    Event: PayFeeEvent {
-<<<<<<< HEAD
-     amount: Decimal("0.71434025564"),
+     amount: Decimal("0.71421275564"),
    }
 ├─ Emitter: Method { node: internal_vault_sim1tpsesv77qvw782kknjks9g3x2msg8cc8ldshk28pkf6m6lkhun3sel, module_id: Main }
    Event: DepositEvent {
-     amount: Decimal("0.35717012782"),
+     amount: Decimal("0.35710637782"),
    }
 └─ Emitter: Method { node: resource_sim1tknxxxxxxxxxradxrdxxxxxxxxx009923554798xxxxxxxxxakj8n3, module_id: Main }
    Event: BurnFungibleResourceEvent {
-     amount: Decimal("0.35717012782"),
-=======
-     amount: Decimal("0.70121275564"),
-   }
-├─ Emitter: Method { node: internal_vault_sim1tpsesv77qvw782kknjks9g3x2msg8cc8ldshk28pkf6m6lkhun3sel, module_id: Main }
-   Event: DepositEvent {
-     amount: Decimal("0.35060637782"),
-   }
-└─ Emitter: Method { node: resource_sim1tknxxxxxxxxxradxrdxxxxxxxxx009923554798xxxxxxxxxakj8n3, module_id: Main }
-   Event: BurnFungibleResourceEvent {
-     amount: Decimal("0.35060637782"),
->>>>>>> e56a2ce1
+     amount: Decimal("0.35710637782"),
    }
 
 STATE UPDATES: 7 entities
@@ -52,11 +34,7 @@
        Value: UNLOCKED ConsensusManagerValidatorRewardsFieldPayload::V1(
          ValidatorRewardsSubstate {
            proposer_rewards: {
-<<<<<<< HEAD
-             0u8 => Decimal("0.531988503945"),
-=======
-             0u8 => Decimal("0.522142878945"),
->>>>>>> e56a2ce1
+             0u8 => Decimal("0.531892878945"),
            },
            rewards_vault: Vault(Own("internal_vault_sim1tpsesv77qvw782kknjks9g3x2msg8cc8ldshk28pkf6m6lkhun3sel")),
          },
@@ -89,11 +67,7 @@
   └─ Partition(64): 1 change
     └─ Set: Field(0)
        Value: UNLOCKED FungibleVaultBalanceFieldPayload::V1(
-<<<<<<< HEAD
-         LiquidFungibleResource(Decimal("99999999999999997.87204598422")),
-=======
-         LiquidFungibleResource(Decimal("99999999999999997.91142848422")),
->>>>>>> e56a2ce1
+         LiquidFungibleResource(Decimal("99999999999999997.87242848422")),
        )
 ├─ resource_sim1t5820sqdx0jf9zgjd5ge6y0fvfxsnx6dlh5sgfkm4nemgz44q0v7xk across 4 partitions
   ├─ Partition(5): 1 change
@@ -348,11 +322,7 @@
   └─ Partition(64): 1 change
     └─ Set: Field(0)
        Value: UNLOCKED FungibleVaultBalanceFieldPayload::V1(
-<<<<<<< HEAD
-         LiquidFungibleResource(Decimal("1.06397700789")),
-=======
-         LiquidFungibleResource(Decimal("1.04428575789")),
->>>>>>> e56a2ce1
+         LiquidFungibleResource(Decimal("1.06378575789")),
        )
 
 OUTPUTS: 3
@@ -363,17 +333,10 @@
 BALANCE CHANGES: 2
 ├─ Vault: internal_vault_sim1tz9uaalv8g3ahmwep2trlyj2m3zn7rstm9pwessa3k56me2fcduq2u
    ResAddr: resource_sim1tknxxxxxxxxxradxrdxxxxxxxxx009923554798xxxxxxxxxakj8n3
-<<<<<<< HEAD
-   Change: -0.71434025564
+   Change: -0.71421275564
 └─ Vault: internal_vault_sim1tpsesv77qvw782kknjks9g3x2msg8cc8ldshk28pkf6m6lkhun3sel
    ResAddr: resource_sim1tknxxxxxxxxxradxrdxxxxxxxxx009923554798xxxxxxxxxakj8n3
-   Change: 0.35717012782
-=======
-   Change: -0.70121275564
-└─ Vault: internal_vault_sim1tpsesv77qvw782kknjks9g3x2msg8cc8ldshk28pkf6m6lkhun3sel
-   ResAddr: resource_sim1tknxxxxxxxxxradxrdxxxxxxxxx009923554798xxxxxxxxxakj8n3
-   Change: 0.35060637782
->>>>>>> e56a2ce1
+   Change: 0.35710637782
 
 NEW ENTITIES: 2
 ├─ Resource: resource_sim1t5820sqdx0jf9zgjd5ge6y0fvfxsnx6dlh5sgfkm4nemgz44q0v7xk
