<<<<<<< HEAD
Total Cost (XRD)                                                           ,             1.0603229481,    100.0%
- Execution Cost (XRD)                                                     ,               0.37393315,     35.3%
- Finalization Cost (XRD)                                                  ,                0.2410239,     22.7%
- Storage Cost (XRD)                                                       ,             0.4453658981,     42.0%
- Tipping Cost (XRD)                                                       ,                        0,      0.0%
- Royalty Cost (XRD)                                                       ,                        0,      0.0%
Execution Cost Breakdown                                                   ,                  7478663,    100.0%
=======
Total Cost (XRD)                                                           ,             1.0460705981,    100.0%
- Execution Cost (XRD)                                                     ,                0.3646808,     34.9%
- Finalization Cost (XRD)                                                  ,                0.2360239,     22.6%
- Storage Cost (XRD)                                                       ,             0.4453658981,     42.6%
- Tipping Cost (XRD)                                                       ,                        0,      0.0%
- Royalty Cost (XRD)                                                       ,                        0,      0.0%
Execution Cost Breakdown                                                   ,                  7293616,    100.0%
>>>>>>> e56a2ce1
- AfterInvoke                                                              ,                     1030,      0.0%
- AllocateNodeId                                                           ,                     4074,      0.1%
- BeforeInvoke                                                             ,                     4174,      0.1%
- CheckIntentValidity                                                      ,                   160000,      2.1%
- CheckReference                                                           ,                    80024,      1.1%
- CloseSubstate                                                            ,                    33927,      0.5%
- CreateNode                                                               ,                    34832,      0.5%
- DropNode                                                                 ,                    52502,      0.7%
- EmitEvent                                                                ,                     2272,      0.0%
- GetOwnedNodes                                                            ,                     1000,      0.0%
- LockFee                                                                  ,                      500,      0.0%
- MarkSubstateAsTransient                                                  ,                      220,      0.0%
- MoveModule                                                               ,                    11760,      0.2%
- OpenSubstate::GlobalFungibleResourceManager                              ,                   136104,      1.8%
- OpenSubstate::GlobalGenericComponent                                     ,                    46666,      0.6%
<<<<<<< HEAD
- OpenSubstate::GlobalPackage                                              ,                  3403443,     45.5%
=======
- OpenSubstate::GlobalPackage                                              ,                  3403443,     46.7%
>>>>>>> e56a2ce1
- OpenSubstate::InternalFungibleVault                                      ,                    95017,      1.3%
- OpenSubstate::InternalGenericComponent                                   ,                    42997,      0.6%
- OpenSubstate::InternalKeyValueStore                                      ,                    40536,      0.5%
- PinNode                                                                  ,                      396,      0.0%
<<<<<<< HEAD
- PrepareWasmCode                                                          ,                  1188958,     15.9%
=======
- PrepareWasmCode                                                          ,                  1188958,     16.3%
>>>>>>> e56a2ce1
- QueryActor                                                               ,                     2500,      0.0%
- QueryCostingModule                                                       ,                     1500,      0.0%
- QueryFeeReserve                                                          ,                     1500,      0.0%
- ReadSubstate                                                             ,                  1315744,     17.6%
- RunNativeCode::Worktop_drop                                              ,                    17918,      0.2%
- RunNativeCode::create                                                    ,                   154473,      2.1%
- RunNativeCode::create_empty_vault_FungibleResourceManager                ,                   106710,      1.4%
- RunNativeCode::create_with_data                                          ,                    82413,      1.1%
- RunNativeCode::get_amount_FungibleVault                                  ,                    14451,      0.2%
- RunNativeCode::lock_fee                                                  ,                    45243,      0.6%
<<<<<<< HEAD
- RunWasmCode::Faucet_lock_fee                                             ,                    27840,      0.4%
- RunWasmCode::RoyaltiesBp_new                                             ,                   331410,      4.4%
=======
- RunWasmCode::Faucet_lock_fee                                             ,                    25290,      0.3%
- RunWasmCode::RoyaltiesBp_new                                             ,                   308913,      4.2%
>>>>>>> e56a2ce1
- SetCallFrameData                                                         ,                      606,      0.0%
- SetSubstate                                                              ,                     1245,      0.0%
- SwitchStack                                                              ,                     1000,      0.0%
- ValidateTxPayload                                                        ,                    15680,      0.2%
- VerifyTxSignatures                                                       ,                     7000,      0.1%
- WriteSubstate                                                            ,                    10998,      0.1%
Finalization Cost Breakdown                                                ,                  4820478,    100.0%
- CommitEvents                                                             ,                    20034,      0.4%
- CommitIntentStatus                                                       ,                   100000,      2.1%
- CommitLogs                                                               ,                        0,      0.0%
- CommitStateUpdates::GlobalGenericComponent                               ,                  4000321,     83.0%
- CommitStateUpdates::InternalFungibleVault                                ,                   700123,     14.5%<|MERGE_RESOLUTION|>--- conflicted
+++ resolved
@@ -1,20 +1,10 @@
-<<<<<<< HEAD
-Total Cost (XRD)                                                           ,             1.0603229481,    100.0%
-- Execution Cost (XRD)                                                     ,               0.37393315,     35.3%
-- Finalization Cost (XRD)                                                  ,                0.2410239,     22.7%
-- Storage Cost (XRD)                                                       ,             0.4453658981,     42.0%
+Total Cost (XRD)                                                           ,             1.0590705981,    100.0%
+- Execution Cost (XRD)                                                     ,                0.3726808,     35.2%
+- Finalization Cost (XRD)                                                  ,                0.2410239,     22.8%
+- Storage Cost (XRD)                                                       ,             0.4453658981,     42.1%
 - Tipping Cost (XRD)                                                       ,                        0,      0.0%
 - Royalty Cost (XRD)                                                       ,                        0,      0.0%
-Execution Cost Breakdown                                                   ,                  7478663,    100.0%
-=======
-Total Cost (XRD)                                                           ,             1.0460705981,    100.0%
-- Execution Cost (XRD)                                                     ,                0.3646808,     34.9%
-- Finalization Cost (XRD)                                                  ,                0.2360239,     22.6%
-- Storage Cost (XRD)                                                       ,             0.4453658981,     42.6%
-- Tipping Cost (XRD)                                                       ,                        0,      0.0%
-- Royalty Cost (XRD)                                                       ,                        0,      0.0%
-Execution Cost Breakdown                                                   ,                  7293616,    100.0%
->>>>>>> e56a2ce1
+Execution Cost Breakdown                                                   ,                  7453616,    100.0%
 - AfterInvoke                                                              ,                     1030,      0.0%
 - AllocateNodeId                                                           ,                     4074,      0.1%
 - BeforeInvoke                                                             ,                     4174,      0.1%
@@ -30,37 +20,24 @@
 - MoveModule                                                               ,                    11760,      0.2%
 - OpenSubstate::GlobalFungibleResourceManager                              ,                   136104,      1.8%
 - OpenSubstate::GlobalGenericComponent                                     ,                    46666,      0.6%
-<<<<<<< HEAD
-- OpenSubstate::GlobalPackage                                              ,                  3403443,     45.5%
-=======
-- OpenSubstate::GlobalPackage                                              ,                  3403443,     46.7%
->>>>>>> e56a2ce1
+- OpenSubstate::GlobalPackage                                              ,                  3403443,     45.7%
 - OpenSubstate::InternalFungibleVault                                      ,                    95017,      1.3%
 - OpenSubstate::InternalGenericComponent                                   ,                    42997,      0.6%
 - OpenSubstate::InternalKeyValueStore                                      ,                    40536,      0.5%
 - PinNode                                                                  ,                      396,      0.0%
-<<<<<<< HEAD
-- PrepareWasmCode                                                          ,                  1188958,     15.9%
-=======
-- PrepareWasmCode                                                          ,                  1188958,     16.3%
->>>>>>> e56a2ce1
+- PrepareWasmCode                                                          ,                  1188958,     16.0%
 - QueryActor                                                               ,                     2500,      0.0%
 - QueryCostingModule                                                       ,                     1500,      0.0%
 - QueryFeeReserve                                                          ,                     1500,      0.0%
-- ReadSubstate                                                             ,                  1315744,     17.6%
+- ReadSubstate                                                             ,                  1315744,     17.7%
 - RunNativeCode::Worktop_drop                                              ,                    17918,      0.2%
 - RunNativeCode::create                                                    ,                   154473,      2.1%
 - RunNativeCode::create_empty_vault_FungibleResourceManager                ,                   106710,      1.4%
 - RunNativeCode::create_with_data                                          ,                    82413,      1.1%
 - RunNativeCode::get_amount_FungibleVault                                  ,                    14451,      0.2%
 - RunNativeCode::lock_fee                                                  ,                    45243,      0.6%
-<<<<<<< HEAD
-- RunWasmCode::Faucet_lock_fee                                             ,                    27840,      0.4%
-- RunWasmCode::RoyaltiesBp_new                                             ,                   331410,      4.4%
-=======
 - RunWasmCode::Faucet_lock_fee                                             ,                    25290,      0.3%
-- RunWasmCode::RoyaltiesBp_new                                             ,                   308913,      4.2%
->>>>>>> e56a2ce1
+- RunWasmCode::RoyaltiesBp_new                                             ,                   308913,      4.1%
 - SetCallFrameData                                                         ,                      606,      0.0%
 - SetSubstate                                                              ,                     1245,      0.0%
 - SwitchStack                                                              ,                     1000,      0.0%
