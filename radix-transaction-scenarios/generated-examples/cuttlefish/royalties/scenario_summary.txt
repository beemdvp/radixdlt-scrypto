--- conflicted
+++ resolved
@@ -2,13 +2,8 @@
 
 == SUMMARY HASHES ==
 These Cuttlefish hashes are permitted to change only until the scenario is deployed to a permanent network, else it can cause divergence.
-<<<<<<< HEAD
-State changes: d1b2f84bc3f4163b (allowed to change if not deployed to any network)
-Events       : 00146ba5bd308e60 (allowed to change if not deployed to any network)
-=======
-State changes: 728dab7a2c442712 (allowed to change if not deployed to any network)
-Events       : fe66ae540959f564 (allowed to change if not deployed to any network)
->>>>>>> e56a2ce1
+State changes: b230609c16661094 (allowed to change if not deployed to any network)
+Events       : db3a780a5367c121 (allowed to change if not deployed to any network)
 
 == INTERESTING ADDRESSES ==
 - royalty_package_address: package_sim1p4qz8edl2w0t5mzwt6zcq0nfnc0ax9rkfawnmsg0s974hxcsggr29z
