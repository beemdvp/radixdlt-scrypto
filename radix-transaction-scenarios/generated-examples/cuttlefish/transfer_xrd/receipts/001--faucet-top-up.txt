--- conflicted
+++ resolved
@@ -1,14 +1,8 @@
 TRANSACTION STATUS: COMMITTED SUCCESS
 
-<<<<<<< HEAD
-TRANSACTION COST: 0.58528020924 XRD
-├─ Network execution: 0.34087235 XRD, 6817447 execution cost units
+TRANSACTION COST: 0.58500730924 XRD
+├─ Network execution: 0.34059945 XRD, 6811989 execution cost units
 ├─ Network finalization: 0.0662615 XRD, 1325230 finalization cost units
-=======
-TRANSACTION COST: 0.57200730924 XRD
-├─ Network execution: 0.33259945 XRD, 6651989 execution cost units
-├─ Network finalization: 0.0612615 XRD, 1225230 finalization cost units
->>>>>>> e56a2ce1
 ├─ Tip: 0 XRD
 ├─ Network Storage: 0.17814635924 XRD
 └─ Royalties: 0 XRD
@@ -39,27 +33,15 @@
    )
 ├─ Emitter: Method { node: internal_vault_sim1tz9uaalv8g3ahmwep2trlyj2m3zn7rstm9pwessa3k56me2fcduq2u, module_id: Main }
    Event: PayFeeEvent {
-<<<<<<< HEAD
-     amount: Decimal("0.58528020924"),
+     amount: Decimal("0.58500730924"),
    }
 ├─ Emitter: Method { node: internal_vault_sim1tpsesv77qvw782kknjks9g3x2msg8cc8ldshk28pkf6m6lkhun3sel, module_id: Main }
    Event: DepositEvent {
-     amount: Decimal("0.29264010462"),
+     amount: Decimal("0.29250365462"),
    }
 └─ Emitter: Method { node: resource_sim1tknxxxxxxxxxradxrdxxxxxxxxx009923554798xxxxxxxxxakj8n3, module_id: Main }
    Event: BurnFungibleResourceEvent {
-     amount: Decimal("0.29264010462"),
-=======
-     amount: Decimal("0.57200730924"),
-   }
-├─ Emitter: Method { node: internal_vault_sim1tpsesv77qvw782kknjks9g3x2msg8cc8ldshk28pkf6m6lkhun3sel, module_id: Main }
-   Event: DepositEvent {
-     amount: Decimal("0.28600365462"),
-   }
-└─ Emitter: Method { node: resource_sim1tknxxxxxxxxxradxrdxxxxxxxxx009923554798xxxxxxxxxakj8n3, module_id: Main }
-   Event: BurnFungibleResourceEvent {
-     amount: Decimal("0.28600365462"),
->>>>>>> e56a2ce1
+     amount: Decimal("0.29250365462"),
    }
 
 STATE UPDATES: 8 entities
@@ -69,11 +51,7 @@
        Value: UNLOCKED ConsensusManagerValidatorRewardsFieldPayload::V1(
          ValidatorRewardsSubstate {
            proposer_rewards: {
-<<<<<<< HEAD
-             0u8 => Decimal("0.14632005231"),
-=======
-             0u8 => Decimal("0.14300182731"),
->>>>>>> e56a2ce1
+             0u8 => Decimal("0.14625182731"),
            },
            rewards_vault: Vault(Own("internal_vault_sim1tpsesv77qvw782kknjks9g3x2msg8cc8ldshk28pkf6m6lkhun3sel")),
          },
@@ -106,11 +84,7 @@
   └─ Partition(64): 1 change
     └─ Set: Field(0)
        Value: UNLOCKED FungibleVaultBalanceFieldPayload::V1(
-<<<<<<< HEAD
-         LiquidFungibleResource(Decimal("99999999999989999.41471979076")),
-=======
-         LiquidFungibleResource(Decimal("99999999999989999.42799269076")),
->>>>>>> e56a2ce1
+         LiquidFungibleResource(Decimal("99999999999989999.41499269076")),
        )
 ├─ internal_keyvaluestore_sim1krn7clzr3qmq2zhwr77mdenksxswf00yeh8tn3vyzesg4kr3p54gv8 across 1 partitions
   └─ Partition(64): 1 change
@@ -248,11 +222,7 @@
   └─ Partition(64): 1 change
     └─ Set: Field(0)
        Value: UNLOCKED FungibleVaultBalanceFieldPayload::V1(
-<<<<<<< HEAD
-         LiquidFungibleResource(Decimal("0.29264010462")),
-=======
-         LiquidFungibleResource(Decimal("0.28600365462")),
->>>>>>> e56a2ce1
+         LiquidFungibleResource(Decimal("0.29250365462")),
        )
 
 OUTPUTS: 4
@@ -264,21 +234,13 @@
 BALANCE CHANGES: 3
 ├─ Vault: internal_vault_sim1tz9uaalv8g3ahmwep2trlyj2m3zn7rstm9pwessa3k56me2fcduq2u
    ResAddr: resource_sim1tknxxxxxxxxxradxrdxxxxxxxxx009923554798xxxxxxxxxakj8n3
-<<<<<<< HEAD
-   Change: -10000.58528020924
-=======
-   Change: -10000.57200730924
->>>>>>> e56a2ce1
+   Change: -10000.58500730924
 ├─ Vault: internal_vault_sim1tqsmp4sts684nukw686ze0gkagrdaz558pfq64v2x45qevqapak305
    ResAddr: resource_sim1tknxxxxxxxxxradxrdxxxxxxxxx009923554798xxxxxxxxxakj8n3
    Change: 10000
 └─ Vault: internal_vault_sim1tpsesv77qvw782kknjks9g3x2msg8cc8ldshk28pkf6m6lkhun3sel
    ResAddr: resource_sim1tknxxxxxxxxxradxrdxxxxxxxxx009923554798xxxxxxxxxakj8n3
-<<<<<<< HEAD
-   Change: 0.29264010462
-=======
-   Change: 0.28600365462
->>>>>>> e56a2ce1
+   Change: 0.29250365462
 
 NEW ENTITIES: 1
 └─ Component: account_sim16996e320lnez82q6430eunaz9l3n5fnwk6eh9avrmtmj22e7jmhemw