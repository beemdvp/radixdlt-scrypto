TRANSACTION STATUS: COMMITTED SUCCESS

<<<<<<< HEAD
TRANSACTION COST: 59.04217113717 XRD
├─ Network execution: 1.4323679 XRD, 28647358 execution cost units
├─ Network finalization: 0.4638272 XRD, 9276544 finalization cost units
=======
TRANSACTION COST: 59.02844143717 XRD
├─ Network execution: 1.4236382 XRD, 28472764 execution cost units
├─ Network finalization: 0.4588272 XRD, 9176544 finalization cost units
>>>>>>> e56a2ce1
├─ Tip: 0 XRD
├─ Network Storage: 57.14597603717 XRD
└─ Royalties: 0 XRD

LOGS: 0

EVENTS: 17
├─ Emitter: Method { node: internal_vault_sim1tz9uaalv8g3ahmwep2trlyj2m3zn7rstm9pwessa3k56me2fcduq2u, module_id: Main }
   Event: LockFeeEvent {
     amount: Decimal("5000"),
   }
├─ Emitter: Method { node: internal_vault_sim1tz9uaalv8g3ahmwep2trlyj2m3zn7rstm9pwessa3k56me2fcduq2u, module_id: Main }
   Event: WithdrawEvent {
     amount: Decimal("10000"),
   }
├─ Emitter: Method { node: resource_sim1tknxxxxxxxxxradxrdxxxxxxxxx009923554798xxxxxxxxxakj8n3, module_id: Main }
   Event: VaultCreationEvent {
     vault_id: NodeId(hex("58a073f0c79a2624a83d4c3f9bcaec1ec30a030deae50d8384f3927cc077")),
   }
├─ Emitter: Method { node: resource_sim1tknxxxxxxxxxradxrdxxxxxxxxx009923554798xxxxxxxxxakj8n3, module_id: Main }
   Event: VaultCreationEvent {
     vault_id: NodeId(hex("58101fa7788d82d8c696388f79cc276c9a297e0a0f59be644f50341bfe42")),
   }
├─ Emitter: Method { node: resource_sim1tknxxxxxxxxxradxrdxxxxxxxxx009923554798xxxxxxxxxakj8n3, module_id: Main }
   Event: VaultCreationEvent {
     vault_id: NodeId(hex("583a3cc8c125e0dcfa097c026a545126986bff59649f0e06bc416848cc3e")),
   }
├─ Emitter: Method { node: resource_sim1t5jlu5a523le5q26rclvu9agrr6yjw9783u58fz883gd4s3f47dg6p, module_id: Main }
   Event: VaultCreationEvent {
     vault_id: NodeId(hex("584ec7d99c66eb8f0e114cd975d3d3f8e41dacbc907ec6dd32210c0b2973")),
   }
├─ Emitter: Function { blueprint_id: package_sim1p5wscdljf6s7yc0v5u9kjfaqmxk4ccqugvqfd58aazyrlk89u0dgsn:<Radiswap> }
   Event: InstantiationEvent {
     owner_role: OwnerRole::Fixed(
       AccessRule::Protected(
         AccessRuleNode::ProofRule(
           ProofRule::Require(
             ResourceOrNonFungible::NonFungible(
               NonFungibleGlobalId {
                 resource_address: ResourceAddress(Reference("resource_sim1ngtf8aw0v8l0wsy0clun8j7wggkmdy5gc7zhyrdy0m4sw98zny9y7n")),
                 local_id: NonFungibleLocalId("#1#"),
               },
             ),
           ),
         ),
       ),
     ),
     resource_address1: ResourceAddress(Reference("resource_sim1tknxxxxxxxxxradxrdxxxxxxxxx009923554798xxxxxxxxxakj8n3")),
     resource_address2: ResourceAddress(Reference("resource_sim1t5jlu5a523le5q26rclvu9agrr6yjw9783u58fz883gd4s3f47dg6p")),
     component_address: ComponentAddress(Reference("component_sim1cpgrkhlh7rqy036fgjcrzupeln7wtcvc8dzv28sck8g9tqg0h00lh8")),
   }
├─ Emitter: Method { node: resource_sim1tknxxxxxxxxxradxrdxxxxxxxxx009923554798xxxxxxxxxakj8n3, module_id: Main }
   Event: VaultCreationEvent {
     vault_id: NodeId(hex("580c9a08713ba937d3899376dcdbfbc1056a913c69a5baed148cb49ceed3")),
   }
├─ Emitter: Method { node: resource_sim1tkdfgge5tle7w3wnpaz899ve33elycz98yu2dnuqdurnnvhr4v08a2, module_id: Main }
   Event: VaultCreationEvent {
     vault_id: NodeId(hex("580423e9f727c805c4ac960ab127a345ead6d4205afae39200b87415def4")),
   }
├─ Emitter: Method { node: resource_sim1tkpjzky4e6aq9q5m5332dfm8was8axxjtcwrmhms50qtwc2el8a9s6, module_id: Main }
   Event: VaultCreationEvent {
     vault_id: NodeId(hex("5822d7189c5566f708d19f78f1d05984b9f49d715ef4cc7381c09977a994")),
   }
├─ Emitter: Function { blueprint_id: package_sim1p5wscdljf6s7yc0v5u9kjfaqmxk4ccqugvqfd58aazyrlk89u0dgsn:<Radiswap> }
   Event: InstantiationEvent {
     owner_role: OwnerRole::Fixed(
       AccessRule::Protected(
         AccessRuleNode::ProofRule(
           ProofRule::Require(
             ResourceOrNonFungible::NonFungible(
               NonFungibleGlobalId {
                 resource_address: ResourceAddress(Reference("resource_sim1ngtf8aw0v8l0wsy0clun8j7wggkmdy5gc7zhyrdy0m4sw98zny9y7n")),
                 local_id: NonFungibleLocalId("#1#"),
               },
             ),
           ),
         ),
       ),
     ),
     resource_address1: ResourceAddress(Reference("resource_sim1tkdfgge5tle7w3wnpaz899ve33elycz98yu2dnuqdurnnvhr4v08a2")),
     resource_address2: ResourceAddress(Reference("resource_sim1tkpjzky4e6aq9q5m5332dfm8was8axxjtcwrmhms50qtwc2el8a9s6")),
     component_address: ComponentAddress(Reference("component_sim1crm3jwwepvqj9vypzvkgmw3cqkuvulhjtq05mge5d38y6ceh9wl529")),
   }
├─ Emitter: Method { node: resource_sim1tknxxxxxxxxxradxrdxxxxxxxxx009923554798xxxxxxxxxakj8n3, module_id: Main }
   Event: VaultCreationEvent {
     vault_id: NodeId(hex("58ea388f83f29455d3460e04f82b1db5cc46de4cad43bbf3c84d0d623a0f")),
   }
├─ Emitter: Method { node: internal_vault_sim1tr4r3rur7229t56xpcz0s2cakhxydhjv44pmhu7gf5xkyws0jdzwya, module_id: Main }
   Event: DepositEvent {
     amount: Decimal("10000"),
   }
├─ Emitter: Method { node: account_sim129uea6ms5wjstpze559am5ddw293cr2nxeqrha4ae4536dlw5x8whd, module_id: Main }
   Event: DepositEvent::Fungible(
     ResourceAddress(Reference("resource_sim1tknxxxxxxxxxradxrdxxxxxxxxx009923554798xxxxxxxxxakj8n3")),
     Decimal("10000"),
   )
├─ Emitter: Method { node: internal_vault_sim1tz9uaalv8g3ahmwep2trlyj2m3zn7rstm9pwessa3k56me2fcduq2u, module_id: Main }
   Event: PayFeeEvent {
<<<<<<< HEAD
     amount: Decimal("59.04217113717"),
   }
├─ Emitter: Method { node: internal_vault_sim1tpsesv77qvw782kknjks9g3x2msg8cc8ldshk28pkf6m6lkhun3sel, module_id: Main }
   Event: DepositEvent {
     amount: Decimal("29.521085568585"),
   }
└─ Emitter: Method { node: resource_sim1tknxxxxxxxxxradxrdxxxxxxxxx009923554798xxxxxxxxxakj8n3, module_id: Main }
   Event: BurnFungibleResourceEvent {
     amount: Decimal("29.521085568585"),
=======
     amount: Decimal("59.02844143717"),
   }
├─ Emitter: Method { node: internal_vault_sim1tpsesv77qvw782kknjks9g3x2msg8cc8ldshk28pkf6m6lkhun3sel, module_id: Main }
   Event: DepositEvent {
     amount: Decimal("29.514220718585"),
   }
└─ Emitter: Method { node: resource_sim1tknxxxxxxxxxradxrdxxxxxxxxx009923554798xxxxxxxxxakj8n3, module_id: Main }
   Event: BurnFungibleResourceEvent {
     amount: Decimal("29.514220718585"),
>>>>>>> e56a2ce1
   }

STATE UPDATES: 22 entities
├─ consensusmanager_sim1scxxxxxxxxxxcnsmgrxxxxxxxxx000999665565xxxxxxxxxxc06cl across 1 partitions
  └─ Partition(64): 1 change
    └─ Set: Field(2)
       Value: UNLOCKED ConsensusManagerValidatorRewardsFieldPayload::V1(
         ValidatorRewardsSubstate {
           proposer_rewards: {
<<<<<<< HEAD
             0u8 => Decimal("15.45420705662"),
=======
             0u8 => Decimal("15.44421088162"),
>>>>>>> e56a2ce1
           },
           rewards_vault: Vault(Own("internal_vault_sim1tpsesv77qvw782kknjks9g3x2msg8cc8ldshk28pkf6m6lkhun3sel")),
         },
       )
├─ transactiontracker_sim1stxxxxxxxxxxtxtrakxxxxxxxxx006844685494xxxxxxxxx4d5zd2 across 2 partitions
  ├─ Partition(64): 1 change
    └─ Set: Field(0)
       Value: UNLOCKED TransactionTrackerSubstate::V1(
         TransactionTrackerSubstateV1 {
           start_epoch: 1u64,
           start_partition: 65u8,
           partition_range_start_inclusive: 65u8,
           partition_range_end_inclusive: 255u8,
           epochs_per_partition: 100u64,
         },
       )
  └─ Partition(65): 1 change
    └─ Set: Hash(hex("a8c52dbb4c4c17b7e38ba9530de3359bbc33db674264377c1558ca116e4163e5"))
       Value: UNLOCKED TransactionStatus::V1(
         TransactionStatusV1::CommittedSuccess,
       )
├─ component_sim1cptxxxxxxxxxfaucetxxxxxxxxx000527798379xxxxxxxxxhkrefh across 1 partitions
  └─ Partition(64): 1 change
    └─ Set: Field(0)
       Value: UNLOCKED Faucet {
         vault: Vault(Own("internal_vault_sim1tz9uaalv8g3ahmwep2trlyj2m3zn7rstm9pwessa3k56me2fcduq2u")),
         transactions: KeyValueStore(Own("internal_keyvaluestore_sim1krn7clzr3qmq2zhwr77mdenksxswf00yeh8tn3vyzesg4kr3p54gv8")),
       }
├─ internal_vault_sim1tz9uaalv8g3ahmwep2trlyj2m3zn7rstm9pwessa3k56me2fcduq2u across 1 partitions
  └─ Partition(64): 1 change
    └─ Set: Field(0)
       Value: UNLOCKED FungibleVaultBalanceFieldPayload::V1(
<<<<<<< HEAD
         LiquidFungibleResource(Decimal("99999999999989938.18317177352")),
=======
         LiquidFungibleResource(Decimal("99999999999989938.22315647352")),
>>>>>>> e56a2ce1
       )
├─ internal_keyvaluestore_sim1krn7clzr3qmq2zhwr77mdenksxswf00yeh8tn3vyzesg4kr3p54gv8 across 1 partitions
  └─ Partition(64): 1 change
    └─ Set: Hash(hex("a8c52dbb4c4c17b7e38ba9530de3359bbc33db674264377c1558ca116e4163e5"))
       Value: Epoch(2u64)
├─ package_sim1p5wscdljf6s7yc0v5u9kjfaqmxk4ccqugvqfd58aazyrlk89u0dgsn across 12 partitions
  ├─ Partition(1): 1 change
    └─ Set: SchemaHash(6d97f5ae7469fce0306a6b7c2c27aae9f18e5b78cb9b2de1e4a16bf35b5a73b3)
       Value: (Hidden as longer than 1024 bytes. Hash: d2132cd1116ccdf0212ab430a3682327c28f2bc33102434e65bcf9a6f795efdc)
  ├─ Partition(2): 3 changes
    ├─ Set: "name"
       Value: LOCKED MetadataEntryEntryPayload::V1(
         GenericMetadataValue::String(
           "Radiswap Package",
         ),
       )
    ├─ Set: "description"
       Value: LOCKED MetadataEntryEntryPayload::V1(
         GenericMetadataValue::String(
           "[EXAMPLE] A package of the logic of a Uniswap v2 style DEX.",
         ),
       )
    └─ Set: "tags"
       Value: LOCKED MetadataEntryEntryPayload::V1(
         GenericMetadataValue::StringArray(
           [
             "dex",
             "pool",
             "radiswap",
           ],
         ),
       )
  ├─ Partition(5): 1 change
    └─ Set: Field(0)
       Value: LOCKED RoleAssignmentOwnerFieldPayload::V1(
         OwnerRoleSubstate {
           rule: AccessRule::Protected(
             AccessRuleNode::ProofRule(
               ProofRule::Require(
                 ResourceOrNonFungible::NonFungible(
                   NonFungibleGlobalId {
                     resource_address: ResourceAddress(Reference("resource_sim1ngtf8aw0v8l0wsy0clun8j7wggkmdy5gc7zhyrdy0m4sw98zny9y7n")),
                     local_id: NonFungibleLocalId("#1#"),
                   },
                 ),
               ),
             ),
           ),
           updater: OwnerRoleUpdater::None,
         },
       )
  ├─ Partition(64): 1 change
    └─ Set: Field(0)
       Value: LOCKED PackageRoyaltyAccumulatorFieldPayload::V1(
         PackageRoyaltyAccumulatorV1 {
           royalty_vault: Vault(Own("internal_vault_sim1tzs88ux8ngnzf2pafslehjhvrmps5qcdatjsmquy7wf8esrh6hph82")),
         },
       )
  ├─ Partition(65): 1 change
    └─ Set: BlueprintVersionKey { blueprint: "Radiswap", version: BlueprintVersion { major: 1u32, minor: 0u32, patch: 0u32 } }
       Value: (Hidden as longer than 1024 bytes. Hash: f65f70d8e7c24087ecfc4154e3957315102ed6d51622175dde8b8bbf0b5e7b87)
  ├─ Partition(66): 1 change
    └─ Set: BlueprintVersionKey { blueprint: "Radiswap", version: BlueprintVersion { major: 1u32, minor: 0u32, patch: 0u32 } }
       Value: LOCKED PackageBlueprintVersionDependenciesEntryPayload::V1(
         BlueprintDependencies([]),
       )
  ├─ Partition(67): 1 change
    └─ Set: BlueprintVersionKey { blueprint: "Radiswap", version: BlueprintVersion { major: 1u32, minor: 0u32, patch: 0u32 } }
       Value: LOCKED PackageBlueprintVersionRoyaltyConfigEntryPayload::V1(
         PackageRoyaltyConfig::Disabled,
       )
  ├─ Partition(68): 1 change
    └─ Set: BlueprintVersionKey { blueprint: "Radiswap", version: BlueprintVersion { major: 1u32, minor: 0u32, patch: 0u32 } }
       Value: LOCKED PackageBlueprintVersionAuthConfigEntryPayload::V1(
         AuthConfig {
           function_auth: FunctionAuth::AllowAll,
           method_auth: MethodAuthTemplate::AllowAll,
         },
       )
  ├─ Partition(69): 1 change
    └─ Set: CodeHash(hex("8651ee2b9e026c5d9dded8b939b2087f59c0701dae3e3e13ed903edca71a9356"))
       Value: LOCKED PackageCodeVmTypeEntryPayload::V1(
         PackageCodeVmTypeV1::ScryptoV1,
       )
  ├─ Partition(70): 1 change
    └─ Set: CodeHash(hex("8651ee2b9e026c5d9dded8b939b2087f59c0701dae3e3e13ed903edca71a9356"))
       Value: (Hidden as longer than 1024 bytes. Hash: af85ce1619c2fac6a3b087b4da860e4c01a7c921ffac4fade76f105a3bd2605c)
  ├─ Partition(71): 1 change
    └─ Set: CodeHash(hex("8651ee2b9e026c5d9dded8b939b2087f59c0701dae3e3e13ed903edca71a9356"))
       Value: (Hidden as longer than 1024 bytes. Hash: 228fb479b8e3298a709003bad1723ab50502a3937e6dc9b75ea2470f31c780b0)
  └─ Partition(0): 1 change
    └─ Set: TypeInfo
       Value: TypeInfoSubstate::Object(
         ObjectInfo {
           blueprint_info: BlueprintInfo {
             blueprint_id: BlueprintId {
               package_address: PackageAddress(Reference("package_sim1pkgxxxxxxxxxpackgexxxxxxxxx000726633226xxxxxxxxxlk8hc9")),
               blueprint_name: "Package",
             },
             blueprint_version: BlueprintVersion {
               major: 1u32,
               minor: 0u32,
               patch: 0u32,
             },
             outer_obj_info: OuterObjectInfo::None,
             features: [
               "package_royalty",
             ],
             generic_substitutions: [],
           },
           object_type: ObjectType::Global {
             modules: {
               AttachedModuleId::Metadata => BlueprintVersion {
                 major: 1u32,
                 minor: 0u32,
                 patch: 0u32,
               },
               AttachedModuleId::RoleAssignment => BlueprintVersion {
                 major: 1u32,
                 minor: 0u32,
                 patch: 0u32,
               },
             },
           },
         },
       )
├─ internal_vault_sim1tzs88ux8ngnzf2pafslehjhvrmps5qcdatjsmquy7wf8esrh6hph82 across 2 partitions
  ├─ Partition(0): 1 change
    └─ Set: TypeInfo
       Value: TypeInfoSubstate::Object(
         ObjectInfo {
           blueprint_info: BlueprintInfo {
             blueprint_id: BlueprintId {
               package_address: PackageAddress(Reference("package_sim1pkgxxxxxxxxxresrcexxxxxxxxx000538436477xxxxxxxxxaj0zg9")),
               blueprint_name: "FungibleVault",
             },
             blueprint_version: BlueprintVersion {
               major: 1u32,
               minor: 0u32,
               patch: 0u32,
             },
             outer_obj_info: OuterObjectInfo::Some {
               outer_object: GlobalAddress(Reference("resource_sim1tknxxxxxxxxxradxrdxxxxxxxxx009923554798xxxxxxxxxakj8n3")),
             },
             features: [],
             generic_substitutions: [],
           },
           object_type: ObjectType::Owned,
         },
       )
  └─ Partition(64): 1 change
    └─ Set: Field(0)
       Value: UNLOCKED FungibleVaultBalanceFieldPayload::V1(
         LiquidFungibleResource(Decimal("0")),
       )
├─ component_sim1cpgrkhlh7rqy036fgjcrzupeln7wtcvc8dzv28sck8g9tqg0h00lh8 across 3 partitions
  ├─ Partition(5): 1 change
    └─ Set: Field(0)
       Value: LOCKED RoleAssignmentOwnerFieldPayload::V1(
         OwnerRoleSubstate {
           rule: AccessRule::Protected(
             AccessRuleNode::ProofRule(
               ProofRule::Require(
                 ResourceOrNonFungible::NonFungible(
                   NonFungibleGlobalId {
                     resource_address: ResourceAddress(Reference("resource_sim1ngtf8aw0v8l0wsy0clun8j7wggkmdy5gc7zhyrdy0m4sw98zny9y7n")),
                     local_id: NonFungibleLocalId("#1#"),
                   },
                 ),
               ),
             ),
           ),
           updater: OwnerRoleUpdater::None,
         },
       )
  ├─ Partition(64): 1 change
    └─ Set: Field(0)
       Value: UNLOCKED Radiswap {
         pool_component: GlobalTwoResourcePool(Reference("pool_sim1ckuszfut07jaqy7ke4hfsy27206cu0jqs0uqsprp6emtz79jpz4772")),
       }
  └─ Partition(0): 1 change
    └─ Set: TypeInfo
       Value: TypeInfoSubstate::Object(
         ObjectInfo {
           blueprint_info: BlueprintInfo {
             blueprint_id: BlueprintId {
               package_address: PackageAddress(Reference("package_sim1p5wscdljf6s7yc0v5u9kjfaqmxk4ccqugvqfd58aazyrlk89u0dgsn")),
               blueprint_name: "Radiswap",
             },
             blueprint_version: BlueprintVersion {
               major: 1u32,
               minor: 0u32,
               patch: 0u32,
             },
             outer_obj_info: OuterObjectInfo::None,
             features: [],
             generic_substitutions: [],
           },
           object_type: ObjectType::Global {
             modules: {
               AttachedModuleId::Metadata => BlueprintVersion {
                 major: 1u32,
                 minor: 0u32,
                 patch: 0u32,
               },
               AttachedModuleId::RoleAssignment => BlueprintVersion {
                 major: 1u32,
                 minor: 0u32,
                 patch: 0u32,
               },
             },
           },
         },
       )
├─ pool_sim1ckuszfut07jaqy7ke4hfsy27206cu0jqs0uqsprp6emtz79jpz4772 across 6 partitions
  ├─ Partition(2): 3 changes
    ├─ Set: "pool_vault_number"
       Value: LOCKED MetadataEntryEntryPayload::V1(
         GenericMetadataValue::U8(
           2u8,
         ),
       )
    ├─ Set: "pool_resources"
       Value: LOCKED MetadataEntryEntryPayload::V1(
         GenericMetadataValue::GlobalAddressArray(
           [
             GlobalAddress(Reference("resource_sim1tknxxxxxxxxxradxrdxxxxxxxxx009923554798xxxxxxxxxakj8n3")),
             GlobalAddress(Reference("resource_sim1t5jlu5a523le5q26rclvu9agrr6yjw9783u58fz883gd4s3f47dg6p")),
           ],
         ),
       )
    └─ Set: "pool_unit"
       Value: LOCKED MetadataEntryEntryPayload::V1(
         GenericMetadataValue::GlobalAddress(
           GlobalAddress(Reference("resource_sim1t5d6cc8v4sdv4wlwzf2qngh74028lumvd2ftes7tq7vnass85ap5m5")),
         ),
       )
  ├─ Partition(3): 1 change
    └─ Set: Field(0)
       Value: LOCKED ComponentRoyaltyAccumulatorFieldPayload::V1(
         ComponentRoyaltySubstate {
           royalty_vault: Vault(Own("internal_vault_sim1tqgplfmc3kpd335k8z8hnnp8djdzjls2pavmuez02q6phljzj00h4y")),
         },
       )
  ├─ Partition(5): 1 change
    └─ Set: Field(0)
       Value: LOCKED RoleAssignmentOwnerFieldPayload::V1(
         OwnerRoleSubstate {
           rule: AccessRule::Protected(
             AccessRuleNode::ProofRule(
               ProofRule::Require(
                 ResourceOrNonFungible::NonFungible(
                   NonFungibleGlobalId {
                     resource_address: ResourceAddress(Reference("resource_sim1ngtf8aw0v8l0wsy0clun8j7wggkmdy5gc7zhyrdy0m4sw98zny9y7n")),
                     local_id: NonFungibleLocalId("#1#"),
                   },
                 ),
               ),
             ),
           ),
           updater: OwnerRoleUpdater::None,
         },
       )
  ├─ Partition(6): 1 change
    └─ Set: ModuleRoleKey { module: ModuleId::Main, key: RoleKey("pool_manager_role") }
       Value: UNLOCKED RoleAssignmentAccessRuleEntryPayload::V1(
         AccessRule::Protected(
           AccessRuleNode::ProofRule(
             ProofRule::Require(
               ResourceOrNonFungible::NonFungible(
                 NonFungibleGlobalId {
                   resource_address: ResourceAddress(Reference("resource_sim1nfxxxxxxxxxxglcllrxxxxxxxxx002350006550xxxxxxxxxk5870l")),
                   local_id: NonFungibleLocalId("[45c60506ba83b6b1ad72f81133a7cd95e52f4019e8d5c0fc211bb2699e572a1e]"),
                 },
               ),
             ),
           ),
         ),
       )
  ├─ Partition(64): 1 change
    └─ Set: Field(0)
       Value: LOCKED TwoResourcePoolStateFieldPayload::V1(
         TwoResourcePoolSubstate {
           vaults: [
             Tuple(
               ResourceAddress(Reference("resource_sim1tknxxxxxxxxxradxrdxxxxxxxxx009923554798xxxxxxxxxakj8n3")),
               Vault(Own("internal_vault_sim1tqarejxpyhsde7sf0spx54z3y6vxhl6evj0sup4ug95y3np7vprner")),
             ),
             Tuple(
               ResourceAddress(Reference("resource_sim1t5jlu5a523le5q26rclvu9agrr6yjw9783u58fz883gd4s3f47dg6p")),
               Vault(Own("internal_vault_sim1tp8v0kvuvm4c7rs3fnvht57nlrjpmt9ujplvdhfjyyxqk2tna5p52v")),
             ),
           ],
           pool_unit_resource_manager: ResourceManager(
             ResourceAddress(Reference("resource_sim1t5d6cc8v4sdv4wlwzf2qngh74028lumvd2ftes7tq7vnass85ap5m5")),
           ),
         },
       )
  └─ Partition(0): 1 change
    └─ Set: TypeInfo
       Value: TypeInfoSubstate::Object(
         ObjectInfo {
           blueprint_info: BlueprintInfo {
             blueprint_id: BlueprintId {
               package_address: PackageAddress(Reference("package_sim1pkgxxxxxxxxxplxxxxxxxxxxxxx020379220524xxxxxxxxxl5e8k6")),
               blueprint_name: "TwoResourcePool",
             },
             blueprint_version: BlueprintVersion {
               major: 1u32,
               minor: 0u32,
               patch: 0u32,
             },
             outer_obj_info: OuterObjectInfo::None,
             features: [],
             generic_substitutions: [],
           },
           object_type: ObjectType::Global {
             modules: {
               AttachedModuleId::RoleAssignment => BlueprintVersion {
                 major: 1u32,
                 minor: 0u32,
                 patch: 0u32,
               },
               AttachedModuleId::Metadata => BlueprintVersion {
                 major: 1u32,
                 minor: 0u32,
                 patch: 0u32,
               },
               AttachedModuleId::Royalty => BlueprintVersion {
                 major: 1u32,
                 minor: 0u32,
                 patch: 0u32,
               },
             },
           },
         },
       )
├─ resource_sim1t5d6cc8v4sdv4wlwzf2qngh74028lumvd2ftes7tq7vnass85ap5m5 across 5 partitions
  ├─ Partition(2): 1 change
    └─ Set: "pool"
       Value: LOCKED MetadataEntryEntryPayload::V1(
         GenericMetadataValue::GlobalAddress(
           GlobalAddress(Reference("pool_sim1ckuszfut07jaqy7ke4hfsy27206cu0jqs0uqsprp6emtz79jpz4772")),
         ),
       )
  ├─ Partition(5): 1 change
    └─ Set: Field(0)
       Value: LOCKED RoleAssignmentOwnerFieldPayload::V1(
         OwnerRoleSubstate {
           rule: AccessRule::Protected(
             AccessRuleNode::ProofRule(
               ProofRule::Require(
                 ResourceOrNonFungible::NonFungible(
                   NonFungibleGlobalId {
                     resource_address: ResourceAddress(Reference("resource_sim1ngtf8aw0v8l0wsy0clun8j7wggkmdy5gc7zhyrdy0m4sw98zny9y7n")),
                     local_id: NonFungibleLocalId("#1#"),
                   },
                 ),
               ),
             ),
           ),
           updater: OwnerRoleUpdater::None,
         },
       )
  ├─ Partition(6): 12 changes
    ├─ Set: ModuleRoleKey { module: ModuleId::Main, key: RoleKey("depositor") }
       Value: UNLOCKED RoleAssignmentAccessRuleEntryPayload::V1(
         AccessRule::AllowAll,
       )
    ├─ Set: ModuleRoleKey { module: ModuleId::Main, key: RoleKey("burner_updater") }
       Value: UNLOCKED RoleAssignmentAccessRuleEntryPayload::V1(
         AccessRule::DenyAll,
       )
    ├─ Set: ModuleRoleKey { module: ModuleId::Main, key: RoleKey("freezer") }
       Value: UNLOCKED RoleAssignmentAccessRuleEntryPayload::V1(
         AccessRule::DenyAll,
       )
    ├─ Set: ModuleRoleKey { module: ModuleId::Main, key: RoleKey("freezer_updater") }
       Value: UNLOCKED RoleAssignmentAccessRuleEntryPayload::V1(
         AccessRule::DenyAll,
       )
    ├─ Set: ModuleRoleKey { module: ModuleId::Main, key: RoleKey("burner") }
       Value: UNLOCKED RoleAssignmentAccessRuleEntryPayload::V1(
         AccessRule::Protected(
           AccessRuleNode::ProofRule(
             ProofRule::Require(
               ResourceOrNonFungible::NonFungible(
                 NonFungibleGlobalId {
                   resource_address: ResourceAddress(Reference("resource_sim1nfxxxxxxxxxxglcllrxxxxxxxxx002350006550xxxxxxxxxk5870l")),
                   local_id: NonFungibleLocalId("[95957e4369e4b3b4ca9aa93ac2d985e176af5a312f9d86a1f5a3a474604b9b85]"),
                 },
               ),
             ),
           ),
         ),
       )
    ├─ Set: ModuleRoleKey { module: ModuleId::Main, key: RoleKey("recaller") }
       Value: UNLOCKED RoleAssignmentAccessRuleEntryPayload::V1(
         AccessRule::DenyAll,
       )
    ├─ Set: ModuleRoleKey { module: ModuleId::Main, key: RoleKey("withdrawer") }
       Value: UNLOCKED RoleAssignmentAccessRuleEntryPayload::V1(
         AccessRule::AllowAll,
       )
    ├─ Set: ModuleRoleKey { module: ModuleId::Main, key: RoleKey("recaller_updater") }
       Value: UNLOCKED RoleAssignmentAccessRuleEntryPayload::V1(
         AccessRule::DenyAll,
       )
    ├─ Set: ModuleRoleKey { module: ModuleId::Main, key: RoleKey("depositor_updater") }
       Value: UNLOCKED RoleAssignmentAccessRuleEntryPayload::V1(
         AccessRule::DenyAll,
       )
    ├─ Set: ModuleRoleKey { module: ModuleId::Main, key: RoleKey("minter") }
       Value: UNLOCKED RoleAssignmentAccessRuleEntryPayload::V1(
         AccessRule::Protected(
           AccessRuleNode::ProofRule(
             ProofRule::Require(
               ResourceOrNonFungible::NonFungible(
                 NonFungibleGlobalId {
                   resource_address: ResourceAddress(Reference("resource_sim1nfxxxxxxxxxxglcllrxxxxxxxxx002350006550xxxxxxxxxk5870l")),
                   local_id: NonFungibleLocalId("[95957e4369e4b3b4ca9aa93ac2d985e176af5a312f9d86a1f5a3a474604b9b85]"),
                 },
               ),
             ),
           ),
         ),
       )
    ├─ Set: ModuleRoleKey { module: ModuleId::Main, key: RoleKey("withdrawer_updater") }
       Value: UNLOCKED RoleAssignmentAccessRuleEntryPayload::V1(
         AccessRule::DenyAll,
       )
    └─ Set: ModuleRoleKey { module: ModuleId::Main, key: RoleKey("minter_updater") }
       Value: UNLOCKED RoleAssignmentAccessRuleEntryPayload::V1(
         AccessRule::DenyAll,
       )
  ├─ Partition(64): 2 changes
    ├─ Set: Field(0)
       Value: LOCKED FungibleResourceManagerDivisibilityFieldPayload::V1(
         18u8,
       )
    └─ Set: Field(1)
       Value: UNLOCKED FungibleResourceManagerTotalSupplyFieldPayload::V1(
         Decimal("0"),
       )
  └─ Partition(0): 1 change
    └─ Set: TypeInfo
       Value: TypeInfoSubstate::Object(
         ObjectInfo {
           blueprint_info: BlueprintInfo {
             blueprint_id: BlueprintId {
               package_address: PackageAddress(Reference("package_sim1pkgxxxxxxxxxresrcexxxxxxxxx000538436477xxxxxxxxxaj0zg9")),
               blueprint_name: "FungibleResourceManager",
             },
             blueprint_version: BlueprintVersion {
               major: 1u32,
               minor: 0u32,
               patch: 0u32,
             },
             outer_obj_info: OuterObjectInfo::None,
             features: [
               "track_total_supply",
               "mint",
               "burn",
             ],
             generic_substitutions: [],
           },
           object_type: ObjectType::Global {
             modules: {
               AttachedModuleId::RoleAssignment => BlueprintVersion {
                 major: 1u32,
                 minor: 0u32,
                 patch: 0u32,
               },
               AttachedModuleId::Metadata => BlueprintVersion {
                 major: 1u32,
                 minor: 0u32,
                 patch: 0u32,
               },
             },
           },
         },
       )
├─ internal_vault_sim1tqgplfmc3kpd335k8z8hnnp8djdzjls2pavmuez02q6phljzj00h4y across 2 partitions
  ├─ Partition(0): 1 change
    └─ Set: TypeInfo
       Value: TypeInfoSubstate::Object(
         ObjectInfo {
           blueprint_info: BlueprintInfo {
             blueprint_id: BlueprintId {
               package_address: PackageAddress(Reference("package_sim1pkgxxxxxxxxxresrcexxxxxxxxx000538436477xxxxxxxxxaj0zg9")),
               blueprint_name: "FungibleVault",
             },
             blueprint_version: BlueprintVersion {
               major: 1u32,
               minor: 0u32,
               patch: 0u32,
             },
             outer_obj_info: OuterObjectInfo::Some {
               outer_object: GlobalAddress(Reference("resource_sim1tknxxxxxxxxxradxrdxxxxxxxxx009923554798xxxxxxxxxakj8n3")),
             },
             features: [],
             generic_substitutions: [],
           },
           object_type: ObjectType::Owned,
         },
       )
  └─ Partition(64): 1 change
    └─ Set: Field(0)
       Value: UNLOCKED FungibleVaultBalanceFieldPayload::V1(
         LiquidFungibleResource(Decimal("0")),
       )
├─ internal_vault_sim1tqarejxpyhsde7sf0spx54z3y6vxhl6evj0sup4ug95y3np7vprner across 2 partitions
  ├─ Partition(0): 1 change
    └─ Set: TypeInfo
       Value: TypeInfoSubstate::Object(
         ObjectInfo {
           blueprint_info: BlueprintInfo {
             blueprint_id: BlueprintId {
               package_address: PackageAddress(Reference("package_sim1pkgxxxxxxxxxresrcexxxxxxxxx000538436477xxxxxxxxxaj0zg9")),
               blueprint_name: "FungibleVault",
             },
             blueprint_version: BlueprintVersion {
               major: 1u32,
               minor: 0u32,
               patch: 0u32,
             },
             outer_obj_info: OuterObjectInfo::Some {
               outer_object: GlobalAddress(Reference("resource_sim1tknxxxxxxxxxradxrdxxxxxxxxx009923554798xxxxxxxxxakj8n3")),
             },
             features: [],
             generic_substitutions: [],
           },
           object_type: ObjectType::Owned,
         },
       )
  └─ Partition(64): 1 change
    └─ Set: Field(0)
       Value: UNLOCKED FungibleVaultBalanceFieldPayload::V1(
         LiquidFungibleResource(Decimal("0")),
       )
├─ internal_vault_sim1tp8v0kvuvm4c7rs3fnvht57nlrjpmt9ujplvdhfjyyxqk2tna5p52v across 2 partitions
  ├─ Partition(0): 1 change
    └─ Set: TypeInfo
       Value: TypeInfoSubstate::Object(
         ObjectInfo {
           blueprint_info: BlueprintInfo {
             blueprint_id: BlueprintId {
               package_address: PackageAddress(Reference("package_sim1pkgxxxxxxxxxresrcexxxxxxxxx000538436477xxxxxxxxxaj0zg9")),
               blueprint_name: "FungibleVault",
             },
             blueprint_version: BlueprintVersion {
               major: 1u32,
               minor: 0u32,
               patch: 0u32,
             },
             outer_obj_info: OuterObjectInfo::Some {
               outer_object: GlobalAddress(Reference("resource_sim1t5jlu5a523le5q26rclvu9agrr6yjw9783u58fz883gd4s3f47dg6p")),
             },
             features: [],
             generic_substitutions: [],
           },
           object_type: ObjectType::Owned,
         },
       )
  └─ Partition(64): 1 change
    └─ Set: Field(0)
       Value: UNLOCKED FungibleVaultBalanceFieldPayload::V1(
         LiquidFungibleResource(Decimal("0")),
       )
├─ component_sim1crm3jwwepvqj9vypzvkgmw3cqkuvulhjtq05mge5d38y6ceh9wl529 across 3 partitions
  ├─ Partition(5): 1 change
    └─ Set: Field(0)
       Value: LOCKED RoleAssignmentOwnerFieldPayload::V1(
         OwnerRoleSubstate {
           rule: AccessRule::Protected(
             AccessRuleNode::ProofRule(
               ProofRule::Require(
                 ResourceOrNonFungible::NonFungible(
                   NonFungibleGlobalId {
                     resource_address: ResourceAddress(Reference("resource_sim1ngtf8aw0v8l0wsy0clun8j7wggkmdy5gc7zhyrdy0m4sw98zny9y7n")),
                     local_id: NonFungibleLocalId("#1#"),
                   },
                 ),
               ),
             ),
           ),
           updater: OwnerRoleUpdater::None,
         },
       )
  ├─ Partition(64): 1 change
    └─ Set: Field(0)
       Value: UNLOCKED Radiswap {
         pool_component: GlobalTwoResourcePool(Reference("pool_sim1c52wwf0qk9q3m4jr6xps7jrwqp86s7wmmhsfnx7x774rnw6lq3y6hj")),
       }
  └─ Partition(0): 1 change
    └─ Set: TypeInfo
       Value: TypeInfoSubstate::Object(
         ObjectInfo {
           blueprint_info: BlueprintInfo {
             blueprint_id: BlueprintId {
               package_address: PackageAddress(Reference("package_sim1p5wscdljf6s7yc0v5u9kjfaqmxk4ccqugvqfd58aazyrlk89u0dgsn")),
               blueprint_name: "Radiswap",
             },
             blueprint_version: BlueprintVersion {
               major: 1u32,
               minor: 0u32,
               patch: 0u32,
             },
             outer_obj_info: OuterObjectInfo::None,
             features: [],
             generic_substitutions: [],
           },
           object_type: ObjectType::Global {
             modules: {
               AttachedModuleId::Metadata => BlueprintVersion {
                 major: 1u32,
                 minor: 0u32,
                 patch: 0u32,
               },
               AttachedModuleId::RoleAssignment => BlueprintVersion {
                 major: 1u32,
                 minor: 0u32,
                 patch: 0u32,
               },
             },
           },
         },
       )
├─ pool_sim1c52wwf0qk9q3m4jr6xps7jrwqp86s7wmmhsfnx7x774rnw6lq3y6hj across 6 partitions
  ├─ Partition(2): 3 changes
    ├─ Set: "pool_vault_number"
       Value: LOCKED MetadataEntryEntryPayload::V1(
         GenericMetadataValue::U8(
           2u8,
         ),
       )
    ├─ Set: "pool_resources"
       Value: LOCKED MetadataEntryEntryPayload::V1(
         GenericMetadataValue::GlobalAddressArray(
           [
             GlobalAddress(Reference("resource_sim1tkdfgge5tle7w3wnpaz899ve33elycz98yu2dnuqdurnnvhr4v08a2")),
             GlobalAddress(Reference("resource_sim1tkpjzky4e6aq9q5m5332dfm8was8axxjtcwrmhms50qtwc2el8a9s6")),
           ],
         ),
       )
    └─ Set: "pool_unit"
       Value: LOCKED MetadataEntryEntryPayload::V1(
         GenericMetadataValue::GlobalAddress(
           GlobalAddress(Reference("resource_sim1t4rssme0nruj85nax6wyfwl5v64ys5daqth40mwm0ghzvvz0ndtlv9")),
         ),
       )
  ├─ Partition(3): 1 change
    └─ Set: Field(0)
       Value: LOCKED ComponentRoyaltyAccumulatorFieldPayload::V1(
         ComponentRoyaltySubstate {
           royalty_vault: Vault(Own("internal_vault_sim1tqxf5zr38w5n05ufjdmdeklmcyzk4yfudxjm4mg53j6femkn9g7lnw")),
         },
       )
  ├─ Partition(5): 1 change
    └─ Set: Field(0)
       Value: LOCKED RoleAssignmentOwnerFieldPayload::V1(
         OwnerRoleSubstate {
           rule: AccessRule::Protected(
             AccessRuleNode::ProofRule(
               ProofRule::Require(
                 ResourceOrNonFungible::NonFungible(
                   NonFungibleGlobalId {
                     resource_address: ResourceAddress(Reference("resource_sim1ngtf8aw0v8l0wsy0clun8j7wggkmdy5gc7zhyrdy0m4sw98zny9y7n")),
                     local_id: NonFungibleLocalId("#1#"),
                   },
                 ),
               ),
             ),
           ),
           updater: OwnerRoleUpdater::None,
         },
       )
  ├─ Partition(6): 1 change
    └─ Set: ModuleRoleKey { module: ModuleId::Main, key: RoleKey("pool_manager_role") }
       Value: UNLOCKED RoleAssignmentAccessRuleEntryPayload::V1(
         AccessRule::Protected(
           AccessRuleNode::ProofRule(
             ProofRule::Require(
               ResourceOrNonFungible::NonFungible(
                 NonFungibleGlobalId {
                   resource_address: ResourceAddress(Reference("resource_sim1nfxxxxxxxxxxglcllrxxxxxxxxx002350006550xxxxxxxxxk5870l")),
                   local_id: NonFungibleLocalId("[f495f711f488899d74059f6e1da408fa316d8f18e42c411fbada9d4cca2b2108]"),
                 },
               ),
             ),
           ),
         ),
       )
  ├─ Partition(64): 1 change
    └─ Set: Field(0)
       Value: LOCKED TwoResourcePoolStateFieldPayload::V1(
         TwoResourcePoolSubstate {
           vaults: [
             Tuple(
               ResourceAddress(Reference("resource_sim1tkdfgge5tle7w3wnpaz899ve33elycz98yu2dnuqdurnnvhr4v08a2")),
               Vault(Own("internal_vault_sim1tqzz860hylyqt39vjc9tzfargh4dd4pqttaw8ysqhp6pthh54r3dvp")),
             ),
             Tuple(
               ResourceAddress(Reference("resource_sim1tkpjzky4e6aq9q5m5332dfm8was8axxjtcwrmhms50qtwc2el8a9s6")),
               Vault(Own("internal_vault_sim1tq3dwxyu24n0wzx3nau0r5zesjulf8t3tm6vcuupczvh02v5gfgwjk")),
             ),
           ],
           pool_unit_resource_manager: ResourceManager(
             ResourceAddress(Reference("resource_sim1t4rssme0nruj85nax6wyfwl5v64ys5daqth40mwm0ghzvvz0ndtlv9")),
           ),
         },
       )
  └─ Partition(0): 1 change
    └─ Set: TypeInfo
       Value: TypeInfoSubstate::Object(
         ObjectInfo {
           blueprint_info: BlueprintInfo {
             blueprint_id: BlueprintId {
               package_address: PackageAddress(Reference("package_sim1pkgxxxxxxxxxplxxxxxxxxxxxxx020379220524xxxxxxxxxl5e8k6")),
               blueprint_name: "TwoResourcePool",
             },
             blueprint_version: BlueprintVersion {
               major: 1u32,
               minor: 0u32,
               patch: 0u32,
             },
             outer_obj_info: OuterObjectInfo::None,
             features: [],
             generic_substitutions: [],
           },
           object_type: ObjectType::Global {
             modules: {
               AttachedModuleId::RoleAssignment => BlueprintVersion {
                 major: 1u32,
                 minor: 0u32,
                 patch: 0u32,
               },
               AttachedModuleId::Metadata => BlueprintVersion {
                 major: 1u32,
                 minor: 0u32,
                 patch: 0u32,
               },
               AttachedModuleId::Royalty => BlueprintVersion {
                 major: 1u32,
                 minor: 0u32,
                 patch: 0u32,
               },
             },
           },
         },
       )
├─ resource_sim1t4rssme0nruj85nax6wyfwl5v64ys5daqth40mwm0ghzvvz0ndtlv9 across 5 partitions
  ├─ Partition(2): 1 change
    └─ Set: "pool"
       Value: LOCKED MetadataEntryEntryPayload::V1(
         GenericMetadataValue::GlobalAddress(
           GlobalAddress(Reference("pool_sim1c52wwf0qk9q3m4jr6xps7jrwqp86s7wmmhsfnx7x774rnw6lq3y6hj")),
         ),
       )
  ├─ Partition(5): 1 change
    └─ Set: Field(0)
       Value: LOCKED RoleAssignmentOwnerFieldPayload::V1(
         OwnerRoleSubstate {
           rule: AccessRule::Protected(
             AccessRuleNode::ProofRule(
               ProofRule::Require(
                 ResourceOrNonFungible::NonFungible(
                   NonFungibleGlobalId {
                     resource_address: ResourceAddress(Reference("resource_sim1ngtf8aw0v8l0wsy0clun8j7wggkmdy5gc7zhyrdy0m4sw98zny9y7n")),
                     local_id: NonFungibleLocalId("#1#"),
                   },
                 ),
               ),
             ),
           ),
           updater: OwnerRoleUpdater::None,
         },
       )
  ├─ Partition(6): 12 changes
    ├─ Set: ModuleRoleKey { module: ModuleId::Main, key: RoleKey("depositor") }
       Value: UNLOCKED RoleAssignmentAccessRuleEntryPayload::V1(
         AccessRule::AllowAll,
       )
    ├─ Set: ModuleRoleKey { module: ModuleId::Main, key: RoleKey("burner_updater") }
       Value: UNLOCKED RoleAssignmentAccessRuleEntryPayload::V1(
         AccessRule::DenyAll,
       )
    ├─ Set: ModuleRoleKey { module: ModuleId::Main, key: RoleKey("freezer") }
       Value: UNLOCKED RoleAssignmentAccessRuleEntryPayload::V1(
         AccessRule::DenyAll,
       )
    ├─ Set: ModuleRoleKey { module: ModuleId::Main, key: RoleKey("freezer_updater") }
       Value: UNLOCKED RoleAssignmentAccessRuleEntryPayload::V1(
         AccessRule::DenyAll,
       )
    ├─ Set: ModuleRoleKey { module: ModuleId::Main, key: RoleKey("burner") }
       Value: UNLOCKED RoleAssignmentAccessRuleEntryPayload::V1(
         AccessRule::Protected(
           AccessRuleNode::ProofRule(
             ProofRule::Require(
               ResourceOrNonFungible::NonFungible(
                 NonFungibleGlobalId {
                   resource_address: ResourceAddress(Reference("resource_sim1nfxxxxxxxxxxglcllrxxxxxxxxx002350006550xxxxxxxxxk5870l")),
                   local_id: NonFungibleLocalId("[79f42f3da217360b888ef7ba456df22021dd206d6de9cbe97e77386fe60b352f]"),
                 },
               ),
             ),
           ),
         ),
       )
    ├─ Set: ModuleRoleKey { module: ModuleId::Main, key: RoleKey("recaller") }
       Value: UNLOCKED RoleAssignmentAccessRuleEntryPayload::V1(
         AccessRule::DenyAll,
       )
    ├─ Set: ModuleRoleKey { module: ModuleId::Main, key: RoleKey("withdrawer") }
       Value: UNLOCKED RoleAssignmentAccessRuleEntryPayload::V1(
         AccessRule::AllowAll,
       )
    ├─ Set: ModuleRoleKey { module: ModuleId::Main, key: RoleKey("recaller_updater") }
       Value: UNLOCKED RoleAssignmentAccessRuleEntryPayload::V1(
         AccessRule::DenyAll,
       )
    ├─ Set: ModuleRoleKey { module: ModuleId::Main, key: RoleKey("depositor_updater") }
       Value: UNLOCKED RoleAssignmentAccessRuleEntryPayload::V1(
         AccessRule::DenyAll,
       )
    ├─ Set: ModuleRoleKey { module: ModuleId::Main, key: RoleKey("minter") }
       Value: UNLOCKED RoleAssignmentAccessRuleEntryPayload::V1(
         AccessRule::Protected(
           AccessRuleNode::ProofRule(
             ProofRule::Require(
               ResourceOrNonFungible::NonFungible(
                 NonFungibleGlobalId {
                   resource_address: ResourceAddress(Reference("resource_sim1nfxxxxxxxxxxglcllrxxxxxxxxx002350006550xxxxxxxxxk5870l")),
                   local_id: NonFungibleLocalId("[79f42f3da217360b888ef7ba456df22021dd206d6de9cbe97e77386fe60b352f]"),
                 },
               ),
             ),
           ),
         ),
       )
    ├─ Set: ModuleRoleKey { module: ModuleId::Main, key: RoleKey("withdrawer_updater") }
       Value: UNLOCKED RoleAssignmentAccessRuleEntryPayload::V1(
         AccessRule::DenyAll,
       )
    └─ Set: ModuleRoleKey { module: ModuleId::Main, key: RoleKey("minter_updater") }
       Value: UNLOCKED RoleAssignmentAccessRuleEntryPayload::V1(
         AccessRule::DenyAll,
       )
  ├─ Partition(64): 2 changes
    ├─ Set: Field(0)
       Value: LOCKED FungibleResourceManagerDivisibilityFieldPayload::V1(
         18u8,
       )
    └─ Set: Field(1)
       Value: UNLOCKED FungibleResourceManagerTotalSupplyFieldPayload::V1(
         Decimal("0"),
       )
  └─ Partition(0): 1 change
    └─ Set: TypeInfo
       Value: TypeInfoSubstate::Object(
         ObjectInfo {
           blueprint_info: BlueprintInfo {
             blueprint_id: BlueprintId {
               package_address: PackageAddress(Reference("package_sim1pkgxxxxxxxxxresrcexxxxxxxxx000538436477xxxxxxxxxaj0zg9")),
               blueprint_name: "FungibleResourceManager",
             },
             blueprint_version: BlueprintVersion {
               major: 1u32,
               minor: 0u32,
               patch: 0u32,
             },
             outer_obj_info: OuterObjectInfo::None,
             features: [
               "track_total_supply",
               "mint",
               "burn",
             ],
             generic_substitutions: [],
           },
           object_type: ObjectType::Global {
             modules: {
               AttachedModuleId::RoleAssignment => BlueprintVersion {
                 major: 1u32,
                 minor: 0u32,
                 patch: 0u32,
               },
               AttachedModuleId::Metadata => BlueprintVersion {
                 major: 1u32,
                 minor: 0u32,
                 patch: 0u32,
               },
             },
           },
         },
       )
├─ internal_vault_sim1tqxf5zr38w5n05ufjdmdeklmcyzk4yfudxjm4mg53j6femkn9g7lnw across 2 partitions
  ├─ Partition(0): 1 change
    └─ Set: TypeInfo
       Value: TypeInfoSubstate::Object(
         ObjectInfo {
           blueprint_info: BlueprintInfo {
             blueprint_id: BlueprintId {
               package_address: PackageAddress(Reference("package_sim1pkgxxxxxxxxxresrcexxxxxxxxx000538436477xxxxxxxxxaj0zg9")),
               blueprint_name: "FungibleVault",
             },
             blueprint_version: BlueprintVersion {
               major: 1u32,
               minor: 0u32,
               patch: 0u32,
             },
             outer_obj_info: OuterObjectInfo::Some {
               outer_object: GlobalAddress(Reference("resource_sim1tknxxxxxxxxxradxrdxxxxxxxxx009923554798xxxxxxxxxakj8n3")),
             },
             features: [],
             generic_substitutions: [],
           },
           object_type: ObjectType::Owned,
         },
       )
  └─ Partition(64): 1 change
    └─ Set: Field(0)
       Value: UNLOCKED FungibleVaultBalanceFieldPayload::V1(
         LiquidFungibleResource(Decimal("0")),
       )
├─ internal_vault_sim1tqzz860hylyqt39vjc9tzfargh4dd4pqttaw8ysqhp6pthh54r3dvp across 2 partitions
  ├─ Partition(0): 1 change
    └─ Set: TypeInfo
       Value: TypeInfoSubstate::Object(
         ObjectInfo {
           blueprint_info: BlueprintInfo {
             blueprint_id: BlueprintId {
               package_address: PackageAddress(Reference("package_sim1pkgxxxxxxxxxresrcexxxxxxxxx000538436477xxxxxxxxxaj0zg9")),
               blueprint_name: "FungibleVault",
             },
             blueprint_version: BlueprintVersion {
               major: 1u32,
               minor: 0u32,
               patch: 0u32,
             },
             outer_obj_info: OuterObjectInfo::Some {
               outer_object: GlobalAddress(Reference("resource_sim1tkdfgge5tle7w3wnpaz899ve33elycz98yu2dnuqdurnnvhr4v08a2")),
             },
             features: [],
             generic_substitutions: [],
           },
           object_type: ObjectType::Owned,
         },
       )
  └─ Partition(64): 1 change
    └─ Set: Field(0)
       Value: UNLOCKED FungibleVaultBalanceFieldPayload::V1(
         LiquidFungibleResource(Decimal("0")),
       )
├─ internal_vault_sim1tq3dwxyu24n0wzx3nau0r5zesjulf8t3tm6vcuupczvh02v5gfgwjk across 2 partitions
  ├─ Partition(0): 1 change
    └─ Set: TypeInfo
       Value: TypeInfoSubstate::Object(
         ObjectInfo {
           blueprint_info: BlueprintInfo {
             blueprint_id: BlueprintId {
               package_address: PackageAddress(Reference("package_sim1pkgxxxxxxxxxresrcexxxxxxxxx000538436477xxxxxxxxxaj0zg9")),
               blueprint_name: "FungibleVault",
             },
             blueprint_version: BlueprintVersion {
               major: 1u32,
               minor: 0u32,
               patch: 0u32,
             },
             outer_obj_info: OuterObjectInfo::Some {
               outer_object: GlobalAddress(Reference("resource_sim1tkpjzky4e6aq9q5m5332dfm8was8axxjtcwrmhms50qtwc2el8a9s6")),
             },
             features: [],
             generic_substitutions: [],
           },
           object_type: ObjectType::Owned,
         },
       )
  └─ Partition(64): 1 change
    └─ Set: Field(0)
       Value: UNLOCKED FungibleVaultBalanceFieldPayload::V1(
         LiquidFungibleResource(Decimal("0")),
       )
├─ account_sim129uea6ms5wjstpze559am5ddw293cr2nxeqrha4ae4536dlw5x8whd across 1 partitions
  └─ Partition(65): 1 change
    └─ Set: ResourceAddress(Reference("resource_sim1tknxxxxxxxxxradxrdxxxxxxxxx009923554798xxxxxxxxxakj8n3"))
       Value: UNLOCKED AccountResourceVaultEntryPayload::V1(
         Vault(Own("internal_vault_sim1tr4r3rur7229t56xpcz0s2cakhxydhjv44pmhu7gf5xkyws0jdzwya")),
       )
├─ internal_vault_sim1tr4r3rur7229t56xpcz0s2cakhxydhjv44pmhu7gf5xkyws0jdzwya across 2 partitions
  ├─ Partition(0): 1 change
    └─ Set: TypeInfo
       Value: TypeInfoSubstate::Object(
         ObjectInfo {
           blueprint_info: BlueprintInfo {
             blueprint_id: BlueprintId {
               package_address: PackageAddress(Reference("package_sim1pkgxxxxxxxxxresrcexxxxxxxxx000538436477xxxxxxxxxaj0zg9")),
               blueprint_name: "FungibleVault",
             },
             blueprint_version: BlueprintVersion {
               major: 1u32,
               minor: 0u32,
               patch: 0u32,
             },
             outer_obj_info: OuterObjectInfo::Some {
               outer_object: GlobalAddress(Reference("resource_sim1tknxxxxxxxxxradxrdxxxxxxxxx009923554798xxxxxxxxxakj8n3")),
             },
             features: [],
             generic_substitutions: [],
           },
           object_type: ObjectType::Owned,
         },
       )
  └─ Partition(64): 1 change
    └─ Set: Field(0)
       Value: UNLOCKED FungibleVaultBalanceFieldPayload::V1(
         LiquidFungibleResource(Decimal("10000")),
       )
└─ internal_vault_sim1tpsesv77qvw782kknjks9g3x2msg8cc8ldshk28pkf6m6lkhun3sel across 1 partitions
  └─ Partition(64): 1 change
    └─ Set: Field(0)
       Value: UNLOCKED FungibleVaultBalanceFieldPayload::V1(
<<<<<<< HEAD
         LiquidFungibleResource(Decimal("30.90841411324")),
=======
         LiquidFungibleResource(Decimal("30.88842176324")),
>>>>>>> e56a2ce1
       )

OUTPUTS: 7
├─ Unit
├─ None
├─ Own("internal_component_sim1lqsspf4xrk787veqh9txruk8lnr20y4af0jty3nxacdmdah3r73t70")
├─ Reference("package_sim1p5wscdljf6s7yc0v5u9kjfaqmxk4ccqugvqfd58aazyrlk89u0dgsn")
├─ Reference("component_sim1cpgrkhlh7rqy036fgjcrzupeln7wtcvc8dzv28sck8g9tqg0h00lh8")
├─ Reference("component_sim1crm3jwwepvqj9vypzvkgmw3cqkuvulhjtq05mge5d38y6ceh9wl529")
└─ Unit

BALANCE CHANGES: 3
├─ Vault: internal_vault_sim1tz9uaalv8g3ahmwep2trlyj2m3zn7rstm9pwessa3k56me2fcduq2u
   ResAddr: resource_sim1tknxxxxxxxxxradxrdxxxxxxxxx009923554798xxxxxxxxxakj8n3
<<<<<<< HEAD
   Change: -10059.04217113717
=======
   Change: -10059.02844143717
>>>>>>> e56a2ce1
├─ Vault: internal_vault_sim1tr4r3rur7229t56xpcz0s2cakhxydhjv44pmhu7gf5xkyws0jdzwya
   ResAddr: resource_sim1tknxxxxxxxxxradxrdxxxxxxxxx009923554798xxxxxxxxxakj8n3
   Change: 10000
└─ Vault: internal_vault_sim1tpsesv77qvw782kknjks9g3x2msg8cc8ldshk28pkf6m6lkhun3sel
   ResAddr: resource_sim1tknxxxxxxxxxradxrdxxxxxxxxx009923554798xxxxxxxxxakj8n3
<<<<<<< HEAD
   Change: 29.521085568585
=======
   Change: 29.514220718585
>>>>>>> e56a2ce1

NEW ENTITIES: 7
└─ Package: package_sim1p5wscdljf6s7yc0v5u9kjfaqmxk4ccqugvqfd58aazyrlk89u0dgsn
├─ Component: component_sim1cpgrkhlh7rqy036fgjcrzupeln7wtcvc8dzv28sck8g9tqg0h00lh8
├─ Component: pool_sim1ckuszfut07jaqy7ke4hfsy27206cu0jqs0uqsprp6emtz79jpz4772
├─ Component: component_sim1crm3jwwepvqj9vypzvkgmw3cqkuvulhjtq05mge5d38y6ceh9wl529
└─ Component: pool_sim1c52wwf0qk9q3m4jr6xps7jrwqp86s7wmmhsfnx7x774rnw6lq3y6hj
├─ Resource: resource_sim1t5d6cc8v4sdv4wlwzf2qngh74028lumvd2ftes7tq7vnass85ap5m5
└─ Resource: resource_sim1t4rssme0nruj85nax6wyfwl5v64ys5daqth40mwm0ghzvvz0ndtlv9<|MERGE_RESOLUTION|>--- conflicted
+++ resolved
@@ -1,14 +1,8 @@
 TRANSACTION STATUS: COMMITTED SUCCESS
 
-<<<<<<< HEAD
-TRANSACTION COST: 59.04217113717 XRD
-├─ Network execution: 1.4323679 XRD, 28647358 execution cost units
+TRANSACTION COST: 59.04144143717 XRD
+├─ Network execution: 1.4316382 XRD, 28632764 execution cost units
 ├─ Network finalization: 0.4638272 XRD, 9276544 finalization cost units
-=======
-TRANSACTION COST: 59.02844143717 XRD
-├─ Network execution: 1.4236382 XRD, 28472764 execution cost units
-├─ Network finalization: 0.4588272 XRD, 9176544 finalization cost units
->>>>>>> e56a2ce1
 ├─ Tip: 0 XRD
 ├─ Network Storage: 57.14597603717 XRD
 └─ Royalties: 0 XRD
@@ -107,27 +101,15 @@
    )
 ├─ Emitter: Method { node: internal_vault_sim1tz9uaalv8g3ahmwep2trlyj2m3zn7rstm9pwessa3k56me2fcduq2u, module_id: Main }
    Event: PayFeeEvent {
-<<<<<<< HEAD
-     amount: Decimal("59.04217113717"),
+     amount: Decimal("59.04144143717"),
    }
 ├─ Emitter: Method { node: internal_vault_sim1tpsesv77qvw782kknjks9g3x2msg8cc8ldshk28pkf6m6lkhun3sel, module_id: Main }
    Event: DepositEvent {
-     amount: Decimal("29.521085568585"),
+     amount: Decimal("29.520720718585"),
    }
 └─ Emitter: Method { node: resource_sim1tknxxxxxxxxxradxrdxxxxxxxxx009923554798xxxxxxxxxakj8n3, module_id: Main }
    Event: BurnFungibleResourceEvent {
-     amount: Decimal("29.521085568585"),
-=======
-     amount: Decimal("59.02844143717"),
-   }
-├─ Emitter: Method { node: internal_vault_sim1tpsesv77qvw782kknjks9g3x2msg8cc8ldshk28pkf6m6lkhun3sel, module_id: Main }
-   Event: DepositEvent {
-     amount: Decimal("29.514220718585"),
-   }
-└─ Emitter: Method { node: resource_sim1tknxxxxxxxxxradxrdxxxxxxxxx009923554798xxxxxxxxxakj8n3, module_id: Main }
-   Event: BurnFungibleResourceEvent {
-     amount: Decimal("29.514220718585"),
->>>>>>> e56a2ce1
+     amount: Decimal("29.520720718585"),
    }
 
 STATE UPDATES: 22 entities
@@ -137,11 +119,7 @@
        Value: UNLOCKED ConsensusManagerValidatorRewardsFieldPayload::V1(
          ValidatorRewardsSubstate {
            proposer_rewards: {
-<<<<<<< HEAD
-             0u8 => Decimal("15.45420705662"),
-=======
-             0u8 => Decimal("15.44421088162"),
->>>>>>> e56a2ce1
+             0u8 => Decimal("15.45396088162"),
            },
            rewards_vault: Vault(Own("internal_vault_sim1tpsesv77qvw782kknjks9g3x2msg8cc8ldshk28pkf6m6lkhun3sel")),
          },
@@ -174,11 +152,7 @@
   └─ Partition(64): 1 change
     └─ Set: Field(0)
        Value: UNLOCKED FungibleVaultBalanceFieldPayload::V1(
-<<<<<<< HEAD
-         LiquidFungibleResource(Decimal("99999999999989938.18317177352")),
-=======
-         LiquidFungibleResource(Decimal("99999999999989938.22315647352")),
->>>>>>> e56a2ce1
+         LiquidFungibleResource(Decimal("99999999999989938.18415647352")),
        )
 ├─ internal_keyvaluestore_sim1krn7clzr3qmq2zhwr77mdenksxswf00yeh8tn3vyzesg4kr3p54gv8 across 1 partitions
   └─ Partition(64): 1 change
@@ -1201,11 +1175,7 @@
   └─ Partition(64): 1 change
     └─ Set: Field(0)
        Value: UNLOCKED FungibleVaultBalanceFieldPayload::V1(
-<<<<<<< HEAD
-         LiquidFungibleResource(Decimal("30.90841411324")),
-=======
-         LiquidFungibleResource(Decimal("30.88842176324")),
->>>>>>> e56a2ce1
+         LiquidFungibleResource(Decimal("30.90792176324")),
        )
 
 OUTPUTS: 7
@@ -1220,21 +1190,13 @@
 BALANCE CHANGES: 3
 ├─ Vault: internal_vault_sim1tz9uaalv8g3ahmwep2trlyj2m3zn7rstm9pwessa3k56me2fcduq2u
    ResAddr: resource_sim1tknxxxxxxxxxradxrdxxxxxxxxx009923554798xxxxxxxxxakj8n3
-<<<<<<< HEAD
-   Change: -10059.04217113717
-=======
-   Change: -10059.02844143717
->>>>>>> e56a2ce1
+   Change: -10059.04144143717
 ├─ Vault: internal_vault_sim1tr4r3rur7229t56xpcz0s2cakhxydhjv44pmhu7gf5xkyws0jdzwya
    ResAddr: resource_sim1tknxxxxxxxxxradxrdxxxxxxxxx009923554798xxxxxxxxxakj8n3
    Change: 10000
 └─ Vault: internal_vault_sim1tpsesv77qvw782kknjks9g3x2msg8cc8ldshk28pkf6m6lkhun3sel
    ResAddr: resource_sim1tknxxxxxxxxxradxrdxxxxxxxxx009923554798xxxxxxxxxakj8n3
-<<<<<<< HEAD
-   Change: 29.521085568585
-=======
-   Change: 29.514220718585
->>>>>>> e56a2ce1
+   Change: 29.520720718585
 
 NEW ENTITIES: 7
 └─ Package: package_sim1p5wscdljf6s7yc0v5u9kjfaqmxk4ccqugvqfd58aazyrlk89u0dgsn
