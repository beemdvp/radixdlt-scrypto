--- conflicted
+++ resolved
@@ -1,14 +1,8 @@
 TRANSACTION STATUS: COMMITTED SUCCESS
 
-<<<<<<< HEAD
-TRANSACTION COST: 0.6801455226 XRD
-├─ Network execution: 0.453564 XRD, 9071280 execution cost units
+TRANSACTION COST: 0.6798385726 XRD
+├─ Network execution: 0.45325705 XRD, 9065141 execution cost units
 ├─ Network finalization: 0.0530128 XRD, 1060256 finalization cost units
-=======
-TRANSACTION COST: 0.6668385726 XRD
-├─ Network execution: 0.44525705 XRD, 8905141 execution cost units
-├─ Network finalization: 0.0480128 XRD, 960256 finalization cost units
->>>>>>> e56a2ce1
 ├─ Tip: 0 XRD
 ├─ Network Storage: 0.1735687226 XRD
 └─ Royalties: 0 XRD
@@ -83,27 +77,15 @@
    )
 ├─ Emitter: Method { node: internal_vault_sim1tz9uaalv8g3ahmwep2trlyj2m3zn7rstm9pwessa3k56me2fcduq2u, module_id: Main }
    Event: PayFeeEvent {
-<<<<<<< HEAD
-     amount: Decimal("0.6801455226"),
+     amount: Decimal("0.6798385726"),
    }
 ├─ Emitter: Method { node: internal_vault_sim1tpsesv77qvw782kknjks9g3x2msg8cc8ldshk28pkf6m6lkhun3sel, module_id: Main }
    Event: DepositEvent {
-     amount: Decimal("0.3400727613"),
+     amount: Decimal("0.3399192863"),
    }
 └─ Emitter: Method { node: resource_sim1tknxxxxxxxxxradxrdxxxxxxxxx009923554798xxxxxxxxxakj8n3, module_id: Main }
    Event: BurnFungibleResourceEvent {
-     amount: Decimal("0.3400727613"),
-=======
-     amount: Decimal("0.6668385726"),
-   }
-├─ Emitter: Method { node: internal_vault_sim1tpsesv77qvw782kknjks9g3x2msg8cc8ldshk28pkf6m6lkhun3sel, module_id: Main }
-   Event: DepositEvent {
-     amount: Decimal("0.3334192863"),
-   }
-└─ Emitter: Method { node: resource_sim1tknxxxxxxxxxradxrdxxxxxxxxx009923554798xxxxxxxxxakj8n3, module_id: Main }
-   Event: BurnFungibleResourceEvent {
-     amount: Decimal("0.3334192863"),
->>>>>>> e56a2ce1
+     amount: Decimal("0.3399192863"),
    }
 
 STATE UPDATES: 12 entities
@@ -113,11 +95,7 @@
        Value: UNLOCKED ConsensusManagerValidatorRewardsFieldPayload::V1(
          ValidatorRewardsSubstate {
            proposer_rewards: {
-<<<<<<< HEAD
-             0u8 => Decimal("16.96454389907"),
-=======
-             0u8 => Decimal("16.94112482407"),
->>>>>>> e56a2ce1
+             0u8 => Decimal("16.96387482407"),
            },
            rewards_vault: Vault(Own("internal_vault_sim1tpsesv77qvw782kknjks9g3x2msg8cc8ldshk28pkf6m6lkhun3sel")),
          },
@@ -162,11 +140,7 @@
   └─ Partition(64): 1 change
     └─ Set: Field(0)
        Value: UNLOCKED FungibleVaultBalanceFieldPayload::V1(
-<<<<<<< HEAD
-         LiquidFungibleResource(Decimal("99999999999969932.14182440372")),
-=======
-         LiquidFungibleResource(Decimal("99999999999969932.23550070372")),
->>>>>>> e56a2ce1
+         LiquidFungibleResource(Decimal("99999999999969932.14450070372")),
        )
 ├─ internal_vault_sim1tp7shj4lnak2yuvqn5nr634kf354ddz0un56qsxl68j32aku5crjeu across 1 partitions
   └─ Partition(64): 1 change
@@ -202,11 +176,7 @@
   └─ Partition(64): 1 change
     └─ Set: Field(0)
        Value: UNLOCKED FungibleVaultBalanceFieldPayload::V1(
-<<<<<<< HEAD
-         LiquidFungibleResource(Decimal("33.92908779814")),
-=======
-         LiquidFungibleResource(Decimal("33.88224964814")),
->>>>>>> e56a2ce1
+         LiquidFungibleResource(Decimal("33.92774964814")),
        )
 
 OUTPUTS: 5
@@ -222,11 +192,7 @@
 BALANCE CHANGES: 7
 ├─ Vault: internal_vault_sim1tz9uaalv8g3ahmwep2trlyj2m3zn7rstm9pwessa3k56me2fcduq2u
    ResAddr: resource_sim1tknxxxxxxxxxradxrdxxxxxxxxx009923554798xxxxxxxxxakj8n3
-<<<<<<< HEAD
-   Change: -0.6801455226
-=======
-   Change: -0.6668385726
->>>>>>> e56a2ce1
+   Change: -0.6798385726
 ├─ Vault: internal_vault_sim1tp7shj4lnak2yuvqn5nr634kf354ddz0un56qsxl68j32aku5crjeu
    ResAddr: resource_sim1t5d6cc8v4sdv4wlwzf2qngh74028lumvd2ftes7tq7vnass85ap5m5
    Change: -100
@@ -244,10 +210,6 @@
    Change: 82.837626389512430492
 └─ Vault: internal_vault_sim1tpsesv77qvw782kknjks9g3x2msg8cc8ldshk28pkf6m6lkhun3sel
    ResAddr: resource_sim1tknxxxxxxxxxradxrdxxxxxxxxx009923554798xxxxxxxxxakj8n3
-<<<<<<< HEAD
-   Change: 0.3400727613
-=======
-   Change: 0.3334192863
->>>>>>> e56a2ce1
+   Change: 0.3399192863
 
 NEW ENTITIES: 0