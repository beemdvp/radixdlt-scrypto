Name: radiswap

== SUMMARY HASHES ==
These Cuttlefish hashes are permitted to change only until the scenario is deployed to a permanent network, else it can cause divergence.
<<<<<<< HEAD
State changes: a10eca873ee6c1c2 (allowed to change if not deployed to any network)
Events       : ded2879e59f03957 (allowed to change if not deployed to any network)
=======
State changes: 9832d6704759cc0f (allowed to change if not deployed to any network)
Events       : 01c5a2d96b4feb22 (allowed to change if not deployed to any network)
>>>>>>> 59d13999

== INTERESTING ADDRESSES ==
- radiswap_dapp_definition_account: account_sim129uea6ms5wjstpze559am5ddw293cr2nxeqrha4ae4536dlw5x8whd
- radiswap_dapp_owner_badge: resource_sim1ngtf8aw0v8l0wsy0clun8j7wggkmdy5gc7zhyrdy0m4sw98zny9y7n:#1#
- storing_account: account_sim168qgdkgfqxpnswu38wy6fy5v0q0um52zd0umuely5t9xrf88t3unc0
- user_account_1: account_sim168j3paqgngj74yzaljq4n422rtsmupaec3wnqq5425fd85cnd8xmdz
- user_account_2: account_sim12yqqvfw7jnsgqat6jxzkezljclhdutrlgf9x8rq2a4sh8x3vn55tsa
- user_account_3: account_sim12yvp2f66agxcqpe6l26cavhkvuel9x4l6cezc8k3exq6a6vhc0kz5x
- radiswap_package: package_sim1p5wscdljf6s7yc0v5u9kjfaqmxk4ccqugvqfd58aazyrlk89u0dgsn
- pool_1_radiswap: component_sim1cpgrkhlh7rqy036fgjcrzupeln7wtcvc8dzv28sck8g9tqg0h00lh8
- pool_1_pool: pool_sim1ckuszfut07jaqy7ke4hfsy27206cu0jqs0uqsprp6emtz79jpz4772
- pool_1_resource_1: resource_sim1tknxxxxxxxxxradxrdxxxxxxxxx009923554798xxxxxxxxxakj8n3
- pool_1_resource_2: resource_sim1t5jlu5a523le5q26rclvu9agrr6yjw9783u58fz883gd4s3f47dg6p
- pool_1_pool_unit: resource_sim1t5d6cc8v4sdv4wlwzf2qngh74028lumvd2ftes7tq7vnass85ap5m5
- pool_2_radiswap: component_sim1crm3jwwepvqj9vypzvkgmw3cqkuvulhjtq05mge5d38y6ceh9wl529
- pool_2_pool: pool_sim1c52wwf0qk9q3m4jr6xps7jrwqp86s7wmmhsfnx7x774rnw6lq3y6hj
- pool_2_resource_1: resource_sim1tkdfgge5tle7w3wnpaz899ve33elycz98yu2dnuqdurnnvhr4v08a2
- pool_2_resource_2: resource_sim1tkpjzky4e6aq9q5m5332dfm8was8axxjtcwrmhms50qtwc2el8a9s6
- pool_2_pool_unit: resource_sim1t4rssme0nruj85nax6wyfwl5v64ys5daqth40mwm0ghzvvz0ndtlv9
<|MERGE_RESOLUTION|>--- conflicted
+++ resolved
@@ -2,13 +2,8 @@
 
 == SUMMARY HASHES ==
 These Cuttlefish hashes are permitted to change only until the scenario is deployed to a permanent network, else it can cause divergence.
-<<<<<<< HEAD
-State changes: a10eca873ee6c1c2 (allowed to change if not deployed to any network)
-Events       : ded2879e59f03957 (allowed to change if not deployed to any network)
-=======
-State changes: 9832d6704759cc0f (allowed to change if not deployed to any network)
+State changes: 2aac9e2cf7956ae5 (allowed to change if not deployed to any network)
 Events       : 01c5a2d96b4feb22 (allowed to change if not deployed to any network)
->>>>>>> 59d13999
 
 == INTERESTING ADDRESSES ==
 - radiswap_dapp_definition_account: account_sim129uea6ms5wjstpze559am5ddw293cr2nxeqrha4ae4536dlw5x8whd
