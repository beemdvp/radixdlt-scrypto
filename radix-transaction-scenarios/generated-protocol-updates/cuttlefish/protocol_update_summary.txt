--- conflicted
+++ resolved
@@ -2,10 +2,5 @@
 
 == SUMMARY HASHES ==
 These Cuttlefish hashes are permitted to change only until the protocol update is deployed to a permanent network, else it can cause divergence.
-<<<<<<< HEAD
-State changes: 2fd95ff4b307a0a4 (allowed to change if not deployed to any network)
+State changes: 0b94da260d8d0b4f (allowed to change if not deployed to any network)
 Events       : 9ca58416e9131fa1 (allowed to change if not deployed to any network)
-=======
-State changes: f7e6eb50d5b0f6d5 (allowed to change if not deployed to any network)
-Events       : 4bd3b69a0b16898b (allowed to change if not deployed to any network)
->>>>>>> 64f1f164
