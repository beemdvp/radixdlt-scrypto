--- conflicted
+++ resolved
@@ -9,11 +9,7 @@
 
 ## Installation
 
-<<<<<<< HEAD
 1. Install Rust - we recommend to use Rust 1.77.2
-=======
-1. Install Rust - we recommend to use Rust 1.80.1
->>>>>>> 43afd20c
     - Install Rust (if Rust is installed you can skip this step)
      - Windows:
        - Download and install [`rustup-init.exe`](https://win.rustup.rs/x86_64)
@@ -55,11 +51,7 @@
     - Set Rust version
     ```bash
     rustup update
-<<<<<<< HEAD
     rustup default 1.77.2
-=======
-    rustup default 1.80.1
->>>>>>> 43afd20c
     ```
 
 2. Enable `cargo` in the current shell:
