--- conflicted
+++ resolved
@@ -998,26 +998,6 @@
             (parse_str(&custom_type_label)?, true)
         };
 
-<<<<<<< HEAD
-=======
-    if require_categorize_on_generic_params {
-        // In order to implement transparent Categorize, we need to pass through Categorize to the child field.
-        // To do this, we need to ensure that type is Categorize.
-        // So we add a bound that all pre-existing type parameters have to implement Categorize<X>
-        // This is essentially what derived traits such as Clone do: https://github.com/rust-lang/rust/issues/26925
-        // It's not perfect - but it's typically good enough!
-
-        for param in impl_generics.params.iter_mut() {
-            let GenericParam::Type(type_param) = param else {
-                continue;
-            };
-            type_param
-                .bounds
-                .push(parse_quote!(sbor::Categorize<#custom_value_kind_generic>));
-        }
-    }
-
->>>>>>> 8657186e
     if need_to_add_cvk_generic {
         impl_generics
             .params
