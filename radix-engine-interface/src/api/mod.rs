--- conflicted
+++ resolved
@@ -11,179 +11,6 @@
 pub mod substate_api;
 pub mod types;
 
-<<<<<<< HEAD
-use crate::data::IndexedScryptoValue;
-use sbor::rust::fmt::Debug;
-use sbor::rust::format;
-use sbor::rust::vec::Vec;
-use types::*;
-
-pub trait Invocation: Debug {
-    type Output: Debug;
-
-    // TODO: temp to unblock large payload display; fix as part of the universal invocation refactor.
-    fn fn_identifier(&self) -> String {
-        format!("{:?}", self)
-    }
-}
-
-pub trait Invokable<I: Invocation, E> {
-    fn invoke(&mut self, invocation: I) -> Result<I::Output, E>;
-}
-
-pub trait EngineApi<E: Debug> {
-    fn sys_create_node(&mut self, node: ScryptoRENode) -> Result<RENodeId, E>;
-    fn sys_drop_node(&mut self, node_id: RENodeId) -> Result<(), E>;
-    fn sys_get_visible_nodes(&mut self) -> Result<Vec<RENodeId>, E>;
-    fn sys_lock_substate(
-        &mut self,
-        node_id: RENodeId,
-        offset: SubstateOffset,
-        mutable: bool,
-    ) -> Result<LockHandle, E>;
-    fn sys_read(&mut self, lock_handle: LockHandle) -> Result<Vec<u8>, E>;
-    fn sys_write(&mut self, lock_handle: LockHandle, buffer: Vec<u8>) -> Result<(), E>;
-    fn sys_drop_lock(&mut self, lock_handle: LockHandle) -> Result<(), E>;
-}
-
-pub trait ActorApi<E: Debug> {
-    fn fn_identifier(&mut self) -> Result<FnIdentifier, E>;
-}
-
-pub trait ComponentApi<E> {
-    fn invoke_method(
-        &mut self,
-        receiver: ScryptoReceiver,
-        method_name: &str,
-        args: Vec<u8>,
-    ) -> Result<IndexedScryptoValue, E>;
-}
-
-pub trait InvokableModel<E>:
-    Invokable<ScryptoInvocation, E>
-    + Invokable<EpochManagerCreateInvocation, E>
-    + Invokable<EpochManagerNextRoundInvocation, E>
-    + Invokable<EpochManagerGetCurrentEpochInvocation, E>
-    + Invokable<EpochManagerSetEpochInvocation, E>
-    + Invokable<EpochManagerUpdateValidatorInvocation, E>
-    + Invokable<ValidatorRegisterInvocation, E>
-    + Invokable<ValidatorUnregisterInvocation, E>
-    + Invokable<ValidatorStakeInvocation, E>
-    + Invokable<ValidatorUnstakeInvocation, E>
-    + Invokable<ValidatorClaimXrdInvocation, E>
-    + Invokable<EpochManagerCreateValidatorInvocation, E>
-    + Invokable<ClockCreateInvocation, E>
-    + Invokable<ClockSetCurrentTimeInvocation, E>
-    + Invokable<ClockGetCurrentTimeInvocation, E>
-    + Invokable<ClockCompareCurrentTimeInvocation, E>
-    + Invokable<MetadataSetInvocation, E>
-    + Invokable<MetadataGetInvocation, E>
-    + Invokable<AccessRulesAddAccessCheckInvocation, E>
-    + Invokable<AccessRulesSetMethodAccessRuleInvocation, E>
-    + Invokable<AccessRulesSetMethodMutabilityInvocation, E>
-    + Invokable<AccessRulesSetGroupAccessRuleInvocation, E>
-    + Invokable<AccessRulesSetGroupMutabilityInvocation, E>
-    + Invokable<AccessRulesGetLengthInvocation, E>
-    + Invokable<AuthZonePopInvocation, E>
-    + Invokable<AuthZonePushInvocation, E>
-    + Invokable<AuthZoneCreateProofInvocation, E>
-    + Invokable<AuthZoneCreateProofByAmountInvocation, E>
-    + Invokable<AuthZoneCreateProofByIdsInvocation, E>
-    + Invokable<AuthZoneClearInvocation, E>
-    + Invokable<AuthZoneDrainInvocation, E>
-    + Invokable<AuthZoneAssertAccessRuleInvocation, E>
-    + Invokable<AccessRulesAddAccessCheckInvocation, E>
-    + Invokable<ComponentGlobalizeInvocation, E>
-    + Invokable<ComponentGlobalizeWithOwnerInvocation, E>
-    + Invokable<ComponentSetRoyaltyConfigInvocation, E>
-    + Invokable<ComponentClaimRoyaltyInvocation, E>
-    + Invokable<PackageSetRoyaltyConfigInvocation, E>
-    + Invokable<PackageClaimRoyaltyInvocation, E>
-    + Invokable<PackagePublishInvocation, E>
-    + Invokable<BucketTakeInvocation, E>
-    + Invokable<BucketPutInvocation, E>
-    + Invokable<BucketTakeNonFungiblesInvocation, E>
-    + Invokable<BucketGetNonFungibleLocalIdsInvocation, E>
-    + Invokable<BucketGetAmountInvocation, E>
-    + Invokable<BucketGetResourceAddressInvocation, E>
-    + Invokable<BucketCreateProofInvocation, E>
-    + Invokable<BucketCreateProofInvocation, E>
-    + Invokable<ProofCloneInvocation, E>
-    + Invokable<ProofGetAmountInvocation, E>
-    + Invokable<ProofGetNonFungibleLocalIdsInvocation, E>
-    + Invokable<ProofGetResourceAddressInvocation, E>
-    + Invokable<ResourceManagerBucketBurnInvocation, E>
-    + Invokable<ResourceManagerCreateNonFungibleInvocation, E>
-    + Invokable<ResourceManagerCreateFungibleInvocation, E>
-    + Invokable<ResourceManagerCreateNonFungibleWithInitialSupplyInvocation, E>
-    + Invokable<ResourceManagerCreateUuidNonFungibleWithInitialSupplyInvocation, E>
-    + Invokable<ResourceManagerCreateFungibleWithInitialSupplyInvocation, E>
-    + Invokable<ResourceManagerBurnInvocation, E>
-    + Invokable<ResourceManagerUpdateVaultAuthInvocation, E>
-    + Invokable<ResourceManagerSetVaultAuthMutabilityInvocation, E>
-    + Invokable<ResourceManagerCreateVaultInvocation, E>
-    + Invokable<ResourceManagerCreateBucketInvocation, E>
-    + Invokable<ResourceManagerMintNonFungibleInvocation, E>
-    + Invokable<ResourceManagerMintUuidNonFungibleInvocation, E>
-    + Invokable<ResourceManagerMintFungibleInvocation, E>
-    + Invokable<ResourceManagerGetResourceTypeInvocation, E>
-    + Invokable<ResourceManagerGetTotalSupplyInvocation, E>
-    + Invokable<ResourceManagerUpdateNonFungibleDataInvocation, E>
-    + Invokable<ResourceManagerNonFungibleExistsInvocation, E>
-    + Invokable<ResourceManagerGetNonFungibleInvocation, E>
-    + Invokable<VaultTakeInvocation, E>
-    + Invokable<VaultPutInvocation, E>
-    + Invokable<VaultLockFeeInvocation, E>
-    + Invokable<VaultTakeNonFungiblesInvocation, E>
-    + Invokable<VaultGetAmountInvocation, E>
-    + Invokable<VaultGetResourceAddressInvocation, E>
-    + Invokable<VaultGetNonFungibleLocalIdsInvocation, E>
-    + Invokable<VaultCreateProofInvocation, E>
-    + Invokable<VaultCreateProofByAmountInvocation, E>
-    + Invokable<VaultCreateProofByIdsInvocation, E>
-    + Invokable<VaultRecallInvocation, E>
-    + Invokable<VaultRecallNonFungiblesInvocation, E>
-    + Invokable<WorktopPutInvocation, E>
-    + Invokable<WorktopTakeAmountInvocation, E>
-    + Invokable<WorktopTakeAllInvocation, E>
-    + Invokable<WorktopTakeNonFungiblesInvocation, E>
-    + Invokable<WorktopAssertContainsInvocation, E>
-    + Invokable<WorktopAssertContainsAmountInvocation, E>
-    + Invokable<WorktopAssertContainsNonFungiblesInvocation, E>
-    + Invokable<WorktopDrainInvocation, E>
-    + Invokable<IdentityCreateInvocation, E>
-    + Invokable<TransactionRuntimeGetHashInvocation, E>
-    + Invokable<TransactionRuntimeGenerateUuidInvocation, E>
-    + Invokable<LoggerLogInvocation, E>
-    + Invokable<AccountCreateInvocation, E>
-    + Invokable<AccountNewInvocation, E>
-    + Invokable<AccountBalanceInvocation, E>
-    + Invokable<AccountLockFeeInvocation, E>
-    + Invokable<AccountLockContingentFeeInvocation, E>
-    + Invokable<AccountDepositInvocation, E>
-    + Invokable<AccountDepositBatchInvocation, E>
-    + Invokable<AccountWithdrawInvocation, E>
-    + Invokable<AccountWithdrawByAmountInvocation, E>
-    + Invokable<AccountWithdrawByIdsInvocation, E>
-    + Invokable<AccountLockFeeAndWithdrawInvocation, E>
-    + Invokable<AccountLockFeeAndWithdrawByAmountInvocation, E>
-    + Invokable<AccountLockFeeAndWithdrawByIdsInvocation, E>
-    + Invokable<AccountCreateProofInvocation, E>
-    + Invokable<AccountCreateProofByAmountInvocation, E>
-    + Invokable<AccountCreateProofByIdsInvocation, E>
-    + Invokable<AccessControllerCreateGlobalInvocation, E>
-    + Invokable<AccessControllerCreateProofInvocation, E>
-    + Invokable<AccessControllerInitiateRecoveryAsPrimaryInvocation, E>
-    + Invokable<AccessControllerInitiateRecoveryAsRecoveryInvocation, E>
-    + Invokable<AccessControllerQuickConfirmPrimaryRoleRecoveryProposalInvocation, E>
-    + Invokable<AccessControllerQuickConfirmRecoveryRoleRecoveryProposalInvocation, E>
-    + Invokable<AccessControllerTimedConfirmRecoveryInvocation, E>
-    + Invokable<AccessControllerCancelPrimaryRoleRecoveryProposalInvocation, E>
-    + Invokable<AccessControllerCancelRecoveryRoleRecoveryProposalInvocation, E>
-    + Invokable<AccessControllerLockPrimaryRoleInvocation, E>
-    + Invokable<AccessControllerUnlockPrimaryRoleInvocation, E>
-    + Invokable<AccessControllerStopTimedRecoveryInvocation, E>
-=======
 // Re-exports
 pub use actor_api::ClientActorApi;
 pub use component_api::ClientComponentApi;
@@ -202,6 +29,5 @@
     + ClientNodeApi<E>
     + ClientSubstateApi<E>
     + ClientDerefApi<E>
->>>>>>> d0ef6a29
 {
 }