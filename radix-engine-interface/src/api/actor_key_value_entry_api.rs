--- conflicted
+++ resolved
@@ -4,14 +4,9 @@
 use sbor::rust::fmt::Debug;
 use sbor::rust::vec::Vec;
 
-<<<<<<< HEAD
-pub trait ClientActorKeyValueEntryApi<E: Debug> {
+pub trait SystemActorKeyValueEntryApi<E: Debug> {
     /// Returns a handle for a specified key value entry in a collection. If an invalid collection
     /// index or key is passed an error is returned.
-=======
-pub trait SystemActorKeyValueEntryApi<E: Debug> {
-    /// If the key value entry doesn't exist, it uses the default "Option::None"
->>>>>>> 3d4f0e5a
     fn actor_open_key_value_entry(
         &mut self,
         object_handle: ActorStateHandle,
