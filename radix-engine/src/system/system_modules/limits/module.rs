--- conflicted
+++ resolved
@@ -59,26 +59,13 @@
         &self.config
     }
 
-<<<<<<< HEAD
-    pub fn process_store_access(
-        &mut self,
-        store_access: &StoreAccessInfo,
-    ) -> Result<(), RuntimeError> {
-        for access in store_access {
-            match access {
-                StoreAccess::ReadFromDb(_) | StoreAccess::ReadFromDbNotFound => {}
-                StoreAccess::NewEntryInTrack => {
-                    self.number_of_substates_in_track += 1;
-                }
-                StoreAccess::ReadFromHeap => (),
-=======
     pub fn process_store_access(&mut self, store_access: &StoreAccess) -> Result<(), RuntimeError> {
         match store_access {
             StoreAccess::ReadFromDb(_) | StoreAccess::ReadFromDbNotFound => {}
             StoreAccess::NewEntryInTrack => {
                 self.number_of_substates_in_track += 1;
->>>>>>> 34c447e1
-            }
+            }
+            StoreAccess::ReadFromHeap => (),
         }
 
         if self.number_of_substates_in_track > self.config.max_number_of_substates_in_track {
@@ -253,26 +240,9 @@
         Ok(())
     }
 
-<<<<<<< HEAD
-    fn after_drain_substates<Y: KernelApi<SystemConfig<V>>>(
-        api: &mut Y,
-        _count: u32,
-        store_access: &StoreAccessInfo,
-    ) -> Result<(), RuntimeError> {
-        api.kernel_get_system()
-            .modules
-            .limits
-            .process_store_access(store_access)
-    }
-
-    fn on_remove_substate<Y: KernelApi<SystemConfig<V>>>(
-        api: &mut Y,
-        store_access: &StoreAccessInfo,
-=======
     fn on_scan_sorted_substates(
         system: &mut SystemConfig<V>,
         event: &ScanSortedSubstatesEvent,
->>>>>>> 34c447e1
     ) -> Result<(), RuntimeError> {
         match event {
             ScanSortedSubstatesEvent::StoreAccess(store_access) => {
