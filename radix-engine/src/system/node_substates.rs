--- conflicted
+++ resolved
@@ -1507,23 +1507,10 @@
                 (HashSet::new(), owned_nodes)
             }
             SubstateRef::KeyValueStoreEntry(substate) => {
-<<<<<<< HEAD
                 if let Some(substate) = substate {
-                    let (_, _, own, refs) =
-                        IndexedScryptoValue::from_value(substate.clone()).unpack();
+                    let (_, own, refs) =
+                        IndexedScryptoValue::from_scrypto_value(substate.clone()).unpack();
                     (refs, own)
-=======
-                (substate.global_references(), substate.owned_node_ids())
-            }
-            SubstateRef::NonFungible(substate) => {
-                let maybe_scrypto_value = substate
-                    .0
-                    .as_ref()
-                    .map(|non_fungible| IndexedScryptoValue::from_typed(non_fungible));
-                if let Some(scrypto_value) = maybe_scrypto_value {
-                    let (_, owns, refs) = scrypto_value.unpack();
-                    (refs, owns)
->>>>>>> b49b6420
                 } else {
                     (HashSet::new(), Vec::new())
                 }
