use super::system_modules::auth::{convert_contextless, Authentication};
use super::system_modules::costing::CostingReason;
use crate::errors::{
    ApplicationError, CreateObjectError, InvalidDropNodeAccess, InvalidModuleSet,
    InvalidModuleType, KernelError, RuntimeError,
};
use crate::errors::{SystemError, SystemUpstreamError};
use crate::kernel::actor::{Actor, InstanceContext};
use crate::kernel::call_frame::RefType;
use crate::kernel::kernel_api::*;
use crate::system::node_init::ModuleInit;
use crate::system::node_modules::type_info::{TypeInfoBlueprint, TypeInfoSubstate};
use crate::system::system_callback::{
    FieldLockData, KeyValueEntryLockData, SystemConfig, SystemInvocation, SystemLockData,
};
use crate::system::system_callback_api::SystemCallbackObject;
use crate::system::system_modules::costing::FIXED_LOW_FEE;
use crate::system::system_modules::events::EventError;
use crate::system::system_modules::execution_trace::{BucketSnapshot, ProofSnapshot};
use crate::track::interface::NodeSubstates;
use crate::types::*;
use radix_engine_interface::api::field_lock_api::{FieldLockHandle, LockFlags};
use radix_engine_interface::api::index_api::ClientIndexApi;
use radix_engine_interface::api::key_value_entry_api::{
    ClientKeyValueEntryApi, KeyValueEntryHandle,
};
use radix_engine_interface::api::key_value_store_api::ClientKeyValueStoreApi;
use radix_engine_interface::api::object_api::ObjectModuleId;
use radix_engine_interface::api::sorted_index_api::SortedKey;
use radix_engine_interface::api::*;
use radix_engine_interface::blueprints::access_controller::*;
use radix_engine_interface::blueprints::account::*;
use radix_engine_interface::blueprints::clock::CLOCK_BLUEPRINT;
use radix_engine_interface::blueprints::epoch_manager::*;
use radix_engine_interface::blueprints::identity::*;
use radix_engine_interface::blueprints::package::*;
use radix_engine_interface::blueprints::resource::*;
use radix_engine_interface::schema::{
    IndexedBlueprintSchema, InstanceSchema, KeyValueStoreInfo, TypeSchema,
};
use resources_tracker_macro::trace_resources;
use sbor::rust::string::ToString;
use sbor::rust::vec::Vec;

/// Provided to upper layer for invoking lower layer service
pub struct SystemService<'a, Y: KernelApi<SystemConfig<V>>, V: SystemCallbackObject> {
    pub api: &'a mut Y,
    pub phantom: PhantomData<V>,
}

impl<'a, Y, V> SystemService<'a, Y, V>
where
    Y: KernelApi<SystemConfig<V>>,
    V: SystemCallbackObject,
{
    pub fn new(api: &'a mut Y) -> Self {
        Self {
            api,
            phantom: PhantomData::default(),
        }
    }

    fn validate_payload_against_blueprint_and_instance_schema<'s>(
        &'s mut self,
        payload: &Vec<u8>,
        type_schema: &TypeSchema,
        blueprint_schema: &'s ScryptoSchema,
        instance_schema: &'s Option<InstanceSchema>,
    ) -> Result<(), LocatedValidationError<ScryptoCustomTypeExtension>> {
        match type_schema {
            TypeSchema::Blueprint(index) => {
                validate_payload_against_schema(payload, blueprint_schema, index.clone(), self)?;
            }
            TypeSchema::Instance(instance_index) => {
                let instance_schema = instance_schema.as_ref().unwrap();
                let index = instance_schema
                    .type_index
                    .get(*instance_index as usize)
                    .unwrap()
                    .clone();

                validate_payload_against_schema(&payload, &instance_schema.schema, index, self)?;
            }
        }

        Ok(())
    }

    pub fn get_node_type_info(&mut self, node_id: &NodeId) -> Option<TypeInfoSubstate> {
        // This is to solve the bootstrapping problem.
        // TODO: Can be removed if we flush bootstrap state updates without transactional execution.
        if node_id.eq(RADIX_TOKEN.as_node_id()) {
            return Some(TypeInfoSubstate::Object(ObjectInfo {
                blueprint: Blueprint {
                    package_address: RESOURCE_PACKAGE,
                    blueprint_name: FUNGIBLE_RESOURCE_MANAGER_BLUEPRINT.to_string(),
                },
                global: true,
                outer_object: None,
                instance_schema: None,
            }));
        } else if node_id.eq(ECDSA_SECP256K1_SIGNATURE_VIRTUAL_BADGE.as_node_id())
            || node_id.eq(EDDSA_ED25519_SIGNATURE_VIRTUAL_BADGE.as_node_id())
            || node_id.eq(SYSTEM_TRANSACTION_BADGE.as_node_id())
            || node_id.eq(PACKAGE_VIRTUAL_BADGE.as_node_id())
            || node_id.eq(GLOBAL_ACTOR_VIRTUAL_BADGE.as_node_id())
            || node_id.eq(PACKAGE_OWNER_BADGE.as_node_id())
            || node_id.eq(VALIDATOR_OWNER_BADGE.as_node_id())
            || node_id.eq(IDENTITY_OWNER_BADGE.as_node_id())
            || node_id.eq(ACCOUNT_OWNER_BADGE.as_node_id())
        {
            return Some(TypeInfoSubstate::Object(ObjectInfo {
                blueprint: Blueprint {
                    package_address: RESOURCE_PACKAGE,
                    blueprint_name: NON_FUNGIBLE_RESOURCE_MANAGER_BLUEPRINT.to_string(),
                },
                global: true,
                outer_object: None,
                instance_schema: None,
            }));
        }

        self.api
            .kernel_lock_substate(
                node_id,
                TYPE_INFO_BASE_MODULE,
                &TypeInfoOffset::TypeInfo.into(),
                LockFlags::read_only(),
                SystemLockData::default(),
            )
            .and_then(|lock_handle| {
                self.api
                    .kernel_read_substate(lock_handle)
                    .and_then(|x| Ok(x.as_typed::<TypeInfoSubstate>().unwrap()))
                    .and_then(|substate| {
                        self.api
                            .kernel_drop_lock(lock_handle)
                            .and_then(|_| Ok(substate))
                    })
            })
            .ok()
    }

    fn new_object_internal(
        &mut self,
        blueprint: &Blueprint,
        instance_context: Option<InstanceContext>,
        instance_schema: Option<InstanceSchema>,
        fields: Vec<Vec<u8>>,
        kv_entries: Vec<Vec<(Vec<u8>, Vec<u8>)>>,
    ) -> Result<NodeId, RuntimeError> {
        let (expected_blueprint_parent, user_substates) =
            self.verify_instance_schema_and_state(blueprint, &instance_schema, fields, kv_entries)?;

        let outer_object = if let Some(parent) = &expected_blueprint_parent {
            match instance_context {
                Some(context) if context.instance_blueprint.eq(parent) => Some(context.instance),
                _ => {
                    return Err(RuntimeError::SystemError(
                        SystemError::InvalidChildObjectCreation,
                    ));
                }
            }
        } else {
            None
        };

        let node_id = {
            let entity_type = match (blueprint.package_address, blueprint.blueprint_name.as_str()) {
                (RESOURCE_PACKAGE, FUNGIBLE_VAULT_BLUEPRINT) => EntityType::InternalFungibleVault,
                (RESOURCE_PACKAGE, NON_FUNGIBLE_VAULT_BLUEPRINT) => {
                    EntityType::InternalNonFungibleVault
                }
                (ACCOUNT_PACKAGE, ACCOUNT_BLUEPRINT) => EntityType::InternalAccount,
                _ => EntityType::InternalGenericComponent,
            };

            self.api.kernel_allocate_node_id(entity_type)?
        };

        let mut node_substates = btreemap!(
            TYPE_INFO_BASE_MODULE => ModuleInit::TypeInfo(
                TypeInfoSubstate::Object(ObjectInfo {
                    blueprint: blueprint.clone(),
                    global:false,
                    outer_object,
                    instance_schema,
                })
            ).to_substates(),
        );

        for (i, module_substates) in user_substates.into_iter().enumerate() {
            let module_number = OBJECT_BASE_MODULE
                .at_offset(i as u8)
                .expect("Module number overflow");
            node_substates.insert(module_number, module_substates);
        }

        self.api.kernel_create_node(node_id, node_substates)?;

        Ok(node_id.into())
    }

    fn get_blueprint_schema(
        &mut self,
        blueprint: &Blueprint,
    ) -> Result<IndexedBlueprintSchema, RuntimeError> {
        let schema = self
            .api
            .kernel_get_system_state()
            .system
            .blueprint_schema_cache
            .get(blueprint);
        if let Some(schema) = schema {
            return Ok(schema.clone());
        } else {
            let handle = self.api.kernel_lock_substate(
                blueprint.package_address.as_node_id(),
                OBJECT_BASE_MODULE,
                &PackageOffset::Info.into(),
                LockFlags::read_only(),
                SystemLockData::default(),
            )?;

            // TODO: We really need to split up PackageInfo into multiple substates
            let mut package: PackageInfoSubstate =
                self.api.kernel_read_substate(handle)?.as_typed().unwrap();
            let schema = package
                .schema
                .blueprints
                .remove(blueprint.blueprint_name.as_str())
                .ok_or(RuntimeError::SystemError(SystemError::CreateObjectError(
                    Box::new(CreateObjectError::BlueprintNotFound(
                        blueprint.blueprint_name.to_string(),
                    )),
                )))?;
            self.api
                .kernel_get_system_state()
                .system
                .blueprint_schema_cache
                .insert(blueprint.clone(), schema);
            self.api.kernel_drop_lock(handle)?;
            let schema = self
                .api
                .kernel_get_system_state()
                .system
                .blueprint_schema_cache
                .get(blueprint)
                .unwrap();
            Ok(schema.clone())
        }
    }

    fn verify_instance_schema_and_state(
        &mut self,
        blueprint: &Blueprint,
        instance_schema: &Option<InstanceSchema>,
        fields: Vec<Vec<u8>>,
        kv_entries: Vec<Vec<(Vec<u8>, Vec<u8>)>>,
    ) -> Result<
        (
            Option<String>,
            Vec<BTreeMap<SubstateKey, IndexedScryptoValue>>,
        ),
        RuntimeError,
    > {
        let handle = self.api.kernel_lock_substate(
            blueprint.package_address.as_node_id(),
            OBJECT_BASE_MODULE,
            &PackageOffset::Info.into(),
            LockFlags::read_only(),
            SystemLockData::default(),
        )?;
        let package: PackageInfoSubstate =
            self.api.kernel_read_substate(handle)?.as_typed().unwrap();
        let blueprint_schema = package
            .schema
            .blueprints
            .get(&blueprint.blueprint_name)
            .ok_or(RuntimeError::SystemError(SystemError::CreateObjectError(
                Box::new(CreateObjectError::BlueprintNotFound(
                    blueprint.blueprint_name.to_string(),
                )),
            )))?;

        // Validate instance schema
        {
            if let Some(instance_schema) = instance_schema {
                validate_schema(&instance_schema.schema)
                    .map_err(|_| RuntimeError::SystemError(SystemError::InvalidInstanceSchema))?;
            }
            if !blueprint_schema.validate_instance_schema(instance_schema) {
                return Err(RuntimeError::SystemError(
                    SystemError::InvalidInstanceSchema,
                ));
            }
        }

        let mut user_substates = Vec::new();

        // Fields
        {
            if blueprint_schema.num_fields() != fields.len() {
                return Err(RuntimeError::SystemError(SystemError::CreateObjectError(
                    Box::new(CreateObjectError::WrongNumberOfSubstates(
                        blueprint.clone(),
                        fields.len(),
                        blueprint_schema.num_fields(),
                    )),
                )));
            }
            if let Some((_, field_type_index)) = &blueprint_schema.tuple_module {
                let mut substate_fields = BTreeMap::new();
                for (i, field) in fields.into_iter().enumerate() {
                    validate_payload_against_schema(
                        &field,
                        &blueprint_schema.schema,
                        field_type_index[i],
                        self,
                    )
                    .map_err(|err| {
                        RuntimeError::SystemError(SystemError::CreateObjectError(Box::new(
                            CreateObjectError::InvalidSubstateWrite(
                                err.error_message(&blueprint_schema.schema),
                            ),
                        )))
                    })?;

                    substate_fields.insert(
                        SubstateKey::Tuple(i as u8),
                        IndexedScryptoValue::from_vec(field)
                            .expect("Checked by payload-schema validation"),
                    );
                }

                user_substates.push(substate_fields);
            }
        };

        // KV Entries
        {
            if blueprint_schema.key_value_stores.len() != kv_entries.len() {
                return Err(RuntimeError::SystemError(SystemError::CreateObjectError(
                    Box::new(CreateObjectError::WrongNumberOfKeyValueStores(
                        blueprint.clone(),
                        kv_entries.len(),
                        blueprint_schema.key_value_stores.len(),
                    )),
                )));
            }

            if kv_entries.len() > 0 {
                for (i, entries) in kv_entries.into_iter().enumerate() {
                    let (_, blueprint_kv_schema) =
                        blueprint_schema.key_value_stores.get(i).unwrap();

                    let mut kv_substates = BTreeMap::new();
                    for (key, value) in entries {
                        self.validate_payload_against_blueprint_and_instance_schema(
                            &key,
                            &blueprint_kv_schema.key,
                            &blueprint_schema.schema,
                            instance_schema,
                        )
                        .map_err(|err| {
                            RuntimeError::SystemError(SystemError::CreateObjectError(Box::new(
                                CreateObjectError::InvalidSubstateWrite(
                                    err.error_message(&blueprint_schema.schema),
                                ),
                            )))
                        })?;

                        self.validate_payload_against_blueprint_and_instance_schema(
                            &value,
                            &blueprint_kv_schema.value,
                            &blueprint_schema.schema,
                            instance_schema,
                        )
                        .map_err(|err| {
                            RuntimeError::SystemError(SystemError::CreateObjectError(Box::new(
                                CreateObjectError::InvalidSubstateWrite(
                                    err.error_message(&blueprint_schema.schema),
                                ),
                            )))
                        })?;

                        let value: ScryptoValue = scrypto_decode(&value).unwrap();
                        let value = IndexedScryptoValue::from_typed(&Some(value));

                        if !blueprint_kv_schema.can_own {
                            if !value.owned_node_ids().is_empty() {
                                return Err(RuntimeError::SystemError(
                                    SystemError::InvalidKeyValueStoreOwnership,
                                ));
                            }
                        }

                        kv_substates.insert(SubstateKey::Map(key), value);
                    }

                    user_substates.push(kv_substates);
                }
            }
        }

        self.api.kernel_drop_lock(handle)?;

        let parent_blueprint = blueprint_schema.outer_blueprint.clone();

        Ok((parent_blueprint, user_substates))
    }

    fn key_value_entry_remove_and_release_lock(
        &mut self,
        handle: KeyValueEntryHandle,
    ) -> Result<Vec<u8>, RuntimeError> {
        // TODO: Replace with api::replace
        let current_value = self
            .api
            .kernel_read_substate(handle)
            .map(|v| v.as_slice().to_vec())?;
        self.kernel_write_substate(
            handle,
            IndexedScryptoValue::from_typed(&None::<ScryptoValue>),
        )?;
        self.kernel_drop_lock(handle)?;
        Ok(current_value)
    }
}

impl<'a, Y, V> ClientFieldLockApi<RuntimeError> for SystemService<'a, Y, V>
where
    Y: KernelApi<SystemConfig<V>>,
    V: SystemCallbackObject,
{
    #[trace_resources]
    fn field_lock_read(&mut self, lock_handle: FieldLockHandle) -> Result<Vec<u8>, RuntimeError> {
        let LockInfo { data, .. } = self.api.kernel_get_lock_info(lock_handle)?;
        match data {
            SystemLockData::Field(..) => {}
            _ => {
                return Err(RuntimeError::SystemError(SystemError::NotAFieldLock));
            }
        }

        self.api
            .kernel_read_substate(lock_handle)
            .map(|v| v.as_slice().to_vec())
    }

    #[trace_resources]
    fn field_lock_write(
        &mut self,
        lock_handle: FieldLockHandle,
        buffer: Vec<u8>,
    ) -> Result<(), RuntimeError> {
        let LockInfo { data, .. } = self.api.kernel_get_lock_info(lock_handle)?;

        match data {
            SystemLockData::Field(FieldLockData::Write { index, schema }) => {
                if let Err(e) = validate_payload_against_schema(&buffer, &schema, index, self) {
                    return Err(RuntimeError::SystemError(
                        SystemError::InvalidSubstateWrite(e.error_message(&schema)),
                    ));
                };
            }
            _ => {
                return Err(RuntimeError::SystemError(SystemError::NotAFieldWriteLock));
            }
        }

        let substate =
            IndexedScryptoValue::from_vec(buffer).expect("Should be valid due to payload check");
        self.api.kernel_write_substate(lock_handle, substate)?;

        Ok(())
    }

    #[trace_resources]
    fn field_lock_release(&mut self, handle: FieldLockHandle) -> Result<(), RuntimeError> {
        let LockInfo { data, .. } = self.api.kernel_get_lock_info(handle)?;
        match data {
            SystemLockData::Field(..) => {}
            _ => {
                return Err(RuntimeError::SystemError(SystemError::NotAFieldLock));
            }
        }

        self.api.kernel_drop_lock(handle)
    }
}

impl<'a, Y, V> ClientObjectApi<RuntimeError> for SystemService<'a, Y, V>
where
    Y: KernelApi<SystemConfig<V>>,
    V: SystemCallbackObject,
{
    #[trace_resources]
    fn new_object(
        &mut self,
        blueprint_ident: &str,
        schema: Option<InstanceSchema>,
        fields: Vec<Vec<u8>>,
        kv_entries: Vec<Vec<(Vec<u8>, Vec<u8>)>>,
    ) -> Result<NodeId, RuntimeError> {
        let actor = self.api.kernel_get_system_state().current.unwrap();
        let package_address = actor.package_address().clone();
        let instance_context = actor.instance_context();
        let blueprint = Blueprint::new(&package_address, blueprint_ident);

        self.new_object_internal(&blueprint, instance_context, schema, fields, kv_entries)
    }

    #[trace_resources]
    fn globalize(
        &mut self,
        modules: BTreeMap<ObjectModuleId, NodeId>,
    ) -> Result<GlobalAddress, RuntimeError> {
        // FIXME check completeness of modules

        let node_id = modules
            .get(&ObjectModuleId::SELF)
            .ok_or(RuntimeError::SystemError(SystemError::MissingModule(
                ObjectModuleId::SELF,
            )))?;

        let type_info = TypeInfoBlueprint::get_type(node_id, self.api)?;
        let blueprint = match type_info {
            TypeInfoSubstate::Object(ObjectInfo {
                blueprint, global, ..
            }) if !global => blueprint,
            _ => return Err(RuntimeError::SystemError(SystemError::CannotGlobalize)),
        };

        let entity_type = match (blueprint.package_address, blueprint.blueprint_name.as_str()) {
            (ACCOUNT_PACKAGE, PACKAGE_BLUEPRINT) => EntityType::GlobalPackage,
            (RESOURCE_PACKAGE, FUNGIBLE_RESOURCE_MANAGER_BLUEPRINT) => {
                EntityType::GlobalFungibleResource
            }
            (RESOURCE_PACKAGE, NON_FUNGIBLE_RESOURCE_MANAGER_BLUEPRINT) => {
                EntityType::GlobalNonFungibleResource
            }
            (EPOCH_MANAGER_PACKAGE, EPOCH_MANAGER_BLUEPRINT) => EntityType::GlobalEpochManager,
            (EPOCH_MANAGER_PACKAGE, VALIDATOR_BLUEPRINT) => EntityType::GlobalValidator,
            (CLOCK_PACKAGE, CLOCK_BLUEPRINT) => EntityType::GlobalClock,
            (ACCESS_CONTROLLER_PACKAGE, ACCESS_CONTROLLER_BLUEPRINT) => {
                EntityType::GlobalAccessController
            }
            (ACCOUNT_PACKAGE, ACCOUNT_BLUEPRINT) => EntityType::GlobalAccount,
            (IDENTITY_PACKAGE, IDENTITY_BLUEPRINT) => EntityType::GlobalIdentity,
            _ => EntityType::GlobalGenericComponent,
        };

        let global_node_id = self.api.kernel_allocate_node_id(entity_type)?;
        let global_address = GlobalAddress::new_or_panic(global_node_id.into());

        self.globalize_with_address(modules, global_address)?;
        Ok(global_address)
    }

    #[trace_resources]
    fn globalize_with_address(
        &mut self,
        mut modules: BTreeMap<ObjectModuleId, NodeId>,
        address: GlobalAddress,
    ) -> Result<(), RuntimeError> {
        // Check module configuration
        let module_ids = modules
            .keys()
            .cloned()
            .collect::<BTreeSet<ObjectModuleId>>();
        let standard_object = btreeset!(
            ObjectModuleId::SELF,
            ObjectModuleId::Metadata,
            ObjectModuleId::Royalty,
            ObjectModuleId::AccessRules
        );
        if module_ids != standard_object {
            return Err(RuntimeError::SystemError(SystemError::InvalidModuleSet(
                Box::new(InvalidModuleSet(module_ids)),
            )));
        }

        // Drop the node
        let node_id = modules
            .remove(&ObjectModuleId::SELF)
            .ok_or(RuntimeError::SystemError(SystemError::MissingModule(
                ObjectModuleId::SELF,
            )))?;
        self.api
            .kernel_get_callback()
            .modules
            .events
            .add_replacement(
                (node_id, ObjectModuleId::SELF),
                (*address.as_node_id(), ObjectModuleId::SELF),
            );
        let mut node_substates = self.api.kernel_drop_node(&node_id)?;

        // Update the `global` flag of the type info substate.
        let type_info_module = node_substates
            .get_mut(&TYPE_INFO_BASE_MODULE)
            .unwrap()
            .remove(&TypeInfoOffset::TypeInfo.into())
            .unwrap();
        let mut type_info: TypeInfoSubstate = type_info_module.as_typed().unwrap();
        match type_info {
            TypeInfoSubstate::Object(ObjectInfo { ref mut global, .. }) if !*global => {
                *global = true
            }
            _ => return Err(RuntimeError::SystemError(SystemError::CannotGlobalize)),
        };
        node_substates
            .get_mut(&TYPE_INFO_BASE_MODULE)
            .unwrap()
            .insert(
                TypeInfoOffset::TypeInfo.into(),
                IndexedScryptoValue::from_typed(&type_info),
            );

        //  Drop the module nodes and move the substates to the designated module ID.
        for (module_id, node_id) in modules {
            match module_id {
                ObjectModuleId::SELF => panic!("Should have been removed already"),
<<<<<<< HEAD
                ObjectModuleId::AccessRules
                | ObjectModuleId::Metadata
                | ObjectModuleId::Royalty => {
=======
                ObjectModuleId::AccessRules => {
                    let blueprint = self.get_object_info(&node_id)?.blueprint;
                    let expected =
                        Blueprint::new(&ACCESS_RULES_MODULE_PACKAGE, ACCESS_RULES_BLUEPRINT);
                    if !blueprint.eq(&expected) {
                        return Err(RuntimeError::SystemError(SystemError::InvalidModuleType(
                            Box::new(InvalidModuleType {
                                expected_blueprint: expected,
                                actual_blueprint: blueprint,
                            }),
                        )));
                    }

                    self.api
                        .kernel_get_callback()
                        .modules
                        .events
                        .add_replacement(
                            (node_id, ObjectModuleId::SELF),
                            (*address.as_node_id(), ObjectModuleId::AccessRules),
                        );

                    let mut access_rule_substates = self.api.kernel_drop_node(&node_id)?;
                    let access_rules = access_rule_substates
                        .remove(&SysModuleId::Object.into())
                        .unwrap();
                    node_substates.insert(SysModuleId::AccessRules.into(), access_rules);
                }
                ObjectModuleId::Metadata => {
                    let blueprint = self.get_object_info(&node_id)?.blueprint;
                    let expected = Blueprint::new(&METADATA_MODULE_PACKAGE, METADATA_BLUEPRINT);
                    if !blueprint.eq(&expected) {
                        return Err(RuntimeError::SystemError(SystemError::InvalidModuleType(
                            Box::new(InvalidModuleType {
                                expected_blueprint: expected,
                                actual_blueprint: blueprint,
                            }),
                        )));
                    }

                    self.api
                        .kernel_get_callback()
                        .modules
                        .events
                        .add_replacement(
                            (node_id, ObjectModuleId::SELF),
                            (*address.as_node_id(), ObjectModuleId::Metadata),
                        );

                    let mut metadata_substates = self.api.kernel_drop_node(&node_id)?;
                    let metadata = metadata_substates
                        .remove(&SysModuleId::Virtualized.into())
                        .unwrap();
                    node_substates.insert(SysModuleId::Metadata.into(), metadata);
                }
                ObjectModuleId::Royalty => {
>>>>>>> a6d7ab73
                    let blueprint = self.get_object_info(&node_id)?.blueprint;
                    let expected_blueprint = module_id.static_blueprint().unwrap();
                    if !blueprint.eq(&expected_blueprint) {
                        return Err(RuntimeError::SystemError(SystemError::InvalidModuleType(
                            Box::new(InvalidModuleType {
                                expected_blueprint,
                                actual_blueprint: blueprint,
                            }),
                        )));
                    }

<<<<<<< HEAD
                    let mut cur_node_substates = self.api.kernel_drop_node(&node_id)?;
                    let self_substates = cur_node_substates.remove(&OBJECT_BASE_MODULE).unwrap();
                    node_substates.insert(module_id.base_module(), self_substates);
=======
                    self.api
                        .kernel_get_callback()
                        .modules
                        .events
                        .add_replacement(
                            (node_id, ObjectModuleId::SELF),
                            (*address.as_node_id(), ObjectModuleId::Royalty),
                        );

                    let mut royalty_substates = self.api.kernel_drop_node(&node_id)?;
                    let royalty = royalty_substates
                        .remove(&SysModuleId::Object.into())
                        .unwrap();
                    node_substates.insert(SysModuleId::Royalty.into(), royalty);
>>>>>>> a6d7ab73
                }
            }
        }

        self.api
            .kernel_create_node(address.into(), node_substates)?;

        Ok(())
    }

    fn globalize_with_address_and_create_inner_object(
        &mut self,
        modules: BTreeMap<ObjectModuleId, NodeId>,
        address: GlobalAddress,
        inner_object_blueprint: &str,
        inner_object_fields: Vec<Vec<u8>>,
    ) -> Result<NodeId, RuntimeError> {
        let node_id = modules
            .get(&ObjectModuleId::SELF)
            .ok_or(RuntimeError::SystemError(SystemError::MissingModule(
                ObjectModuleId::SELF,
            )))?;
        let actor_blueprint = self.get_object_info(node_id)?.blueprint;

        self.globalize_with_address(modules, address)?;

        let blueprint = Blueprint::new(&actor_blueprint.package_address, inner_object_blueprint);

        self.new_object_internal(
            &blueprint,
            Some(InstanceContext {
                instance: address,
                instance_blueprint: actor_blueprint.blueprint_name,
            }),
            None,
            inner_object_fields,
            vec![],
        )
    }

    #[trace_resources]
    fn call_method(
        &mut self,
        receiver: &NodeId,
        method_name: &str,
        args: Vec<u8>,
    ) -> Result<Vec<u8>, RuntimeError> {
        self.call_module_method(receiver, ObjectModuleId::SELF, method_name, args)
    }

    #[trace_resources]
    fn call_module_method(
        &mut self,
        receiver: &NodeId,
        object_module_id: ObjectModuleId,
        method_name: &str,
        args: Vec<u8>,
    ) -> Result<Vec<u8>, RuntimeError> {
        let (object_info, global_address) = match object_module_id {
            ObjectModuleId::SELF => {
                let type_info = TypeInfoBlueprint::get_type(receiver, self.api)?;
                match type_info {
                    TypeInfoSubstate::Object(info @ ObjectInfo { global, .. }) => {
                        let global_address = if global {
                            Some(GlobalAddress::new_or_panic(receiver.clone().into()))
                        } else {
                            // See if we have a parent

                            // TODO: Cleanup, this is a rather crude way of trying to figure out
                            // TODO: whether the node reference is a child of the current parent
                            // TODO: this should be cleaned up once call_frame is refactored
                            let (visibility, on_heap) =
                                self.api.kernel_get_node_info(receiver).unwrap();
                            match (visibility, on_heap) {
                                (RefType::Normal, false) => self
                                    .api
                                    .kernel_get_system_state()
                                    .current
                                    .and_then(|a| match a {
                                        Actor::Method { global_address, .. } => {
                                            global_address.clone()
                                        }
                                        _ => None,
                                    }),
                                _ => None,
                            }
                        };

                        (info, global_address)
                    }

                    TypeInfoSubstate::KeyValueStore(..)
                    | TypeInfoSubstate::SortedIndex
                    | TypeInfoSubstate::Index => {
                        return Err(RuntimeError::SystemError(
                            SystemError::CallMethodOnKeyValueStore,
                        ))
                    }
                }
            }
            // TODO: Check if type has these object modules
            ObjectModuleId::Metadata | ObjectModuleId::Royalty | ObjectModuleId::AccessRules => (
                ObjectInfo {
                    blueprint: object_module_id.static_blueprint().unwrap(),
                    outer_object: None,
                    global: true,
                    instance_schema: None,
                },
                None,
            ),
        };

        let identifier =
            MethodIdentifier(receiver.clone(), object_module_id, method_name.to_string());
        let payload_size = args.len() + identifier.2.len();
        let blueprint = object_info.blueprint.clone();

        // TODO: Can we load this lazily when needed?
        let instance_context = if object_info.global {
            match global_address {
                None => None,
                Some(address) => Some(InstanceContext {
                    instance: address,
                    instance_blueprint: object_info.blueprint.blueprint_name.clone(),
                }),
            }
        } else {
            match &object_info.outer_object {
                None => None,
                Some(blueprint_parent) => {
                    // TODO: do this recursively until global?
                    let parent_info = self.get_object_info(blueprint_parent.as_node_id()).unwrap();
                    Some(InstanceContext {
                        instance: blueprint_parent.clone(),
                        instance_blueprint: parent_info.blueprint.blueprint_name.clone(),
                    })
                }
            }
        };

        let invocation = KernelInvocation {
            resolved_actor: Actor::method(
                global_address,
                identifier.clone(),
                object_info,
                instance_context,
            ),
            sys_invocation: SystemInvocation {
                blueprint,
                ident: FnIdent::Application(identifier.2.clone()),
                receiver: Some(identifier),
            },
            args: IndexedScryptoValue::from_vec(args).map_err(|e| {
                RuntimeError::SystemUpstreamError(SystemUpstreamError::InputDecodeError(e))
            })?,
            payload_size,
        };

        self.api
            .kernel_invoke(Box::new(invocation))
            .map(|v| v.into())
    }

    #[trace_resources]
    fn get_object_info(&mut self, node_id: &NodeId) -> Result<ObjectInfo, RuntimeError> {
        let type_info = TypeInfoBlueprint::get_type(&node_id, self.api)?;
        let object_info = match type_info {
            TypeInfoSubstate::Object(info) => info,
            TypeInfoSubstate::KeyValueStore(..)
            | TypeInfoSubstate::SortedIndex
            | TypeInfoSubstate::Index => {
                return Err(RuntimeError::SystemError(SystemError::NotAnObject))
            }
        };

        Ok(object_info)
    }

    #[trace_resources]
    fn drop_object(&mut self, node_id: &NodeId) -> Result<Vec<Vec<u8>>, RuntimeError> {
        let info = self.get_object_info(node_id)?;
        if let Some(blueprint_parent) = info.outer_object {
            let actor = self.api.kernel_get_system_state().current.unwrap();
            let instance_context = actor.instance_context();
            match instance_context {
                Some(instance_context) if instance_context.instance.eq(&blueprint_parent) => {}
                _ => {
                    return Err(RuntimeError::KernelError(
                        KernelError::InvalidDropNodeAccess(Box::new(InvalidDropNodeAccess {
                            node_id: node_id.clone(),
                            package_address: info.blueprint.package_address,
                            blueprint_name: info.blueprint.blueprint_name,
                        })),
                    ));
                }
            }
        }

        let mut node_substates = self.api.kernel_drop_node(&node_id)?;
        let user_substates = node_substates.remove(&OBJECT_BASE_MODULE).unwrap();
        let fields = user_substates
            .into_iter()
            .map(|(_key, v)| v.into())
            .collect();

        Ok(fields)
    }
}

impl<'a, Y, V> ClientKeyValueEntryApi<RuntimeError> for SystemService<'a, Y, V>
where
    Y: KernelApi<SystemConfig<V>>,
    V: SystemCallbackObject,
{
    #[trace_resources]
    fn key_value_entry_get(
        &mut self,
        handle: KeyValueEntryHandle,
    ) -> Result<Vec<u8>, RuntimeError> {
        let LockInfo { data, .. } = self.api.kernel_get_lock_info(handle)?;
        match data {
            SystemLockData::KeyValueEntry(..) => {}
            _ => {
                return Err(RuntimeError::SystemError(SystemError::NotAKeyValueStore));
            }
        }

        self.api
            .kernel_read_substate(handle)
            .map(|v| v.as_slice().to_vec())
    }

    #[trace_resources]
    fn key_value_entry_set(
        &mut self,
        handle: KeyValueEntryHandle,
        buffer: Vec<u8>,
    ) -> Result<(), RuntimeError> {
        let LockInfo { data, .. } = self.api.kernel_get_lock_info(handle)?;

        let substate = match data {
            SystemLockData::KeyValueEntry(KeyValueEntryLockData::Write {
                schema,
                index,
                can_own,
            }) => {
                if let Err(e) = validate_payload_against_schema(&buffer, &schema, index, self) {
                    return Err(RuntimeError::SystemError(
                        SystemError::InvalidSubstateWrite(e.error_message(&schema)),
                    ));
                };

                let substate = IndexedScryptoValue::from_slice(&buffer)
                    .expect("Should be valid due to payload check");

                if !can_own {
                    let own = substate.owned_node_ids();
                    if !own.is_empty() {
                        return Err(RuntimeError::SystemError(
                            SystemError::InvalidKeyValueStoreOwnership,
                        ));
                    }
                }

                substate
            }
            _ => {
                return Err(RuntimeError::SystemError(
                    SystemError::NotAKeyValueWriteLock,
                ));
            }
        };

        let value = substate.as_scrypto_value().clone();
        let indexed =
            IndexedScryptoValue::from_vec(scrypto_encode(&Option::Some(value)).unwrap()).unwrap();

        self.api.kernel_write_substate(handle, indexed)?;

        Ok(())
    }

    fn key_value_entry_release(&mut self, handle: KeyValueEntryHandle) -> Result<(), RuntimeError> {
        let LockInfo { data, .. } = self.api.kernel_get_lock_info(handle)?;
        if !data.is_kv_entry() {
            return Err(RuntimeError::SystemError(SystemError::NotAKeyValueStore));
        }

        self.api.kernel_drop_lock(handle)
    }
}

impl<'a, Y, V> ClientKeyValueStoreApi<RuntimeError> for SystemService<'a, Y, V>
where
    Y: KernelApi<SystemConfig<V>>,
    V: SystemCallbackObject,
{
    #[trace_resources]
    fn key_value_store_new(&mut self, schema: KeyValueStoreInfo) -> Result<NodeId, RuntimeError> {
        schema
            .schema
            .validate()
            .map_err(|e| RuntimeError::SystemError(SystemError::InvalidKeyValueStoreSchema(e)))?;

        let entity_type = EntityType::InternalKeyValueStore;
        let node_id = self.api.kernel_allocate_node_id(entity_type)?;

        self.api.kernel_create_node(
            node_id,
            btreemap!(
                OBJECT_BASE_MODULE => btreemap!(),
                TYPE_INFO_BASE_MODULE => ModuleInit::TypeInfo(
                    TypeInfoSubstate::KeyValueStore(schema)
                ).to_substates(),
            ),
        )?;

        Ok(node_id)
    }

    #[trace_resources]
    fn key_value_store_get_info(
        &mut self,
        node_id: &NodeId,
    ) -> Result<KeyValueStoreInfo, RuntimeError> {
        let type_info = TypeInfoBlueprint::get_type(node_id, self.api)?;
        let schema = match type_info {
            TypeInfoSubstate::Object { .. }
            | TypeInfoSubstate::SortedIndex
            | TypeInfoSubstate::Index => {
                return Err(RuntimeError::SystemError(SystemError::NotAKeyValueStore))
            }
            TypeInfoSubstate::KeyValueStore(schema) => schema,
        };

        Ok(schema)
    }

    #[trace_resources]
    fn key_value_store_lock_entry(
        &mut self,
        node_id: &NodeId,
        key: &Vec<u8>,
        flags: LockFlags,
    ) -> Result<KeyValueEntryHandle, RuntimeError> {
        let type_info = TypeInfoBlueprint::get_type(&node_id, self.api)?;
        if flags.contains(LockFlags::UNMODIFIED_BASE) || flags.contains(LockFlags::FORCE_WRITE) {
            return Err(RuntimeError::SystemError(SystemError::InvalidLockFlags));
        }

        let info = match type_info {
            TypeInfoSubstate::KeyValueStore(info) => info,
            TypeInfoSubstate::SortedIndex
            | TypeInfoSubstate::Index
            | TypeInfoSubstate::Object(..) => {
                return Err(RuntimeError::SystemError(SystemError::NotAKeyValueStore))
            }
        };

        if let Err(e) =
            validate_payload_against_schema(key, &info.schema, info.kv_store_schema.key, self)
        {
            return Err(RuntimeError::SystemError(SystemError::InvalidKeyValueKey(
                e.error_message(&info.schema),
            )));
        };

        let lock_data = if flags.contains(LockFlags::MUTABLE) {
            SystemLockData::KeyValueEntry(KeyValueEntryLockData::Write {
                schema: info.schema,
                index: info.kv_store_schema.value,
                can_own: info.kv_store_schema.can_own,
            })
        } else {
            SystemLockData::KeyValueEntry(KeyValueEntryLockData::Read)
        };

        self.api.kernel_lock_substate_with_default(
            &node_id,
            OBJECT_BASE_MODULE,
            &SubstateKey::Map(key.clone()),
            flags,
            Some(|| IndexedScryptoValue::from_typed(&Option::<ScryptoValue>::None)),
            lock_data,
        )
    }

    fn key_value_store_remove_entry(
        &mut self,
        node_id: &NodeId,
        key: &Vec<u8>,
    ) -> Result<Vec<u8>, RuntimeError> {
        let handle = self.key_value_store_lock_entry(node_id, key, LockFlags::MUTABLE)?;
        self.key_value_entry_remove_and_release_lock(handle)
    }
}

impl<'a, Y, V> ClientIndexApi<RuntimeError> for SystemService<'a, Y, V>
where
    Y: KernelApi<SystemConfig<V>>,
    V: SystemCallbackObject,
{
    fn new_index(&mut self) -> Result<NodeId, RuntimeError> {
        let entity_type = EntityType::InternalIndex;
        let node_id = self.api.kernel_allocate_node_id(entity_type)?;

        self.api.kernel_create_node(
            node_id,
            btreemap!(
                OBJECT_BASE_MODULE => btreemap!(),
                TYPE_INFO_BASE_MODULE => ModuleInit::TypeInfo(
                    TypeInfoSubstate::Index
                ).to_substates(),
            ),
        )?;

        Ok(node_id)
    }

    fn insert_into_index(
        &mut self,
        node_id: &NodeId,
        key: Vec<u8>,
        buffer: Vec<u8>,
    ) -> Result<(), RuntimeError> {
        let type_info = TypeInfoBlueprint::get_type(&node_id, self.api)?;
        match type_info {
            TypeInfoSubstate::Index => {}
            _ => {
                return Err(RuntimeError::SystemError(SystemError::NotAnIterableStore));
            }
        }

        let value = IndexedScryptoValue::from_vec(buffer).map_err(|e| {
            RuntimeError::SystemUpstreamError(SystemUpstreamError::InputDecodeError(e))
        })?;

        if !value.owned_node_ids().is_empty() {
            return Err(RuntimeError::SystemError(
                SystemError::CannotStoreOwnedInIterable,
            ));
        }

        self.api
            .kernel_set_substate(node_id, OBJECT_BASE_MODULE, SubstateKey::Map(key), value)
    }

    fn remove_from_index(
        &mut self,
        node_id: &NodeId,
        key: Vec<u8>,
    ) -> Result<Option<Vec<u8>>, RuntimeError> {
        let type_info = TypeInfoBlueprint::get_type(&node_id, self.api)?;
        match type_info {
            TypeInfoSubstate::Index => {}
            _ => {
                return Err(RuntimeError::SystemError(SystemError::NotAnIterableStore));
            }
        }

        let rtn = self
            .api
            .kernel_remove_substate(node_id, OBJECT_BASE_MODULE, &SubstateKey::Map(key))?
            .map(|v| v.into());

        Ok(rtn)
    }

    fn scan_index(&mut self, node_id: &NodeId, count: u32) -> Result<Vec<Vec<u8>>, RuntimeError> {
        let type_info = TypeInfoBlueprint::get_type(&node_id, self.api)?;
        match type_info {
            TypeInfoSubstate::Index => {}
            _ => {
                return Err(RuntimeError::SystemError(SystemError::NotAnIterableStore));
            }
        }

        let substates = self
            .api
            .kernel_scan_substates(node_id, OBJECT_BASE_MODULE, count)?
            .into_iter()
            .map(|value| value.into())
            .collect();

        Ok(substates)
    }

    fn take(&mut self, node_id: &NodeId, count: u32) -> Result<Vec<Vec<u8>>, RuntimeError> {
        let type_info = TypeInfoBlueprint::get_type(&node_id, self.api)?;
        match type_info {
            TypeInfoSubstate::Index => {}
            _ => {
                return Err(RuntimeError::SystemError(SystemError::NotAnIterableStore));
            }
        }

        let substates = self
            .api
            .kernel_take_substates(node_id, OBJECT_BASE_MODULE, count)?
            .into_iter()
            .map(|value| value.into())
            .collect();

        Ok(substates)
    }
}

impl<'a, Y, V> ClientSortedIndexApi<RuntimeError> for SystemService<'a, Y, V>
where
    Y: KernelApi<SystemConfig<V>>,
    V: SystemCallbackObject,
{
    #[trace_resources]
    fn new_sorted_index(&mut self) -> Result<NodeId, RuntimeError> {
        let entity_type = EntityType::InternalSortedIndex;
        let node_id = self.api.kernel_allocate_node_id(entity_type)?;

        self.api.kernel_create_node(
            node_id,
            btreemap!(
                OBJECT_BASE_MODULE => btreemap!(),
                TYPE_INFO_BASE_MODULE => ModuleInit::TypeInfo(
                    TypeInfoSubstate::SortedIndex
                ).to_substates(),
            ),
        )?;

        Ok(node_id)
    }

    #[trace_resources]
    fn insert_into_sorted_index(
        &mut self,
        node_id: &NodeId,
        sorted_key: SortedKey,
        buffer: Vec<u8>,
    ) -> Result<(), RuntimeError> {
        let type_info = TypeInfoBlueprint::get_type(&node_id, self.api)?;
        match type_info {
            TypeInfoSubstate::SortedIndex => {}
            _ => {
                return Err(RuntimeError::SystemError(SystemError::NotASortedStore));
            }
        }

        let value = IndexedScryptoValue::from_vec(buffer).map_err(|e| {
            RuntimeError::SystemUpstreamError(SystemUpstreamError::InputDecodeError(e))
        })?;

        if !value.owned_node_ids().is_empty() {
            return Err(RuntimeError::SystemError(
                SystemError::CannotStoreOwnedInIterable,
            ));
        }

        self.api.kernel_set_substate(
            node_id,
            OBJECT_BASE_MODULE,
            SubstateKey::Sorted((sorted_key.0, sorted_key.1)),
            value,
        )
    }

    #[trace_resources]
    fn scan_sorted_index(
        &mut self,
        node_id: &NodeId,
        count: u32,
    ) -> Result<Vec<Vec<u8>>, RuntimeError> {
        let type_info = TypeInfoBlueprint::get_type(&node_id, self.api)?;
        match type_info {
            TypeInfoSubstate::SortedIndex => {}
            _ => {
                return Err(RuntimeError::SystemError(SystemError::NotASortedStore));
            }
        }

        let substates = self
            .api
            .kernel_scan_sorted_substates(node_id, OBJECT_BASE_MODULE, count)?
            .into_iter()
            .map(|value| value.into())
            .collect();

        Ok(substates)
    }

    #[trace_resources]
    fn remove_from_sorted_index(
        &mut self,
        node_id: &NodeId,
        sorted_key: &SortedKey,
    ) -> Result<Option<Vec<u8>>, RuntimeError> {
        let type_info = TypeInfoBlueprint::get_type(&node_id, self.api)?;
        match type_info {
            TypeInfoSubstate::SortedIndex => {}
            _ => {
                return Err(RuntimeError::SystemError(SystemError::NotASortedStore));
            }
        }

        let rtn = self
            .api
            .kernel_remove_substate(
                node_id,
                OBJECT_BASE_MODULE,
                &SubstateKey::Sorted((sorted_key.0, sorted_key.1.clone())),
            )?
            .map(|v| v.into());

        Ok(rtn)
    }
}

impl<'a, Y, V> ClientBlueprintApi<RuntimeError> for SystemService<'a, Y, V>
where
    Y: KernelApi<SystemConfig<V>>,
    V: SystemCallbackObject,
{
    fn call_function(
        &mut self,
        package_address: PackageAddress,
        blueprint_name: &str,
        function_name: &str,
        args: Vec<u8>,
    ) -> Result<Vec<u8>, RuntimeError> {
        let identifier = FunctionIdentifier::new(
            Blueprint::new(&package_address, blueprint_name),
            function_name.to_string(),
        );
        let payload_size = args.len() + identifier.size();

        let invocation = KernelInvocation {
            resolved_actor: Actor::function(identifier.clone()),
            args: IndexedScryptoValue::from_vec(args).map_err(|e| {
                RuntimeError::SystemUpstreamError(SystemUpstreamError::InputDecodeError(e))
            })?,
            sys_invocation: SystemInvocation {
                blueprint: identifier.0,
                ident: FnIdent::Application(identifier.1),
                receiver: None,
            },
            payload_size,
        };

        self.api
            .kernel_invoke(Box::new(invocation))
            .map(|v| v.into())
    }
}

impl<'a, Y, V> ClientCostingApi<RuntimeError> for SystemService<'a, Y, V>
where
    Y: KernelApi<SystemConfig<V>>,
    V: SystemCallbackObject,
{
    #[trace_resources(log=units, log=reason)]
    fn consume_cost_units(
        &mut self,
        units: u32,
        reason: ClientCostingReason,
    ) -> Result<(), RuntimeError> {
        // No costing applied

        self.api
            .kernel_get_system()
            .modules
            .costing
            .apply_execution_cost(
                match reason {
                    ClientCostingReason::RunWasm => CostingReason::RunWasm,
                    ClientCostingReason::RunNative => CostingReason::RunNative,
                    ClientCostingReason::RunSystem => CostingReason::RunSystem,
                },
                |_| units,
                5,
            )
    }

    #[trace_resources]
    fn credit_cost_units(
        &mut self,
        vault_id: NodeId,
        locked_fee: LiquidFungibleResource,
        contingent: bool,
    ) -> Result<LiquidFungibleResource, RuntimeError> {
        // No costing applied

        self.api
            .kernel_get_system()
            .modules
            .costing
            .credit_cost_units(vault_id, locked_fee, contingent)
    }
}

impl<'a, Y, V> ClientActorApi<RuntimeError> for SystemService<'a, Y, V>
where
    Y: KernelApi<SystemConfig<V>>,
    V: SystemCallbackObject,
{
    #[trace_resources]
    fn actor_lock_field(
        &mut self,
        field: u8,
        flags: LockFlags,
    ) -> Result<LockHandle, RuntimeError> {
        let actor = self.api.kernel_get_system_state().current.clone().unwrap();
        let (node_id, object_module_id, object_info) = match actor {
            Actor::Function { .. } | Actor::VirtualLazyLoad { .. } => {
                return Err(RuntimeError::SystemError(SystemError::NotAMethod))
            }
            Actor::Method {
                node_id,
                module_id,
                object_info,
                ..
            } => (node_id.clone(), module_id.clone(), object_info.clone()),
        };

        // TODO: Remove
        if flags.contains(LockFlags::UNMODIFIED_BASE) || flags.contains(LockFlags::FORCE_WRITE) {
            if !(object_info.blueprint.package_address.eq(&RESOURCE_PACKAGE)
                && object_info
                    .blueprint
                    .blueprint_name
                    .eq(FUNGIBLE_VAULT_BLUEPRINT))
            {
                return Err(RuntimeError::SystemError(SystemError::InvalidLockFlags));
            }
        }

        let schema = self.get_blueprint_schema(&object_info.blueprint)?;
        let (module_number, field_type_index) =
            if let Some((offset, field_type_index)) = schema.field(field) {
                let base_module = object_module_id.base_module();
                let module_number = base_module
                    .at_offset(offset)
                    .expect("Module number overflow");
                (module_number, field_type_index)
            } else {
                return Err(RuntimeError::SystemError(SystemError::FieldDoesNotExist(
                    object_info.blueprint.clone(),
                    field,
                )));
            };

        let lock_data = if flags.contains(LockFlags::MUTABLE) {
            FieldLockData::Write {
                schema: schema.schema,
                index: field_type_index,
            }
        } else {
            FieldLockData::Read
        };

        self.api.kernel_lock_substate(
            &node_id,
            module_number,
            &SubstateKey::Tuple(field),
            flags,
            SystemLockData::Field(lock_data),
        )
    }

    #[trace_resources]
    fn actor_lock_outer_object_field(
        &mut self,
        field: u8,
        flags: LockFlags,
    ) -> Result<LockHandle, RuntimeError> {
        let parent = self
            .actor_get_info()?
            .outer_object
            .ok_or(RuntimeError::SystemError(SystemError::NoParent))?;

        let parent_info = self.get_object_info(parent.as_node_id())?;
        let schema = self.get_blueprint_schema(&parent_info.blueprint)?;
        let (module_offset, field_type_index) = if let Some(field_info) = schema.field(field) {
            field_info
        } else {
            return Err(RuntimeError::SystemError(SystemError::FieldDoesNotExist(
                parent_info.blueprint.clone(),
                field,
            )));
        };

        let module_number = OBJECT_BASE_MODULE
            .at_offset(module_offset)
            .expect("Module number overflow");

        // TODO: Check if valid substate_key for node_id
        let lock_data = if flags.contains(LockFlags::MUTABLE) {
            FieldLockData::Write {
                schema: schema.schema,
                index: field_type_index,
            }
        } else {
            FieldLockData::Read
        };

        self.api.kernel_lock_substate(
            parent.as_node_id(),
            module_number,
            &SubstateKey::Tuple(field),
            flags,
            SystemLockData::Field(lock_data),
        )
    }

    #[trace_resources]
    fn actor_lock_key_value_handle_entry(
        &mut self,
        kv_handle: u8,
        key: &[u8],
        flags: LockFlags,
    ) -> Result<KeyValueEntryHandle, RuntimeError> {
        let actor = self.api.kernel_get_system_state().current.unwrap();
        let (node_id, object_module_id, object_info) = match actor {
            Actor::Function { .. } | Actor::VirtualLazyLoad { .. } => {
                return Err(RuntimeError::SystemError(SystemError::NotAMethod))
            }
            Actor::Method {
                node_id,
                module_id,
                object_info,
                ..
            } => (node_id.clone(), module_id.clone(), object_info.clone()),
        };

        let schema = self.get_blueprint_schema(&object_info.blueprint)?;

        let (module_number, kv_schema) = schema
            .key_value_store_module_offset(kv_handle)
            .map(|(module_offset, kv_schema)| {
                let base_module = object_module_id.base_module();
                let module_number = base_module
                    .at_offset(*module_offset)
                    .expect("Module number overflow");
                (module_number, kv_schema)
            })
            .ok_or_else(|| {
                RuntimeError::SystemError(SystemError::KeyValueStoreDoesNotExist(
                    object_info.blueprint.clone(),
                    kv_handle,
                ))
            })?;

        let lock_data = if flags.contains(LockFlags::MUTABLE) {
            let can_own = kv_schema.can_own;
            match kv_schema.value {
                TypeSchema::Instance(index) => {
                    let mut instance_schema = object_info.instance_schema.unwrap();
                    KeyValueEntryLockData::Write {
                        schema: instance_schema.schema,
                        index: instance_schema.type_index.remove(index as usize),
                        can_own,
                    }
                }
                TypeSchema::Blueprint(index) => KeyValueEntryLockData::Write {
                    schema: schema.schema,
                    index,
                    can_own,
                },
            }
        } else {
            KeyValueEntryLockData::Read
        };

        self.api.kernel_lock_substate_with_default(
            &node_id,
            module_number,
            &SubstateKey::Map(key.to_vec()),
            flags,
            Some(|| IndexedScryptoValue::from_typed(&Option::<ScryptoValue>::None)),
            SystemLockData::KeyValueEntry(lock_data),
        )
    }

    fn actor_remove_key_value_entry(&mut self, key: &Vec<u8>) -> Result<Vec<u8>, RuntimeError> {
        let handle = self.actor_lock_key_value_handle_entry(0u8, key, LockFlags::MUTABLE)?;
        self.key_value_entry_remove_and_release_lock(handle)
    }

    #[trace_resources]
    fn actor_get_info(&mut self) -> Result<ObjectInfo, RuntimeError> {
        let actor = self.api.kernel_get_system_state().current.unwrap();
        let object_info = match actor {
            Actor::Function { .. } | Actor::VirtualLazyLoad { .. } => {
                return Err(RuntimeError::SystemError(SystemError::NotAMethod))
            }
            Actor::Method { object_info, .. } => object_info.clone(),
        };

        Ok(object_info)
    }

    #[trace_resources]
    fn actor_get_global_address(&mut self) -> Result<GlobalAddress, RuntimeError> {
        let actor = self.api.kernel_get_system_state().current.unwrap();
        match actor {
            Actor::Method {
                global_address: Some(address),
                ..
            } => Ok(address.clone()),
            _ => Err(RuntimeError::SystemError(
                SystemError::GlobalAddressDoesNotExist,
            )),
        }
    }

    fn actor_get_blueprint(&mut self) -> Result<Blueprint, RuntimeError> {
        self.consume_cost_units(FIXED_LOW_FEE, ClientCostingReason::RunSystem)?;

        let actor = self.api.kernel_get_system_state().current.unwrap();
        Ok(actor.blueprint().clone())
    }
}

impl<'a, Y, V> ClientAuthApi<RuntimeError> for SystemService<'a, Y, V>
where
    Y: KernelApi<SystemConfig<V>>,
    V: SystemCallbackObject,
{
    #[trace_resources]
    fn get_auth_zone(&mut self) -> Result<NodeId, RuntimeError> {
        self.consume_cost_units(FIXED_LOW_FEE, ClientCostingReason::RunSystem)?;

        let auth_zone_id = self.api.kernel_get_system().modules.auth.last_auth_zone();

        Ok(auth_zone_id.into())
    }

    #[trace_resources]
    fn assert_access_rule(&mut self, rule: AccessRule) -> Result<(), RuntimeError> {
        self.consume_cost_units(FIXED_LOW_FEE, ClientCostingReason::RunSystem)?;

        // Decide `authorization`, `barrier_crossing_allowed`, and `tip_auth_zone_id`
        let authorization = convert_contextless(&rule);
        let barrier_crossings_required = 1;
        let barrier_crossings_allowed = 1;
        let auth_zone_id = self.api.kernel_get_system().modules.auth.last_auth_zone();

        // Authenticate
        if !Authentication::verify_method_auth(
            barrier_crossings_required,
            barrier_crossings_allowed,
            auth_zone_id,
            &authorization,
            self,
        )? {
            return Err(RuntimeError::SystemError(
                SystemError::AssertAccessRuleFailed,
            ));
        }

        Ok(())
    }
}

impl<'a, Y, V> ClientTransactionLimitsApi<RuntimeError> for SystemService<'a, Y, V>
where
    Y: KernelApi<SystemConfig<V>>,
    V: SystemCallbackObject,
{
    #[trace_resources]
    fn update_wasm_memory_usage(&mut self, consumed_memory: usize) -> Result<(), RuntimeError> {
        // No costing applied

        let current_depth = self.api.kernel_get_current_depth();
        self.api
            .kernel_get_system()
            .modules
            .transaction_limits
            .update_wasm_memory_usage(current_depth, consumed_memory)
    }
}

impl<'a, Y, V> ClientExecutionTraceApi<RuntimeError> for SystemService<'a, Y, V>
where
    Y: KernelApi<SystemConfig<V>>,
    V: SystemCallbackObject,
{
    #[trace_resources]
    fn update_instruction_index(&mut self, new_index: usize) -> Result<(), RuntimeError> {
        // No costing applied

        self.api
            .kernel_get_system()
            .modules
            .execution_trace
            .update_instruction_index(new_index);
        Ok(())
    }
}

impl<'a, Y, V> ClientEventApi<RuntimeError> for SystemService<'a, Y, V>
where
    Y: KernelApi<SystemConfig<V>>,
    V: SystemCallbackObject,
{
    #[trace_resources]
    fn emit_event(&mut self, event_name: String, event_data: Vec<u8>) -> Result<(), RuntimeError> {
        // Costing event emission.
        self.consume_cost_units(FIXED_LOW_FEE, ClientCostingReason::RunSystem)?;

        let actor = self.api.kernel_get_system_state().current.unwrap();

        // Locking the package info substate associated with the emitter's package
        let (blueprint_schema, local_type_index) = {
            // Getting the package address and blueprint name associated with the actor
            let blueprint = match actor {
                Actor::Method {
                    ref object_info, ..
                } => Ok(object_info.blueprint.clone()),
                Actor::Function { ref blueprint, .. } => Ok(blueprint.clone()),
                _ => Err(RuntimeError::ApplicationError(
                    ApplicationError::EventError(Box::new(EventError::InvalidActor)),
                )),
            }?;

            let blueprint_schema = self.get_blueprint_schema(&blueprint)?;

            // Translating the event name to it's local_type_index which is stored in the blueprint
            // schema
            let local_type_index =
                if let Some(index) = blueprint_schema.event_schema.get(&event_name).cloned() {
                    index
                } else {
                    return Err(RuntimeError::ApplicationError(
                        ApplicationError::EventError(Box::new(EventError::SchemaNotFoundError {
                            blueprint: blueprint.clone(),
                            event_name,
                        })),
                    ));
                };

            (blueprint_schema, local_type_index)
        };

        // Construct the event type identifier based on the current actor
        let actor = self.api.kernel_get_system_state().current.unwrap();
        let event_type_identifier = match actor {
            Actor::Method {
                node_id, module_id, ..
            } => Ok(EventTypeIdentifier(
                Emitter::Method(node_id.clone(), module_id.clone()),
                local_type_index,
            )),
            Actor::Function { ref blueprint, .. } => Ok(EventTypeIdentifier(
                Emitter::Function(
                    blueprint.package_address.into(),
                    ObjectModuleId::SELF,
                    blueprint.blueprint_name.to_string(),
                ),
                local_type_index,
            )),
            _ => Err(RuntimeError::ApplicationError(
                ApplicationError::EventError(Box::new(EventError::InvalidActor)),
            )),
        }?;

        // Validating the event data against the event schema
        validate_payload_against_schema(
            &event_data,
            &blueprint_schema.schema,
            event_type_identifier.1,
            self,
        )
        .map_err(|err| {
            RuntimeError::ApplicationError(ApplicationError::EventError(Box::new(
                EventError::EventSchemaNotMatch(err.error_message(&blueprint_schema.schema)),
            )))
        })?;

        // Adding the event to the event store
        self.api
            .kernel_get_system()
            .modules
            .events
            .add_event(event_type_identifier, event_data);

        Ok(())
    }
}

impl<'a, Y, V> ClientLoggerApi<RuntimeError> for SystemService<'a, Y, V>
where
    Y: KernelApi<SystemConfig<V>>,
    V: SystemCallbackObject,
{
    fn log_message(&mut self, level: Level, message: String) -> Result<(), RuntimeError> {
        self.consume_cost_units(FIXED_LOW_FEE, ClientCostingReason::RunSystem)?;

        self.api
            .kernel_get_system()
            .modules
            .logger
            .add_log(level, message);
        Ok(())
    }
}

impl<'a, Y, V> ClientTransactionRuntimeApi<RuntimeError> for SystemService<'a, Y, V>
where
    Y: KernelApi<SystemConfig<V>>,
    V: SystemCallbackObject,
{
    #[trace_resources]
    fn get_transaction_hash(&mut self) -> Result<Hash, RuntimeError> {
        self.consume_cost_units(FIXED_LOW_FEE, ClientCostingReason::RunSystem)?;

        Ok(self
            .api
            .kernel_get_system()
            .modules
            .transaction_runtime
            .transaction_hash())
    }

    #[trace_resources]
    fn generate_uuid(&mut self) -> Result<u128, RuntimeError> {
        self.consume_cost_units(FIXED_LOW_FEE, ClientCostingReason::RunSystem)?;

        Ok(self
            .api
            .kernel_get_system()
            .modules
            .transaction_runtime
            .generate_uuid())
    }
}

impl<'a, Y, V> ClientApi<RuntimeError> for SystemService<'a, Y, V>
where
    Y: KernelApi<SystemConfig<V>>,
    V: SystemCallbackObject,
{
}

impl<'a, Y, V> KernelNodeApi for SystemService<'a, Y, V>
where
    Y: KernelApi<SystemConfig<V>>,
    V: SystemCallbackObject,
{
    fn kernel_drop_node(&mut self, node_id: &NodeId) -> Result<NodeSubstates, RuntimeError> {
        self.api.kernel_drop_node(node_id)
    }

    fn kernel_allocate_virtual_node_id(&mut self, node_id: NodeId) -> Result<(), RuntimeError> {
        self.api.kernel_allocate_virtual_node_id(node_id)
    }

    fn kernel_allocate_node_id(&mut self, node_type: EntityType) -> Result<NodeId, RuntimeError> {
        self.api.kernel_allocate_node_id(node_type)
    }

    fn kernel_create_node(
        &mut self,
        node_id: NodeId,
        node_substates: NodeSubstates,
    ) -> Result<(), RuntimeError> {
        self.api.kernel_create_node(node_id, node_substates)
    }
}

impl<'a, Y, V> KernelSubstateApi<SystemLockData> for SystemService<'a, Y, V>
where
    Y: KernelApi<SystemConfig<V>>,
    V: SystemCallbackObject,
{
    fn kernel_lock_substate_with_default(
        &mut self,
        node_id: &NodeId,
        module_id: ModuleNumber,
        substate_key: &SubstateKey,
        flags: LockFlags,
        default: Option<fn() -> IndexedScryptoValue>,
        data: SystemLockData,
    ) -> Result<LockHandle, RuntimeError> {
        self.api.kernel_lock_substate_with_default(
            node_id,
            module_id,
            substate_key,
            flags,
            default,
            data,
        )
    }

    fn kernel_get_lock_info(
        &mut self,
        lock_handle: LockHandle,
    ) -> Result<LockInfo<SystemLockData>, RuntimeError> {
        self.api.kernel_get_lock_info(lock_handle)
    }

    fn kernel_drop_lock(&mut self, lock_handle: LockHandle) -> Result<(), RuntimeError> {
        self.api.kernel_drop_lock(lock_handle)
    }

    fn kernel_read_substate(
        &mut self,
        lock_handle: LockHandle,
    ) -> Result<&IndexedScryptoValue, RuntimeError> {
        self.api.kernel_read_substate(lock_handle)
    }

    fn kernel_write_substate(
        &mut self,
        lock_handle: LockHandle,
        value: IndexedScryptoValue,
    ) -> Result<(), RuntimeError> {
        self.api.kernel_write_substate(lock_handle, value)
    }

    fn kernel_set_substate(
        &mut self,
        node_id: &NodeId,
        module_id: ModuleNumber,
        substate_key: SubstateKey,
        value: IndexedScryptoValue,
    ) -> Result<(), RuntimeError> {
        self.api
            .kernel_set_substate(node_id, module_id, substate_key, value)
    }

    fn kernel_remove_substate(
        &mut self,
        node_id: &NodeId,
        module_id: ModuleNumber,
        substate_key: &SubstateKey,
    ) -> Result<Option<IndexedScryptoValue>, RuntimeError> {
        self.api
            .kernel_remove_substate(node_id, module_id, substate_key)
    }

    fn kernel_scan_sorted_substates(
        &mut self,
        node_id: &NodeId,
        module_id: ModuleNumber,
        count: u32,
    ) -> Result<Vec<IndexedScryptoValue>, RuntimeError> {
        self.api
            .kernel_scan_sorted_substates(node_id, module_id, count)
    }

    fn kernel_scan_substates(
        &mut self,
        node_id: &NodeId,
        module_id: ModuleNumber,
        count: u32,
    ) -> Result<Vec<IndexedScryptoValue>, RuntimeError> {
        self.api.kernel_scan_substates(node_id, module_id, count)
    }

    fn kernel_take_substates(
        &mut self,
        node_id: &NodeId,
        module_id: ModuleNumber,
        count: u32,
    ) -> Result<Vec<IndexedScryptoValue>, RuntimeError> {
        self.api.kernel_take_substates(node_id, module_id, count)
    }
}

impl<'a, Y, V> KernelInternalApi<SystemConfig<V>> for SystemService<'a, Y, V>
where
    Y: KernelApi<SystemConfig<V>>,
    V: SystemCallbackObject,
{
    fn kernel_get_system_state(&mut self) -> SystemState<'_, SystemConfig<V>> {
        self.api.kernel_get_system_state()
    }

    fn kernel_get_current_depth(&self) -> usize {
        self.api.kernel_get_current_depth()
    }

    fn kernel_get_node_info(&self, node_id: &NodeId) -> Option<(RefType, bool)> {
        self.api.kernel_get_node_info(node_id)
    }

    fn kernel_read_bucket(&mut self, bucket_id: &NodeId) -> Option<BucketSnapshot> {
        self.api.kernel_read_bucket(bucket_id)
    }

    fn kernel_read_proof(&mut self, proof_id: &NodeId) -> Option<ProofSnapshot> {
        self.api.kernel_read_proof(proof_id)
    }
}<|MERGE_RESOLUTION|>--- conflicted
+++ resolved
@@ -588,7 +588,8 @@
                 ObjectModuleId::SELF,
             )))?;
         self.api
-            .kernel_get_callback()
+            .kernel_get_system_state()
+            .system
             .modules
             .events
             .add_replacement(
@@ -622,68 +623,9 @@
         for (module_id, node_id) in modules {
             match module_id {
                 ObjectModuleId::SELF => panic!("Should have been removed already"),
-<<<<<<< HEAD
                 ObjectModuleId::AccessRules
                 | ObjectModuleId::Metadata
                 | ObjectModuleId::Royalty => {
-=======
-                ObjectModuleId::AccessRules => {
-                    let blueprint = self.get_object_info(&node_id)?.blueprint;
-                    let expected =
-                        Blueprint::new(&ACCESS_RULES_MODULE_PACKAGE, ACCESS_RULES_BLUEPRINT);
-                    if !blueprint.eq(&expected) {
-                        return Err(RuntimeError::SystemError(SystemError::InvalidModuleType(
-                            Box::new(InvalidModuleType {
-                                expected_blueprint: expected,
-                                actual_blueprint: blueprint,
-                            }),
-                        )));
-                    }
-
-                    self.api
-                        .kernel_get_callback()
-                        .modules
-                        .events
-                        .add_replacement(
-                            (node_id, ObjectModuleId::SELF),
-                            (*address.as_node_id(), ObjectModuleId::AccessRules),
-                        );
-
-                    let mut access_rule_substates = self.api.kernel_drop_node(&node_id)?;
-                    let access_rules = access_rule_substates
-                        .remove(&SysModuleId::Object.into())
-                        .unwrap();
-                    node_substates.insert(SysModuleId::AccessRules.into(), access_rules);
-                }
-                ObjectModuleId::Metadata => {
-                    let blueprint = self.get_object_info(&node_id)?.blueprint;
-                    let expected = Blueprint::new(&METADATA_MODULE_PACKAGE, METADATA_BLUEPRINT);
-                    if !blueprint.eq(&expected) {
-                        return Err(RuntimeError::SystemError(SystemError::InvalidModuleType(
-                            Box::new(InvalidModuleType {
-                                expected_blueprint: expected,
-                                actual_blueprint: blueprint,
-                            }),
-                        )));
-                    }
-
-                    self.api
-                        .kernel_get_callback()
-                        .modules
-                        .events
-                        .add_replacement(
-                            (node_id, ObjectModuleId::SELF),
-                            (*address.as_node_id(), ObjectModuleId::Metadata),
-                        );
-
-                    let mut metadata_substates = self.api.kernel_drop_node(&node_id)?;
-                    let metadata = metadata_substates
-                        .remove(&SysModuleId::Virtualized.into())
-                        .unwrap();
-                    node_substates.insert(SysModuleId::Metadata.into(), metadata);
-                }
-                ObjectModuleId::Royalty => {
->>>>>>> a6d7ab73
                     let blueprint = self.get_object_info(&node_id)?.blueprint;
                     let expected_blueprint = module_id.static_blueprint().unwrap();
                     if !blueprint.eq(&expected_blueprint) {
@@ -695,26 +637,19 @@
                         )));
                     }
 
-<<<<<<< HEAD
-                    let mut cur_node_substates = self.api.kernel_drop_node(&node_id)?;
-                    let self_substates = cur_node_substates.remove(&OBJECT_BASE_MODULE).unwrap();
-                    node_substates.insert(module_id.base_module(), self_substates);
-=======
                     self.api
-                        .kernel_get_callback()
+                        .kernel_get_system_state()
+                        .system
                         .modules
                         .events
                         .add_replacement(
                             (node_id, ObjectModuleId::SELF),
-                            (*address.as_node_id(), ObjectModuleId::Royalty),
+                            (*address.as_node_id(), module_id),
                         );
 
-                    let mut royalty_substates = self.api.kernel_drop_node(&node_id)?;
-                    let royalty = royalty_substates
-                        .remove(&SysModuleId::Object.into())
-                        .unwrap();
-                    node_substates.insert(SysModuleId::Royalty.into(), royalty);
->>>>>>> a6d7ab73
+                    let mut cur_node_substates = self.api.kernel_drop_node(&node_id)?;
+                    let self_substates = cur_node_substates.remove(&OBJECT_BASE_MODULE).unwrap();
+                    node_substates.insert(module_id.base_module(), self_substates);
                 }
             }
         }
