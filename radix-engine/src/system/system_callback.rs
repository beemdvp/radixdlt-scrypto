--- conflicted
+++ resolved
@@ -178,20 +178,8 @@
         SystemModuleMixer::on_scan_sorted_substates(self, &event)
     }
 
-<<<<<<< HEAD
-    fn after_drain_substates<Y>(
-        count: u32,
-        store_access: &StoreAccessInfo,
-        api: &mut Y,
-    ) -> Result<(), RuntimeError>
-    where
-        Y: KernelApi<Self>,
-    {
-        SystemModuleMixer::after_drain_substates(api, count, store_access)
-=======
     fn on_drain_substates(&mut self, event: DrainSubstatesEvent) -> Result<(), RuntimeError> {
         SystemModuleMixer::on_drain_substates(self, &event)
->>>>>>> 34c447e1
     }
 
     fn before_invoke<Y>(
