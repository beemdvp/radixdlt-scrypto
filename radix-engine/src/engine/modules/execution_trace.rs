--- conflicted
+++ resolved
@@ -2,15 +2,11 @@
 use crate::fee::FeeReserve;
 use crate::model::*;
 use crate::types::*;
-<<<<<<< HEAD
+use scrypto::resource::{Bucket, Proof, Vault};
+use std::fmt::Debug;
+
 #[derive(Debug, Clone, PartialEq, Eq)]
 #[scrypto(TypeId, Encode, Decode)]
-=======
-use scrypto::resource::{Bucket, Proof, Vault};
-use std::fmt::Debug;
-
-#[derive(Debug, Clone, PartialEq, TypeId, Encode, Decode)]
->>>>>>> b633adc1
 pub struct ResourceChange {
     pub resource_address: ResourceAddress,
     pub component_id: ComponentId, // TODO: support non component actor
@@ -31,7 +27,8 @@
     LockFee,
 }
 
-#[derive(Debug, Clone, PartialEq, Eq, Encode, Decode, TypeId)]
+#[derive(Debug, Clone, PartialEq, Eq)]
+#[scrypto(TypeId, Encode, Decode)]
 pub enum ExecutionTraceError {
     InvalidState(String),
     CallFrameError(CallFrameError),
@@ -58,7 +55,8 @@
     sys_call_traces_stacks: HashMap<usize, Vec<SysCallTrace>>,
 }
 
-#[derive(Clone, Debug, TypeId, Encode, Decode, PartialEq, Eq)]
+#[derive(Clone, Debug, PartialEq, Eq)]
+#[scrypto(TypeId, Encode, Decode)]
 pub struct ProofSnapshot {
     pub resource_address: ResourceAddress,
     pub resource_type: ResourceType,
@@ -66,7 +64,8 @@
     pub total_locked: LockedAmountOrIds,
 }
 
-#[derive(Debug, Clone, TypeId, Encode, Decode)]
+#[derive(Debug, Clone)]
+#[scrypto(TypeId, Encode, Decode)]
 pub struct TracedSysCallData {
     pub buckets: HashMap<BucketId, Resource>,
     pub proofs: HashMap<ProofId, ProofSnapshot>,
@@ -85,7 +84,8 @@
     }
 }
 
-#[derive(Debug, Clone, TypeId, Encode, Decode)]
+#[derive(Debug, Clone)]
+#[scrypto(TypeId, Encode, Decode)]
 pub struct SysCallTrace {
     pub origin: SysCallTraceOrigin,
     pub sys_call_depth: usize,
@@ -97,7 +97,8 @@
     pub children: Vec<SysCallTrace>,
 }
 
-#[derive(Debug, Clone, TypeId, Encode, Decode, Eq, PartialEq)]
+#[derive(Debug, Clone, Eq, PartialEq)]
+#[scrypto(TypeId, Encode, Decode)]
 pub enum SysCallTraceOrigin {
     ScryptoFunction(ScryptoFunctionIdent),
     ScryptoMethod(ScryptoMethodIdent),
