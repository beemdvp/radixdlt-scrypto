use radix_transactions::validation::*;

use super::*;
use crate::{
    kernel::kernel::{KernelBoot, BOOT_LOADER_KERNEL_BOOT_FIELD_KEY},
    system::system_callback::*,
};

#[derive(Clone)]
pub struct CuttlefishSettings {
    /// Add configuration for system logic versioning
    pub system_logic_update: UpdateSetting<NoSettings>,
<<<<<<< HEAD
    /// Updating the always visible global nodes to include the account locker package.
    pub always_visible_global_nodes_update: UpdateSetting<NoSettings>,
=======
    /// Add transaction validation changes
    pub transaction_validation_update: UpdateSetting<NoSettings>,
>>>>>>> 42856448
}

impl UpdateSettings for CuttlefishSettings {
    type BatchGenerator = CuttlefishBatchGenerator;

    fn protocol_version() -> ProtocolVersion {
        ProtocolVersion::Cuttlefish
    }

    fn all_enabled_as_default_for_network(network: &NetworkDefinition) -> Self {
        Self {
            system_logic_update: UpdateSetting::enabled_as_default_for_network(network),
<<<<<<< HEAD
            always_visible_global_nodes_update: UpdateSetting::enabled_as_default_for_network(
                network,
            ),
=======
            transaction_validation_update: UpdateSetting::enabled_as_default_for_network(network),
>>>>>>> 42856448
        }
    }

    fn all_disabled() -> Self {
        Self {
            system_logic_update: UpdateSetting::Disabled,
<<<<<<< HEAD
            always_visible_global_nodes_update: UpdateSetting::Disabled,
=======
            transaction_validation_update: UpdateSetting::Disabled,
>>>>>>> 42856448
        }
    }

    fn create_batch_generator(&self) -> Self::BatchGenerator {
        Self::BatchGenerator {
            settings: self.clone(),
        }
    }
}

#[derive(Clone)]
pub struct CuttlefishBatchGenerator {
    settings: CuttlefishSettings,
}

impl ProtocolUpdateBatchGenerator for CuttlefishBatchGenerator {
    fn generate_batch(
        &self,
        store: &dyn SubstateDatabase,
        batch_group_index: usize,
        batch_index: usize,
    ) -> ProtocolUpdateBatch {
        match (batch_group_index, batch_index) {
            // Each batch is committed as one.
            // To avoid large memory usage, large batches should be split up,
            // e.g. `(0, 1) => generate_second_batch(..)`
            (0, 0) => generate_principal_batch(store, &self.settings),
            _ => {
                panic!("batch index out of range")
            }
        }
    }

    fn batch_count(&self, batch_group_index: usize) -> usize {
        match batch_group_index {
            0 => 1,
            _ => panic!("Invalid batch_group_index: {batch_group_index}"),
        }
    }

    fn batch_group_descriptors(&self) -> Vec<String> {
        vec!["Principal".to_string()]
    }
}

#[deny(unused_variables)]
fn generate_principal_batch(
    store: &dyn SubstateDatabase,
    CuttlefishSettings {
        system_logic_update,
<<<<<<< HEAD
        always_visible_global_nodes_update,
=======
        transaction_validation_update,
>>>>>>> 42856448
    }: &CuttlefishSettings,
) -> ProtocolUpdateBatch {
    let mut transactions = vec![];
    if let UpdateSetting::Enabled(NoSettings) = &system_logic_update {
        transactions.push(ProtocolUpdateTransactionDetails::flash(
            "cuttlefish-protocol-system-logic-updates",
            generate_system_logic_v2_updates(store),
        ));
    }
<<<<<<< HEAD
    if let UpdateSetting::Enabled(_settings) = &always_visible_global_nodes_update {
        transactions.push(ProtocolUpdateTransactionDetails::flash(
            "cuttlefish-protocol-update-always-visible-global-nodes",
            generate_always_visible_global_nodes_updates(store),
=======
    if let UpdateSetting::Enabled(NoSettings) = &transaction_validation_update {
        transactions.push(ProtocolUpdateTransactionDetails::flash(
            "cuttlefish-transaction-validation-updates",
            generate_cuttlefish_transaction_validation_updates(),
>>>>>>> 42856448
        ));
    }
    ProtocolUpdateBatch { transactions }
}

fn generate_system_logic_v2_updates<S: SubstateDatabase + ?Sized>(db: &S) -> StateUpdates {
    let system_boot: SystemBoot = db.get_existing_substate(
        TRANSACTION_TRACKER,
        BOOT_LOADER_PARTITION,
        BootLoaderField::SystemBoot,
    );

    let cur_system_parameters = match system_boot {
        SystemBoot::V1(parameters) => parameters,
        _ => panic!("Unexpected SystemBoot version"),
    };

    StateUpdates::empty().set_substate(
        TRANSACTION_TRACKER,
        BOOT_LOADER_PARTITION,
        BootLoaderField::SystemBoot,
        SystemBoot::cuttlefish_for_previous_parameters(cur_system_parameters),
    )
}

<<<<<<< HEAD
fn generate_always_visible_global_nodes_updates<S: SubstateDatabase + ?Sized>(
    db: &S,
) -> StateUpdates {
    let KernelBoot::V1 = db.get_existing_substate::<KernelBoot>(
        TRANSACTION_TRACKER,
        BOOT_LOADER_PARTITION,
        BOOT_LOADER_KERNEL_BOOT_FIELD_KEY,
    ) else {
        panic!("Unexpected KernelBoot version")
    };

    StateUpdates::empty().set_substate(
        TRANSACTION_TRACKER,
        BOOT_LOADER_PARTITION,
        BOOT_LOADER_KERNEL_BOOT_FIELD_KEY,
        KernelBoot::cuttlefish(),
=======
fn generate_cuttlefish_transaction_validation_updates() -> StateUpdates {
    StateUpdates::empty().set_substate(
        TRANSACTION_TRACKER,
        BOOT_LOADER_PARTITION,
        BootLoaderField::TransactionValidationConfiguration,
        TransactionValidationConfigurationSubstate::new(
            TransactionValidationConfigurationVersions::V1(
                TransactionValidationConfigV1::cuttlefish(),
            ),
        ),
>>>>>>> 42856448
    )
}<|MERGE_RESOLUTION|>--- conflicted
+++ resolved
@@ -1,22 +1,16 @@
 use radix_transactions::validation::*;
 
 use super::*;
-use crate::{
-    kernel::kernel::{KernelBoot, BOOT_LOADER_KERNEL_BOOT_FIELD_KEY},
-    system::system_callback::*,
-};
+use crate::{kernel::kernel::KernelBoot, system::system_callback::*};
 
 #[derive(Clone)]
 pub struct CuttlefishSettings {
     /// Add configuration for system logic versioning
     pub system_logic_update: UpdateSetting<NoSettings>,
-<<<<<<< HEAD
     /// Updating the always visible global nodes to include the account locker package.
     pub always_visible_global_nodes_update: UpdateSetting<NoSettings>,
-=======
     /// Add transaction validation changes
     pub transaction_validation_update: UpdateSetting<NoSettings>,
->>>>>>> 42856448
 }
 
 impl UpdateSettings for CuttlefishSettings {
@@ -29,24 +23,18 @@
     fn all_enabled_as_default_for_network(network: &NetworkDefinition) -> Self {
         Self {
             system_logic_update: UpdateSetting::enabled_as_default_for_network(network),
-<<<<<<< HEAD
             always_visible_global_nodes_update: UpdateSetting::enabled_as_default_for_network(
                 network,
             ),
-=======
             transaction_validation_update: UpdateSetting::enabled_as_default_for_network(network),
->>>>>>> 42856448
         }
     }
 
     fn all_disabled() -> Self {
         Self {
             system_logic_update: UpdateSetting::Disabled,
-<<<<<<< HEAD
             always_visible_global_nodes_update: UpdateSetting::Disabled,
-=======
             transaction_validation_update: UpdateSetting::Disabled,
->>>>>>> 42856448
         }
     }
 
@@ -97,11 +85,8 @@
     store: &dyn SubstateDatabase,
     CuttlefishSettings {
         system_logic_update,
-<<<<<<< HEAD
         always_visible_global_nodes_update,
-=======
         transaction_validation_update,
->>>>>>> 42856448
     }: &CuttlefishSettings,
 ) -> ProtocolUpdateBatch {
     let mut transactions = vec![];
@@ -111,17 +96,16 @@
             generate_system_logic_v2_updates(store),
         ));
     }
-<<<<<<< HEAD
     if let UpdateSetting::Enabled(_settings) = &always_visible_global_nodes_update {
         transactions.push(ProtocolUpdateTransactionDetails::flash(
             "cuttlefish-protocol-update-always-visible-global-nodes",
             generate_always_visible_global_nodes_updates(store),
-=======
+        ));
+    }
     if let UpdateSetting::Enabled(NoSettings) = &transaction_validation_update {
         transactions.push(ProtocolUpdateTransactionDetails::flash(
             "cuttlefish-transaction-validation-updates",
             generate_cuttlefish_transaction_validation_updates(),
->>>>>>> 42856448
         ));
     }
     ProtocolUpdateBatch { transactions }
@@ -147,14 +131,13 @@
     )
 }
 
-<<<<<<< HEAD
 fn generate_always_visible_global_nodes_updates<S: SubstateDatabase + ?Sized>(
     db: &S,
 ) -> StateUpdates {
     let KernelBoot::V1 = db.get_existing_substate::<KernelBoot>(
         TRANSACTION_TRACKER,
         BOOT_LOADER_PARTITION,
-        BOOT_LOADER_KERNEL_BOOT_FIELD_KEY,
+        BootLoaderField::KernelBoot,
     ) else {
         panic!("Unexpected KernelBoot version")
     };
@@ -162,9 +145,11 @@
     StateUpdates::empty().set_substate(
         TRANSACTION_TRACKER,
         BOOT_LOADER_PARTITION,
-        BOOT_LOADER_KERNEL_BOOT_FIELD_KEY,
+        BootLoaderField::KernelBoot,
         KernelBoot::cuttlefish(),
-=======
+    )
+}
+
 fn generate_cuttlefish_transaction_validation_updates() -> StateUpdates {
     StateUpdates::empty().set_substate(
         TRANSACTION_TRACKER,
@@ -175,6 +160,5 @@
                 TransactionValidationConfigV1::cuttlefish(),
             ),
         ),
->>>>>>> 42856448
     )
 }