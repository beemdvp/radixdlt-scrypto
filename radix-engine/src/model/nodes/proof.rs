use crate::engine::{
    ApplicationError, CallFrameUpdate, InvokableNative, LockFlags, NativeExecutable,
    NativeInvocation, NativeInvocationInfo, RENode, RuntimeError, SystemApi,
};
use crate::model::{InvokeError, ResourceOperationError};
use crate::types::*;

#[derive(Debug, Clone, PartialEq, Eq, TypeId, Encode, Decode)]
pub enum ProofError {
    /// Error produced by a resource container.
    ResourceOperationError(ResourceOperationError),
    /// Can't generate zero-amount or empty non-fungible set proofs.
    EmptyProofNotAllowed,
    /// The base proofs are not enough to cover the requested amount or non-fungible ids.
    InsufficientBaseProofs,
    /// Can't apply a non-fungible operation on fungible proofs.
    NonFungibleOperationNotAllowed,
    /// Can't apply a fungible operation on non-fungible proofs.
    FungibleOperationNotAllowed,
    CouldNotCreateProof,
    InvalidRequestData(DecodeError),
}

<<<<<<< HEAD
impl NativeExecutable for ProofGetAmountInput {
    type NativeOutput = Decimal;
=======
impl NativeExecutable for ProofGetAmountInvocation {
    type Output = Decimal;
>>>>>>> deb6dc03

    fn execute<'a, Y>(
        input: Self,
        system_api: &mut Y,
    ) -> Result<(Decimal, CallFrameUpdate), RuntimeError>
    where
        Y: SystemApi + InvokableNative<'a>,
    {
        let node_id = RENodeId::Proof(input.receiver);
        let offset = SubstateOffset::Proof(ProofOffset::Proof);
        let handle = system_api.lock_substate(node_id, offset, LockFlags::read_only())?;
        let substate_ref = system_api.get_ref(handle)?;
        let proof = substate_ref.proof();

        Ok((proof.total_amount(), CallFrameUpdate::empty()))
    }
}

impl NativeInvocation for ProofGetAmountInvocation {
    fn info(&self) -> NativeInvocationInfo {
        NativeInvocationInfo::Method(
            NativeMethod::Proof(ProofMethod::GetAmount),
            RENodeId::Proof(self.receiver),
            CallFrameUpdate::empty(),
        )
    }
}

<<<<<<< HEAD
impl NativeExecutable for ProofGetNonFungibleIdsInput {
    type NativeOutput = BTreeSet<NonFungibleId>;
=======
impl NativeExecutable for ProofGetNonFungibleIdsInvocation {
    type Output = BTreeSet<NonFungibleId>;
>>>>>>> deb6dc03

    fn execute<'a, Y>(
        input: Self,
        system_api: &mut Y,
    ) -> Result<(BTreeSet<NonFungibleId>, CallFrameUpdate), RuntimeError>
    where
        Y: SystemApi + InvokableNative<'a>,
    {
        let node_id = RENodeId::Proof(input.receiver);
        let offset = SubstateOffset::Proof(ProofOffset::Proof);
        let handle = system_api.lock_substate(node_id, offset, LockFlags::read_only())?;
        let substate_ref = system_api.get_ref(handle)?;
        let proof = substate_ref.proof();
        let ids = proof.total_ids().map_err(|e| match e {
            InvokeError::Error(e) => {
                RuntimeError::ApplicationError(ApplicationError::ProofError(e))
            }
            InvokeError::Downstream(runtime_error) => runtime_error,
        })?;

        Ok((ids, CallFrameUpdate::empty()))
    }
}

impl NativeInvocation for ProofGetNonFungibleIdsInvocation {
    fn info(&self) -> NativeInvocationInfo {
        NativeInvocationInfo::Method(
            NativeMethod::Proof(ProofMethod::GetNonFungibleIds),
            RENodeId::Proof(self.receiver),
            CallFrameUpdate::empty(),
        )
    }
}

<<<<<<< HEAD
impl NativeExecutable for ProofGetResourceAddressInput {
    type NativeOutput = ResourceAddress;
=======
impl NativeExecutable for ProofGetResourceAddressInvocation {
    type Output = ResourceAddress;
>>>>>>> deb6dc03

    fn execute<'a, Y>(
        input: Self,
        system_api: &mut Y,
    ) -> Result<(ResourceAddress, CallFrameUpdate), RuntimeError>
    where
        Y: SystemApi + InvokableNative<'a>,
    {
        let node_id = RENodeId::Proof(input.receiver);
        let offset = SubstateOffset::Proof(ProofOffset::Proof);
        let handle = system_api.lock_substate(node_id, offset, LockFlags::read_only())?;
        let substate_ref = system_api.get_ref(handle)?;
        let proof = substate_ref.proof();

        Ok((
            proof.resource_address,
            CallFrameUpdate::copy_ref(RENodeId::Global(GlobalAddress::Resource(
                proof.resource_address,
            ))),
        ))
    }
}

impl NativeInvocation for ProofGetResourceAddressInvocation {
    fn info(&self) -> NativeInvocationInfo {
        NativeInvocationInfo::Method(
            NativeMethod::Proof(ProofMethod::GetResourceAddress),
            RENodeId::Proof(self.receiver),
            CallFrameUpdate::empty(),
        )
    }
}

<<<<<<< HEAD
impl NativeExecutable for ProofCloneInput {
    type NativeOutput = scrypto::resource::Proof;
=======
impl NativeExecutable for ProofCloneInvocation {
    type Output = scrypto::resource::Proof;
>>>>>>> deb6dc03

    fn execute<'a, Y>(
        input: Self,
        system_api: &mut Y,
    ) -> Result<(scrypto::resource::Proof, CallFrameUpdate), RuntimeError>
    where
        Y: SystemApi + InvokableNative<'a>,
    {
        let node_id = RENodeId::Proof(input.receiver);
        let offset = SubstateOffset::Proof(ProofOffset::Proof);
        let handle = system_api.lock_substate(node_id, offset, LockFlags::read_only())?;
        let substate_ref = system_api.get_ref(handle)?;
        let proof = substate_ref.proof();
        let cloned_proof = proof.clone();
        let proof_id = system_api.create_node(RENode::Proof(cloned_proof))?.into();

        Ok((
            scrypto::resource::Proof(proof_id),
            CallFrameUpdate::move_node(RENodeId::Proof(proof_id)),
        ))
    }
}

impl NativeInvocation for ProofCloneInvocation {
    fn info(&self) -> NativeInvocationInfo {
        NativeInvocationInfo::Method(
            NativeMethod::Proof(ProofMethod::Clone),
            RENodeId::Proof(self.receiver),
            CallFrameUpdate::empty(),
        )
    }
}<|MERGE_RESOLUTION|>--- conflicted
+++ resolved
@@ -21,13 +21,8 @@
     InvalidRequestData(DecodeError),
 }
 
-<<<<<<< HEAD
-impl NativeExecutable for ProofGetAmountInput {
+impl NativeExecutable for ProofGetAmountInvocation {
     type NativeOutput = Decimal;
-=======
-impl NativeExecutable for ProofGetAmountInvocation {
-    type Output = Decimal;
->>>>>>> deb6dc03
 
     fn execute<'a, Y>(
         input: Self,
@@ -56,13 +51,8 @@
     }
 }
 
-<<<<<<< HEAD
-impl NativeExecutable for ProofGetNonFungibleIdsInput {
+impl NativeExecutable for ProofGetNonFungibleIdsInvocation {
     type NativeOutput = BTreeSet<NonFungibleId>;
-=======
-impl NativeExecutable for ProofGetNonFungibleIdsInvocation {
-    type Output = BTreeSet<NonFungibleId>;
->>>>>>> deb6dc03
 
     fn execute<'a, Y>(
         input: Self,
@@ -97,13 +87,8 @@
     }
 }
 
-<<<<<<< HEAD
-impl NativeExecutable for ProofGetResourceAddressInput {
+impl NativeExecutable for ProofGetResourceAddressInvocation {
     type NativeOutput = ResourceAddress;
-=======
-impl NativeExecutable for ProofGetResourceAddressInvocation {
-    type Output = ResourceAddress;
->>>>>>> deb6dc03
 
     fn execute<'a, Y>(
         input: Self,
@@ -137,13 +122,8 @@
     }
 }
 
-<<<<<<< HEAD
-impl NativeExecutable for ProofCloneInput {
+impl NativeExecutable for ProofCloneInvocation {
     type NativeOutput = scrypto::resource::Proof;
-=======
-impl NativeExecutable for ProofCloneInvocation {
-    type Output = scrypto::resource::Proof;
->>>>>>> deb6dc03
 
     fn execute<'a, Y>(
         input: Self,
