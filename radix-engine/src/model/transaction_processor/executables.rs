--- conflicted
+++ resolved
@@ -796,11 +796,7 @@
                 }
                 Instruction::System(invocation) => {
                     let mut invocation = invocation.clone();
-                    processor.replace_ids_native(&mut invocation).map_err(|e| {
-                        RuntimeError::ApplicationError(ApplicationError::TransactionProcessorError(
-                            e,
-                        ))
-                    })?;
+                    processor.replace_ids_native(&mut invocation)?;
                     let rtn = invoke_native_fn(invocation, api)?;
                     InstructionOutput::Native(rtn)
                 }
@@ -939,27 +935,20 @@
         Ok(())
     }
 
-<<<<<<< HEAD
     fn replace_ids_native(
         &mut self,
         invocation: &mut NativeInvocation,
-    ) -> Result<(), TransactionProcessorError> {
+    ) -> Result<(), RuntimeError> {
         invocation
             .replace_ids(&mut self.proof_id_mapping, &mut self.bucket_id_mapping)
-            .map_err(|e| match e {
-                ValueReplacingError::BucketIdNotFound(bucket_id) => {
-                    TransactionProcessorError::BucketNotFound(bucket_id)
-                }
-                ValueReplacingError::ProofIdNotFound(proof_id) => {
-                    TransactionProcessorError::ProofNotFound(proof_id)
-                }
+            .map_err(|e| {
+                RuntimeError::ApplicationError(ApplicationError::TransactionProcessorError(
+                    TransactionProcessorError::ReplaceManifestValuesError(e),
+                ))
             })
     }
 
-    fn replace_ids(
-=======
     fn replace_manifest_values<'a, Y>(
->>>>>>> dac2117f
         &mut self,
         value: IndexedScryptoValue,
         env: &mut Y,
