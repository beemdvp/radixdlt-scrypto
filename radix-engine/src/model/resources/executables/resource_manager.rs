--- conflicted
+++ resolved
@@ -268,13 +268,7 @@
 }
 
 fn build_substates(
-<<<<<<< HEAD
     mut access_rules_map: BTreeMap<ResourceMethodAuthKey, (AccessRule, AccessRule)>,
-    metadata_access_rule: AccessRule,
-    metadata_mutability: AccessRule,
-=======
-    mut access_rules_map: HashMap<ResourceMethodAuthKey, (AccessRule, AccessRule)>,
->>>>>>> 81913c8e
 ) -> (AccessRulesChainSubstate, AccessRulesChainSubstate) {
     let (mint_access_rule, mint_mutability) = access_rules_map
         .remove(&Mint)
