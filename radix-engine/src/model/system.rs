use sbor::*;
use scrypto::buffer::scrypto_decode;
use scrypto::core::{
    SystemGetCurrentEpochInput, SystemGetTransactionHashInput, SystemSetEpochInput,
};
use scrypto::engine::types::ValueId;
use scrypto::values::ScryptoValue;

use crate::engine::SystemApi;
use crate::fee::CostUnitCounterError;
use crate::ledger::ReadableSubstateStore;
use crate::model::SystemError::InvalidMethod;
use crate::wasm::*;

#[derive(Debug, Clone, PartialEq)]
pub enum SystemError {
    InvalidRequestData(DecodeError),
    InvalidMethod,
    CostingError(CostUnitCounterError),
}

#[derive(Debug, TypeId, Encode, Decode)]
pub struct System {
    pub epoch: u64,
}

impl System {
    pub fn main<
        'p,
        's,
        Y: SystemApi<'p, 's, W, I, S>,
        W: WasmEngine<I>,
        I: WasmInstance,
        S: 's + ReadableSubstateStore,
    >(
        method_name: &str,
        arg: ScryptoValue,
        system_api: &mut Y,
    ) -> Result<ScryptoValue, SystemError> {
        match method_name {
            "get_epoch" => {
                let _: SystemGetCurrentEpochInput =
                    scrypto_decode(&arg.raw).map_err(|e| SystemError::InvalidRequestData(e))?;
                let value = system_api
                    .borrow_value(&ValueId::System)
                    .map_err(SystemError::CostingError)?;
                Ok(ScryptoValue::from_typed(&value.system().epoch))
            }
            "set_epoch" => {
                let SystemSetEpochInput { epoch } =
                    scrypto_decode(&arg.raw).map_err(|e| SystemError::InvalidRequestData(e))?;
                let mut system_value = system_api
                    .borrow_value_mut(&ValueId::System)
                    .map_err(SystemError::CostingError)?;
                system_value.system().epoch = epoch;
<<<<<<< HEAD
                system_api.return_value_mut(system_value);
=======
                system_api
                    .return_value_mut(ValueId::System, system_value)
                    .map_err(SystemError::CostingError)?;
>>>>>>> a15b3940
                Ok(ScryptoValue::from_typed(&()))
            }
            "transaction_hash" => {
                let _: SystemGetTransactionHashInput =
                    scrypto_decode(&arg.raw).map_err(|e| SystemError::InvalidRequestData(e))?;
                Ok(ScryptoValue::from_typed(
                    &system_api
                        .transaction_hash()
                        .map_err(SystemError::CostingError)?,
                ))
            }
            _ => Err(InvalidMethod),
        }
    }
}<|MERGE_RESOLUTION|>--- conflicted
+++ resolved
@@ -53,13 +53,9 @@
                     .borrow_value_mut(&ValueId::System)
                     .map_err(SystemError::CostingError)?;
                 system_value.system().epoch = epoch;
-<<<<<<< HEAD
-                system_api.return_value_mut(system_value);
-=======
                 system_api
-                    .return_value_mut(ValueId::System, system_value)
+                    .return_value_mut(system_value)
                     .map_err(SystemError::CostingError)?;
->>>>>>> a15b3940
                 Ok(ScryptoValue::from_typed(&()))
             }
             "transaction_hash" => {
