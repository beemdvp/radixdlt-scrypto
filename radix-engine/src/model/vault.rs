use crate::engine::{HeapRENode, SystemApi};
use crate::fee::{FeeReserve, FeeReserveError};
use crate::model::{
    Bucket, InvokeError, LockableResource, Proof, ProofError, Resource, ResourceContainerId,
    ResourceOperationError,
};
use crate::types::*;
use crate::wasm::*;

#[derive(Debug, TypeId, Encode, Decode)]
pub enum VaultError {
    InvalidRequestData(DecodeError),
    ResourceOperationError(ResourceOperationError),
    CouldNotCreateBucket,
    CouldNotTakeBucket,
    ProofError(ProofError),
    CouldNotCreateProof,
    LockFeeNotRadixToken,
    LockFeeInsufficientBalance,
    LockFeeRepayFailure(FeeReserveError),
}

/// A persistent resource container.
#[derive(Debug)]
pub struct Vault {
    resource: Rc<RefCell<LockableResource>>,
}

impl Vault {
    pub fn new(resource: Resource) -> Self {
        Self {
            resource: Rc::new(RefCell::new(resource.into())),
        }
    }

    pub fn put(&mut self, other: Bucket) -> Result<(), ResourceOperationError> {
        self.borrow_resource_mut().put(other.resource()?)
    }

    fn take(&mut self, amount: Decimal) -> Result<Resource, InvokeError<VaultError>> {
        let resource = self
            .borrow_resource_mut()
            .take_by_amount(amount)
            .map_err(|e| InvokeError::Error(VaultError::ResourceOperationError(e)))?;
        Ok(resource)
    }

    fn take_non_fungibles(
        &mut self,
        ids: &BTreeSet<NonFungibleId>,
    ) -> Result<Resource, InvokeError<VaultError>> {
        let resource = self
            .borrow_resource_mut()
            .take_by_ids(ids)
            .map_err(|e| InvokeError::Error(VaultError::ResourceOperationError(e)))?;
        Ok(resource)
    }

    pub fn create_proof(&mut self, container_id: ResourceContainerId) -> Result<Proof, ProofError> {
        match self.resource_type() {
            ResourceType::Fungible { .. } => {
                self.create_proof_by_amount(self.total_amount(), container_id)
            }
            ResourceType::NonFungible => self.create_proof_by_ids(
                &self
                    .total_ids()
                    .expect("Failed to list non-fungible IDs of non-fungible vault"),
                container_id,
            ),
        }
    }

    pub fn create_proof_by_amount(
        &mut self,
        amount: Decimal,
        container_id: ResourceContainerId,
    ) -> Result<Proof, ProofError> {
        // lock the specified amount
        let locked_amount_or_ids = self
            .borrow_resource_mut()
            .lock_by_amount(amount)
            .map_err(ProofError::ResourceOperationError)?;

        // produce proof
        let mut evidence = HashMap::new();
        evidence.insert(
            container_id,
            (self.resource.clone(), locked_amount_or_ids.clone()),
        );
        Proof::new(
            self.resource_address(),
            self.resource_type(),
            locked_amount_or_ids,
            evidence,
        )
    }

    pub fn create_proof_by_ids(
        &mut self,
        ids: &BTreeSet<NonFungibleId>,
        container_id: ResourceContainerId,
    ) -> Result<Proof, ProofError> {
        // lock the specified id set
        let locked_amount_or_ids = self
            .borrow_resource_mut()
            .lock_by_ids(ids)
            .map_err(ProofError::ResourceOperationError)?;

        // produce proof
        let mut evidence = HashMap::new();
        evidence.insert(
            container_id,
            (self.resource.clone(), locked_amount_or_ids.clone()),
        );
        Proof::new(
            self.resource_address(),
            self.resource_type(),
            locked_amount_or_ids,
            evidence,
        )
    }

    pub fn resource_address(&self) -> ResourceAddress {
        self.borrow_resource().resource_address()
    }

    pub fn resource_type(&self) -> ResourceType {
        self.borrow_resource().resource_type()
    }

    pub fn total_amount(&self) -> Decimal {
        self.borrow_resource().total_amount()
    }

    pub fn total_ids(&self) -> Result<BTreeSet<NonFungibleId>, ResourceOperationError> {
        self.borrow_resource().total_ids()
    }

    pub fn is_locked(&self) -> bool {
        self.borrow_resource().is_locked()
    }

    pub fn is_empty(&self) -> bool {
        self.borrow_resource().is_empty()
    }

<<<<<<< HEAD
    pub fn resource(self) -> Result<Resource, ResourceOperationError> {
        Rc::try_unwrap(self.resource)
            .map_err(|_| ResourceOperationError::ResourceLocked)
            .map(|c| c.into_inner())
            .map(Into::into)
=======
    pub fn borrow_container(&self) -> Ref<ResourceContainer> {
        self.container.borrow()
>>>>>>> dcdee978
    }

    fn borrow_resource(&self) -> Ref<LockableResource> {
        self.resource.borrow()
    }

    fn borrow_resource_mut(&mut self) -> RefMut<LockableResource> {
        self.resource.borrow_mut()
    }

    pub fn main<'s, Y, W, I, R>(
        vault_id: VaultId,
        vault_fn: VaultFnIdentifier,
        args: ScryptoValue,
        system_api: &mut Y,
    ) -> Result<ScryptoValue, InvokeError<VaultError>>
    where
        Y: SystemApi<'s, W, I, R>,
        W: WasmEngine<I>,
        I: WasmInstance,
        R: FeeReserve,
    {
        let substate_id = SubstateId::Vault(vault_id.clone());
        let mut ref_mut = system_api
            .substate_borrow_mut(&substate_id)
            .map_err(InvokeError::Downstream)?;
        let vault = ref_mut.vault_mut();
        let rtn = match vault_fn {
            VaultFnIdentifier::Put => {
                let input: VaultPutInput = scrypto_decode(&args.raw)
                    .map_err(|e| InvokeError::Error(VaultError::InvalidRequestData(e)))?;
                let bucket = system_api
                    .node_drop(&RENodeId::Bucket(input.bucket.0))
                    .map_err(InvokeError::Downstream)?
                    .into();
                vault
                    .put(bucket)
                    .map_err(|e| InvokeError::Error(VaultError::ResourceOperationError(e)))?;
                Ok(ScryptoValue::from_typed(&()))
            }
            VaultFnIdentifier::Take => {
                let input: VaultTakeInput = scrypto_decode(&args.raw)
                    .map_err(|e| InvokeError::Error(VaultError::InvalidRequestData(e)))?;
                let container = vault.take(input.amount)?;
                let bucket_id = system_api
                    .node_create(HeapRENode::Bucket(Bucket::new(container)))
                    .map_err(InvokeError::Downstream)?
                    .into();
                Ok(ScryptoValue::from_typed(&scrypto::resource::Bucket(
                    bucket_id,
                )))
            }
            VaultFnIdentifier::LockFee | VaultFnIdentifier::LockContingentFee => {
                let input: VaultLockFeeInput = scrypto_decode(&args.raw)
                    .map_err(|e| InvokeError::Error(VaultError::InvalidRequestData(e)))?;

                // Check resource and take amount
                if vault.resource_address() != RADIX_TOKEN {
                    return Err(InvokeError::Error(VaultError::LockFeeNotRadixToken));
                }

                // Take fee from the vault
                let fee = vault
                    .take(input.amount)
                    .map_err(|_| InvokeError::Error(VaultError::LockFeeInsufficientBalance))?;

                // Refill fee reserve
                let changes = system_api
                    .lock_fee(
                        vault_id,
                        fee,
                        matches!(vault_fn, VaultFnIdentifier::LockContingentFee),
                    )
                    .map_err(InvokeError::Downstream)?;

                // Return changes
                vault
                    .borrow_resource_mut()
                    .put(changes)
                    .expect("Failed to return fee changes to a locking-fee vault");

                Ok(ScryptoValue::from_typed(&()))
            }
            VaultFnIdentifier::TakeNonFungibles => {
                let input: VaultTakeNonFungiblesInput = scrypto_decode(&args.raw)
                    .map_err(|e| InvokeError::Error(VaultError::InvalidRequestData(e)))?;
                let container = vault.take_non_fungibles(&input.non_fungible_ids)?;
                let bucket_id = system_api
                    .node_create(HeapRENode::Bucket(Bucket::new(container)))
                    .map_err(InvokeError::Downstream)?
                    .into();
                Ok(ScryptoValue::from_typed(&scrypto::resource::Bucket(
                    bucket_id,
                )))
            }
            VaultFnIdentifier::GetAmount => {
                let _: VaultGetAmountInput = scrypto_decode(&args.raw)
                    .map_err(|e| InvokeError::Error(VaultError::InvalidRequestData(e)))?;
                let amount = vault.total_amount();
                Ok(ScryptoValue::from_typed(&amount))
            }
            VaultFnIdentifier::GetResourceAddress => {
                let _: VaultGetResourceAddressInput = scrypto_decode(&args.raw)
                    .map_err(|e| InvokeError::Error(VaultError::InvalidRequestData(e)))?;
                let resource_address = vault.resource_address();
                Ok(ScryptoValue::from_typed(&resource_address))
            }
            VaultFnIdentifier::GetNonFungibleIds => {
                let _: VaultGetNonFungibleIdsInput = scrypto_decode(&args.raw)
                    .map_err(|e| InvokeError::Error(VaultError::InvalidRequestData(e)))?;
                let ids = vault
                    .total_ids()
                    .map_err(|e| InvokeError::Error(VaultError::ResourceOperationError(e)))?;
                Ok(ScryptoValue::from_typed(&ids))
            }
            VaultFnIdentifier::CreateProof => {
                let _: VaultCreateProofInput = scrypto_decode(&args.raw)
                    .map_err(|e| InvokeError::Error(VaultError::InvalidRequestData(e)))?;
                let proof = vault
                    .create_proof(ResourceContainerId::Vault(vault_id))
                    .map_err(|e| InvokeError::Error(VaultError::ProofError(e)))?;
                let proof_id = system_api
                    .node_create(HeapRENode::Proof(proof))
                    .map_err(InvokeError::Downstream)?
                    .into();
                Ok(ScryptoValue::from_typed(&scrypto::resource::Proof(
                    proof_id,
                )))
            }
            VaultFnIdentifier::CreateProofByAmount => {
                let input: VaultCreateProofByAmountInput = scrypto_decode(&args.raw)
                    .map_err(|e| InvokeError::Error(VaultError::InvalidRequestData(e)))?;
                let proof = vault
                    .create_proof_by_amount(input.amount, ResourceContainerId::Vault(vault_id))
                    .map_err(|e| InvokeError::Error(VaultError::ProofError(e)))?;
                let proof_id = system_api
                    .node_create(HeapRENode::Proof(proof))
                    .map_err(InvokeError::Downstream)?
                    .into();
                Ok(ScryptoValue::from_typed(&scrypto::resource::Proof(
                    proof_id,
                )))
            }
            VaultFnIdentifier::CreateProofByIds => {
                let input: VaultCreateProofByIdsInput = scrypto_decode(&args.raw)
                    .map_err(|e| InvokeError::Error(VaultError::InvalidRequestData(e)))?;
                let proof = vault
                    .create_proof_by_ids(&input.ids, ResourceContainerId::Vault(vault_id))
                    .map_err(|e| InvokeError::Error(VaultError::ProofError(e)))?;
                let proof_id = system_api
                    .node_create(HeapRENode::Proof(proof))
                    .map_err(InvokeError::Downstream)?
                    .into();
                Ok(ScryptoValue::from_typed(&scrypto::resource::Proof(
                    proof_id,
                )))
            }
        }?;

        system_api
            .substate_return_mut(ref_mut)
            .map_err(InvokeError::Downstream)?;

        Ok(rtn)
    }
}<|MERGE_RESOLUTION|>--- conflicted
+++ resolved
@@ -144,23 +144,18 @@
         self.borrow_resource().is_empty()
     }
 
-<<<<<<< HEAD
     pub fn resource(self) -> Result<Resource, ResourceOperationError> {
         Rc::try_unwrap(self.resource)
             .map_err(|_| ResourceOperationError::ResourceLocked)
             .map(|c| c.into_inner())
             .map(Into::into)
-=======
-    pub fn borrow_container(&self) -> Ref<ResourceContainer> {
-        self.container.borrow()
->>>>>>> dcdee978
-    }
-
-    fn borrow_resource(&self) -> Ref<LockableResource> {
+    }
+
+    pub fn borrow_resource(&self) -> Ref<LockableResource> {
         self.resource.borrow()
     }
 
-    fn borrow_resource_mut(&mut self) -> RefMut<LockableResource> {
+    pub fn borrow_resource_mut(&mut self) -> RefMut<LockableResource> {
         self.resource.borrow_mut()
     }
 
