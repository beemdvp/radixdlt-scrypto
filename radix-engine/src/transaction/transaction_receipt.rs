use colored::*;
use scrypto::core::NetworkDefinition;
use transaction::model::*;

use crate::engine::{RejectionError, ResourceChange, RuntimeError};
use crate::fee::FeeSummary;
use crate::state_manager::StateDiff;
use crate::types::*;

#[derive(Debug, TypeId, Encode, Decode)]
pub struct TransactionContents {
    pub instructions: Vec<ExecutableInstruction>,
}

#[derive(Debug, TypeId, Encode, Decode)]
pub struct TransactionExecution {
    pub fee_summary: FeeSummary,
    pub application_logs: Vec<(Level, String)>,
}

/// Captures whether a transaction should be committed, and its other results
#[derive(Debug, TypeId, Encode, Decode)]
pub enum TransactionResult {
    Commit(CommitResult),
    Reject(RejectResult),
}

impl TransactionResult {
    pub fn expect_commit(self) -> CommitResult {
        match self {
            TransactionResult::Commit(c) => c,
            TransactionResult::Reject(_) => panic!("Transaction was rejected"),
        }
    }
}

#[derive(Debug, TypeId, Encode, Decode)]
pub struct CommitResult {
    pub outcome: TransactionOutcome,
    pub state_updates: StateDiff,
    pub entity_changes: EntityChanges,
    pub resource_changes: Vec<ResourceChange>,
}

/// Captures whether a transaction's commit outcome is Success or Failure
#[derive(Debug, TypeId, Encode, Decode)]
pub enum TransactionOutcome {
    Success(Vec<Vec<u8>>),
    Failure(RuntimeError),
}

impl TransactionOutcome {
    pub fn expect_success(self) -> Vec<Vec<u8>> {
        match self {
            TransactionOutcome::Success(results) => results,
            TransactionOutcome::Failure(error) => panic!("Outcome was a failure: {}", error),
        }
    }

    pub fn success_or_else<E, F: FnOnce(RuntimeError) -> E>(self, f: F) -> Result<Vec<Vec<u8>>, E> {
        match self {
            TransactionOutcome::Success(results) => Ok(results),
            TransactionOutcome::Failure(error) => Err(f(error)),
        }
    }
}

#[derive(Debug, TypeId, Encode, Decode)]
pub struct EntityChanges {
    pub new_package_addresses: Vec<PackageAddress>,
    pub new_component_addresses: Vec<ComponentAddress>,
    pub new_resource_addresses: Vec<ResourceAddress>,
}

#[derive(Debug, TypeId, Encode, Decode)]
pub struct RejectResult {
    pub error: RejectionError,
}

/// Represents a transaction receipt.
#[derive(TypeId, Encode, Decode)]
pub struct TransactionReceipt {
    pub contents: TransactionContents,
    pub execution: TransactionExecution, // THIS FIELD IS USEFUL FOR DEBUGGING EVEN IF THE TRANSACTION IS REJECTED
    pub result: TransactionResult,
}

impl TransactionReceipt {
    pub fn is_commit(&self) -> bool {
        matches!(self.result, TransactionResult::Commit(_))
    }

    pub fn is_rejection(&self) -> bool {
        matches!(self.result, TransactionResult::Reject(_))
    }

    pub fn expect_commit(&self) -> &CommitResult {
        match &self.result {
            TransactionResult::Commit(c) => c,
            TransactionResult::Reject(_) => panic!("Transaction was rejected"),
        }
    }

    pub fn expect_rejection(&self) -> &RejectionError {
        match &self.result {
            TransactionResult::Commit(..) => panic!("Expected rejection but was commit"),
            TransactionResult::Reject(ref r) => &r.error,
        }
    }

    pub fn expect_commit_success(&self) -> &Vec<Vec<u8>> {
        match &self.result {
            TransactionResult::Commit(c) => match &c.outcome {
                TransactionOutcome::Success(x) => x,
                TransactionOutcome::Failure(err) => {
                    panic!("Expected success but was failed:\n{:?}", err)
                }
            },
<<<<<<< HEAD
            TransactionResult::Reject(e) => panic!("Transaction was rejected\n:{:?}", e),
=======
            TransactionResult::Reject(err) => panic!("Transaction was rejected:\n{:?}", err),
>>>>>>> 652396e5
        }
    }

    pub fn expect_commit_failure(&self) -> &RuntimeError {
        match &self.result {
            TransactionResult::Commit(c) => match &c.outcome {
                TransactionOutcome::Success(_) => {
                    panic!("Expected failure but was success")
                }
                TransactionOutcome::Failure(err) => err,
            },
            TransactionResult::Reject(_) => panic!("Transaction was rejected"),
        }
    }

    pub fn expect_specific_failure<F>(&self, f: F)
    where
        F: FnOnce(&RuntimeError) -> bool,
    {
        match &self.result {
            TransactionResult::Commit(c) => match &c.outcome {
                TransactionOutcome::Success(_) => panic!("Expected failure but was success"),
                TransactionOutcome::Failure(err) => {
                    if !f(&err) {
                        panic!(
                            "Expected specific failure but was different error:\n{:?}",
                            self
                        );
                    }
                }
            },
            TransactionResult::Reject(_) => panic!("Transaction was rejected"),
        }
    }

    pub fn output<T: Decode>(&self, nth: usize) -> T {
        scrypto_decode::<T>(&self.expect_commit_success()[nth][..])
            .expect("Wrong instruction output type!")
    }

    pub fn new_package_addresses(&self) -> &Vec<PackageAddress> {
        let commit = self.expect_commit();
        &commit.entity_changes.new_package_addresses
    }

    pub fn new_component_addresses(&self) -> &Vec<ComponentAddress> {
        let commit = self.expect_commit();
        &commit.entity_changes.new_component_addresses
    }

    pub fn new_resource_addresses(&self) -> &Vec<ResourceAddress> {
        let commit = self.expect_commit();
        &commit.entity_changes.new_resource_addresses
    }
}

macro_rules! prefix {
    ($i:expr, $list:expr) => {
        if $i == $list.len() - 1 {
            "└─"
        } else {
            "├─"
        }
    };
}

impl fmt::Debug for TransactionReceipt {
    fn fmt(&self, f: &mut fmt::Formatter<'_>) -> fmt::Result {
        let contents = &self.contents;
        let execution = &self.execution;
        let result = &self.result;

        write!(
            f,
            "{} {}",
            "Transaction Status:".bold().green(),
            match result {
                TransactionResult::Commit(c) => match &c.outcome {
                    TransactionOutcome::Success(_) => "COMMITTED SUCCESS".green(),
                    TransactionOutcome::Failure(e) => format!("COMMITTED FAILURE: {}", e).red(),
                },
                TransactionResult::Reject(r) => format!("REJECTED: {}", r.error).red(),
            },
        )?;

        write!(
            f,
            "\n{} {} XRD burned, {} XRD tipped to validators",
            "Transaction Fee:".bold().green(),
            execution.fee_summary.burned,
            execution.fee_summary.tipped,
        )?;

        write!(
            f,
            "\n{} {} limit, {} consumed, {} XRD per cost unit",
            "Cost Units:".bold().green(),
            execution.fee_summary.cost_unit_limit,
            execution.fee_summary.cost_unit_consumed,
            execution.fee_summary.cost_unit_price,
        )?;

        write!(
            f,
            "\n{} {}",
            "Logs:".bold().green(),
            execution.application_logs.len()
        )?;
        for (i, (level, msg)) in execution.application_logs.iter().enumerate() {
            let (l, m) = match level {
                Level::Error => ("ERROR".red(), msg.red()),
                Level::Warn => ("WARN".yellow(), msg.yellow()),
                Level::Info => ("INFO".green(), msg.green()),
                Level::Debug => ("DEBUG".cyan(), msg.cyan()),
                Level::Trace => ("TRACE".normal(), msg.normal()),
            };
            write!(
                f,
                "\n{} [{:5}] {}",
                prefix!(i, execution.application_logs),
                l,
                m
            )?;
        }

        // TODO - Need to fix the hardcoding of local simulator HRPs for transaction receipts, and for address formatting
        let bech32_encoder = Bech32Encoder::new(&NetworkDefinition::simulator());

        write!(f, "\n{}", "Instructions:".bold().green())?;
        for (i, inst) in contents.instructions.iter().enumerate() {
            write!(
                f,
                "\n{} {}",
                prefix!(i, contents.instructions),
                match inst {
                    ExecutableInstruction::CallFunction {
                        fn_identifier: FnIdentifier::Scrypto {
                            package_address,
                            blueprint_name,
                            ident,
                        },
                        args,
                    } => format!(
                        "CallFunction {{ package_address: {}, blueprint_name: {:?}, method_name: {:?}, args: {:?} }}",
                        bech32_encoder.encode_package_address(&package_address),
                        blueprint_name,
                        ident,
                        ScryptoValue::from_slice(&args).expect("Failed parse call data")
                    ),
                    ExecutableInstruction::CallMethod {
                        component_address,
                        method_name,
                        args,
                    } => format!(
                        "CallMethod {{ component_address: {}, method_name: {:?}, call_data: {:?} }}",
                        bech32_encoder.encode_component_address(&component_address),
                        method_name,
                        ScryptoValue::from_slice(&args).expect("Failed to parse call data")
                    ),
                    ExecutableInstruction::PublishPackage { .. } => "PublishPackage {..}".to_owned(),
                    i @ _ => format!("{:?}", i),
                }
            )?;
        }

        if let TransactionResult::Commit(c) = &result {
            if let TransactionOutcome::Success(outputs) = &c.outcome {
                write!(f, "\n{}", "Instruction Outputs:".bold().green())?;
                for (i, output) in outputs.iter().enumerate() {
                    write!(
                        f,
                        "\n{} {:?}",
                        prefix!(i, outputs),
                        ScryptoValue::from_slice(output).expect("Failed to parse return data")
                    )?;
                }
            }
        }

        if let TransactionResult::Commit(c) = &result {
            write!(
                f,
                "\n{} {}",
                "New Entities:".bold().green(),
                c.entity_changes.new_package_addresses.len()
                    + c.entity_changes.new_component_addresses.len()
                    + c.entity_changes.new_resource_addresses.len()
            )?;

            for (i, package_address) in c.entity_changes.new_package_addresses.iter().enumerate() {
                write!(
                    f,
                    "\n{} Package: {}",
                    prefix!(i, c.entity_changes.new_package_addresses),
                    bech32_encoder.encode_package_address(package_address)
                )?;
            }
            for (i, component_address) in
                c.entity_changes.new_component_addresses.iter().enumerate()
            {
                write!(
                    f,
                    "\n{} Component: {}",
                    prefix!(i, c.entity_changes.new_component_addresses),
                    bech32_encoder.encode_component_address(component_address)
                )?;
            }
            for (i, resource_address) in c.entity_changes.new_resource_addresses.iter().enumerate()
            {
                write!(
                    f,
                    "\n{} Resource: {}",
                    prefix!(i, c.entity_changes.new_resource_addresses),
                    bech32_encoder.encode_resource_address(resource_address)
                )?;
            }
        }

        Ok(())
    }
}<|MERGE_RESOLUTION|>--- conflicted
+++ resolved
@@ -116,11 +116,7 @@
                     panic!("Expected success but was failed:\n{:?}", err)
                 }
             },
-<<<<<<< HEAD
-            TransactionResult::Reject(e) => panic!("Transaction was rejected\n:{:?}", e),
-=======
             TransactionResult::Reject(err) => panic!("Transaction was rejected:\n{:?}", err),
->>>>>>> 652396e5
         }
     }
 
