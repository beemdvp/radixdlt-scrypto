--- conflicted
+++ resolved
@@ -365,12 +365,7 @@
             CONSENSUS_MANAGER.as_node_id(),
             MAIN_BASE_PARTITION,
             &ConsensusManagerField::ConsensusManager.into(),
-<<<<<<< HEAD
-            |_| -> Result<(), ()> { Ok(()) },
-=======
-            LockFlags::read_only(),
             &mut |_| -> Result<(), ()> { Ok(()) },
->>>>>>> de43a359
         ) {
             Ok(x) => x,
             Err(_) => {
@@ -413,12 +408,7 @@
                 TRANSACTION_TRACKER.as_node_id(),
                 MAIN_BASE_PARTITION,
                 &TransactionTrackerField::TransactionTracker.into(),
-<<<<<<< HEAD
-                |_| -> Result<(), ()> { Ok(()) },
-=======
-                LockFlags::read_only(),
                 &mut |_| -> Result<(), ()> { Ok(()) },
->>>>>>> de43a359
             )
             .unwrap()
             .as_typed()
@@ -435,12 +425,7 @@
                 TRANSACTION_TRACKER.as_node_id(),
                 PartitionNumber(partition_number),
                 &SubstateKey::Map(intent_hash.to_vec()),
-<<<<<<< HEAD
-                |_| -> Result<(), ()> { Ok(()) },
-=======
-                LockFlags::read_only(),
                 &mut |_| -> Result<(), ()> { Ok(()) },
->>>>>>> de43a359
                 || {
                     Some(IndexedScryptoValue::from_typed(&KeyValueEntrySubstate {
                         value: Option::<TransactionStatus>::None,
@@ -620,12 +605,7 @@
                     &node_id,
                     MAIN_BASE_PARTITION,
                     &substate_key,
-<<<<<<< HEAD
-                    |_| -> Result<(), ()> { Ok(()) },
-=======
-                    LockFlags::MUTABLE,
                     &mut |_| -> Result<(), ()> { Ok(()) },
->>>>>>> de43a359
                 )
                 .unwrap()
                 .as_typed()
@@ -671,12 +651,7 @@
                     &vault_id,
                     MAIN_BASE_PARTITION,
                     &FungibleVaultField::LiquidFungible.into(),
-<<<<<<< HEAD
-                    |_| -> Result<(), ()> { Ok(()) },
-=======
-                    LockFlags::MUTABLE,
                     &mut |_| -> Result<(), ()> { Ok(()) },
->>>>>>> de43a359
                 )
                 .unwrap()
                 .as_typed()
@@ -733,12 +708,7 @@
                     CONSENSUS_MANAGER.as_node_id(),
                     MAIN_BASE_PARTITION,
                     &ConsensusManagerField::ConsensusManager.into(),
-<<<<<<< HEAD
-                    |_| -> Result<(), ()> { Ok(()) },
-=======
-                    LockFlags::read_only(),
                     &mut |_| -> Result<(), ()> { Ok(()) },
->>>>>>> de43a359
                 )
                 .unwrap()
                 .as_typed()
@@ -751,12 +721,7 @@
                     CONSENSUS_MANAGER.as_node_id(),
                     MAIN_BASE_PARTITION,
                     &ConsensusManagerField::ValidatorRewards.into(),
-<<<<<<< HEAD
-                    |_| -> Result<(), ()> { Ok(()) },
-=======
-                    LockFlags::MUTABLE,
                     &mut |_| -> Result<(), ()> { Ok(()) },
->>>>>>> de43a359
                 )
                 .unwrap()
                 .as_typed()
@@ -797,12 +762,7 @@
                     &vault_node_id,
                     MAIN_BASE_PARTITION,
                     &FungibleVaultField::LiquidFungible.into(),
-<<<<<<< HEAD
-                    |_| -> Result<(), ()> { Ok(()) },
-=======
-                    LockFlags::MUTABLE,
                     &mut |_| -> Result<(), ()> { Ok(()) },
->>>>>>> de43a359
                 )
                 .unwrap()
                 .as_typed()
@@ -838,12 +798,7 @@
                 TRANSACTION_TRACKER.as_node_id(),
                 MAIN_BASE_PARTITION,
                 &TransactionTrackerField::TransactionTracker.into(),
-<<<<<<< HEAD
-                |_| -> Result<(), ()> { Ok(()) },
-=======
-                LockFlags::MUTABLE,
                 &mut |_| -> Result<(), ()> { Ok(()) },
->>>>>>> de43a359
             )
             .unwrap()
             .as_typed()
@@ -864,7 +819,6 @@
                     .set_substate(
                         TRANSACTION_TRACKER.into_node_id(),
                         PartitionNumber(partition_number),
-<<<<<<< HEAD
                         SubstateKey::Map(intent_hash.to_vec()),
                         IndexedScryptoValue::from_typed(&KeyValueEntrySubstate {
                             value: Some(if is_success {
@@ -876,17 +830,6 @@
                             mutability: SubstateMutability::Mutable,
                         }),
                         &mut |_| -> Result<(), ()> { Ok(()) },
-=======
-                        &SubstateKey::Map(intent_hash.to_vec()),
-                        LockFlags::MUTABLE,
-                        &mut |_| -> Result<(), ()> { Ok(()) },
-                        || {
-                            Some(IndexedScryptoValue::from_typed(&KeyValueEntrySubstate {
-                                value: Option::<TransactionStatus>::None,
-                                mutability: SubstateMutability::Mutable,
-                            }))
-                        },
->>>>>>> de43a359
                     )
                     .unwrap();
             } else {
