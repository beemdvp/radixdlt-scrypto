use crate::errors::ApplicationError;
use crate::errors::KernelError;
use crate::errors::RuntimeError;
use crate::kernel::kernel_api::LockFlags;
use crate::kernel::module::BaseModule;
<<<<<<< HEAD
use crate::kernel::{Kernel, KernelNodeApi, KernelSubstateApi};
use crate::system::global::GlobalAddressSubstate;
=======
use crate::kernel::RENodeModuleInit;
use crate::kernel::{Kernel, KernelNodeApi, KernelSubstateApi, RENodeInit};
use crate::system::component::{
    ComponentInfoSubstate, ComponentRoyaltyAccumulatorSubstate, ComponentRoyaltyConfigSubstate,
    ComponentStateSubstate,
};
>>>>>>> bd5d59a4
use crate::system::invocation::invoke_native::invoke_native_fn;
use crate::system::invocation::resolve_function::resolve_function;
use crate::system::invocation::resolve_method::resolve_method;
use crate::system::invocation::resolve_native::resolve_native;
use crate::system::kernel_modules::fee::FeeReserve;
use crate::system::node::RENodeInit;
use crate::system::node_modules::auth::AccessRulesChainSubstate;
use crate::system::node_modules::metadata::MetadataSubstate;
use crate::system::node_substates::RuntimeSubstate;
use crate::system::package::PackageError;
use crate::types::*;
use crate::wasm::WasmEngine;
use crate::wasm::WasmValidator;
use radix_engine_interface::api::component::{
    ComponentInfoSubstate, ComponentRoyaltyAccumulatorSubstate, ComponentRoyaltyConfigSubstate,
    ComponentStateSubstate,
};
use radix_engine_interface::api::package::*;
use radix_engine_interface::api::types::*;
use radix_engine_interface::api::{
    ClientActorApi, ClientApi, ClientComponentApi, ClientDerefApi, ClientMeteringApi,
    ClientNativeInvokeApi, ClientNodeApi, ClientPackageApi, ClientSubstateApi,
};
use radix_engine_interface::blueprints::resource::*;
use radix_engine_interface::constants::RADIX_TOKEN;
use radix_engine_interface::data::types::Own;
use radix_engine_interface::data::*;
use sbor::rust::string::ToString;
use sbor::rust::vec::Vec;

use super::Invokable;

impl<'g, 's, W, R, M> ClientNodeApi<RuntimeError> for Kernel<'g, 's, W, R, M>
where
    W: WasmEngine,
    R: FeeReserve,
    M: BaseModule<R>,
{
<<<<<<< HEAD
=======
    fn sys_create_node(&mut self, node: ScryptoRENode) -> Result<RENodeId, RuntimeError> {
        let (node_id, node_init, module_init) = match node {
            ScryptoRENode::Component(package_address, blueprint_name, state) => {
                let node_id = self.allocate_node_id(RENodeType::Component)?;

                // Create a royalty vault
                let royalty_vault_id = self
                    .invoke(ResourceManagerCreateVaultInvocation {
                        receiver: RADIX_TOKEN,
                    })?
                    .vault_id();

                // Royalty initialization done here
                let royalty_config = ComponentRoyaltyConfigSubstate {
                    royalty_config: RoyaltyConfig::default(),
                };
                let royalty_accumulator = ComponentRoyaltyAccumulatorSubstate {
                    royalty: Own::Vault(royalty_vault_id.into()),
                };

                // TODO: Remove Royalties from Node's access rule chain, possibly implement this
                // TODO: via associated nodes rather than inheritance?
                let mut access_rules =
                    AccessRules::new().default(AccessRule::AllowAll, AccessRule::AllowAll);
                access_rules.set_group_and_mutability(
                    AccessRuleKey::Native(NativeFn::Component(ComponentFn::ClaimRoyalty)),
                    "royalty".to_string(),
                    AccessRule::DenyAll,
                );
                access_rules.set_group_and_mutability(
                    AccessRuleKey::Native(NativeFn::Component(ComponentFn::SetRoyaltyConfig)),
                    "royalty".to_string(),
                    AccessRule::DenyAll,
                );
                access_rules.set_group_access_rule_and_mutability(
                    "royalty".to_string(),
                    AccessRule::AllowAll,
                    AccessRule::AllowAll,
                );

                let node = RENodeInit::Component(
                    ComponentInfoSubstate::new(package_address, blueprint_name),
                    ComponentStateSubstate::new(state),
                );

                let module_init = btreemap!(
                   NodeModuleId::AccessRules => RENodeModuleInit::AccessRulesChain(AccessRulesChainSubstate {
                        access_rules_chain: vec![access_rules],
                    }),
                    NodeModuleId::Metadata => RENodeModuleInit::Metadata(MetadataSubstate {
                        metadata: BTreeMap::new(),
                    }),
                    NodeModuleId::ComponentRoyalty => RENodeModuleInit::ComponentRoyalty(royalty_config, royalty_accumulator),

                );

                (node_id, node, module_init)
            }
            ScryptoRENode::KeyValueStore => {
                let node_id = self.allocate_node_id(RENodeType::KeyValueStore)?;
                let node = RENodeInit::KeyValueStore(KeyValueStore::new());
                (node_id, node, btreemap!())
            }
        };

        self.create_node(node_id, node_init, module_init)?;

        Ok(node_id)
    }

>>>>>>> bd5d59a4
    fn sys_drop_node(&mut self, node_id: RENodeId) -> Result<(), RuntimeError> {
        self.drop_node(node_id)?;
        Ok(())
    }

    fn sys_get_visible_nodes(&mut self) -> Result<Vec<RENodeId>, RuntimeError> {
        self.get_visible_nodes()
    }
}

impl<'g, 's, W, R, M> ClientSubstateApi<RuntimeError> for Kernel<'g, 's, W, R, M>
where
    W: WasmEngine,
    R: FeeReserve,
    M: BaseModule<R>,
{
    fn sys_lock_substate(
        &mut self,
        node_id: RENodeId,
        offset: SubstateOffset,
        mutable: bool,
    ) -> Result<LockHandle, RuntimeError> {
        let flags = if mutable {
            LockFlags::MUTABLE
        } else {
            // TODO: Do we want to expose full flag functionality to Scrypto?
            LockFlags::read_only()
        };

        self.lock_substate(node_id, NodeModuleId::SELF, offset, flags)
    }

    fn sys_read_substate(&mut self, lock_handle: LockHandle) -> Result<Vec<u8>, RuntimeError> {
        self.get_ref(lock_handle)
            .map(|substate_ref| substate_ref.to_scrypto_value().into_vec())
    }

    fn sys_write_substate(
        &mut self,
        lock_handle: LockHandle,
        buffer: Vec<u8>,
    ) -> Result<(), RuntimeError> {
        let offset = self.get_lock_info(lock_handle)?.offset;
        let substate = RuntimeSubstate::decode_from_buffer(&offset, &buffer)?;
        let mut substate_mut = self.get_ref_mut(lock_handle)?;

        match substate {
            RuntimeSubstate::ComponentState(next) => *substate_mut.component_state() = next,
            RuntimeSubstate::KeyValueStoreEntry(next) => {
                *substate_mut.kv_store_entry() = next;
            }
            RuntimeSubstate::NonFungible(next) => {
                *substate_mut.non_fungible() = next;
            }
            _ => return Err(RuntimeError::KernelError(KernelError::InvalidOverwrite)),
        }

        Ok(())
    }

    fn sys_drop_lock(&mut self, lock_handle: LockHandle) -> Result<(), RuntimeError> {
        self.drop_lock(lock_handle)
    }
}

impl<'g, 's, W, R, M> ClientDerefApi<RuntimeError> for Kernel<'g, 's, W, R, M>
where
    W: WasmEngine,
    R: FeeReserve,
    M: BaseModule<R>,
{
    fn deref(&mut self, node_id: RENodeId) -> Result<Option<(RENodeId, LockHandle)>, RuntimeError> {
        self.node_method_deref(node_id)
    }
}

impl<'g, 's, W, R, M> ClientActorApi<RuntimeError> for Kernel<'g, 's, W, R, M>
where
    W: WasmEngine,
    R: FeeReserve,
    M: BaseModule<R>,
{
    fn fn_identifier(&mut self) -> Result<FnIdentifier, RuntimeError> {
        Ok(self.current_frame.actor.identifier.clone())
    }
}

impl<'g, 's, W, R, M> ClientNativeInvokeApi<RuntimeError> for Kernel<'g, 's, W, R, M>
where
    W: WasmEngine,
    R: FeeReserve,
    M: BaseModule<R>,
{
    fn call_native_raw(
        &mut self,
        native_fn: NativeFn,
        invocation: Vec<u8>,
    ) -> Result<Vec<u8>, RuntimeError> {
        let call_table_invocation = resolve_native(native_fn, invocation)?;
        match call_table_invocation {
            CallTableInvocation::Native(native_invocation) => {
                invoke_native_fn(native_invocation, self)
                    .map(|r| scrypto_encode(r.as_ref()).unwrap())
            }
            CallTableInvocation::Scrypto(_) => {
                panic!("TODO: better interface")
            }
        }
    }

    fn call_native<N: SerializableInvocation>(
        &mut self,
        invocation: N,
    ) -> Result<N::Output, RuntimeError> {
        let native_fn = N::native_fn();
        let invocation = scrypto_encode(&invocation).expect("Failed to encode native invocation");
        let return_data = self.call_native_raw(native_fn, invocation)?;
        Ok(scrypto_decode(&return_data).expect("Failed to decode native return data"))
    }
}

impl<'g, 's, W, R, M> ClientPackageApi<RuntimeError> for Kernel<'g, 's, W, R, M>
where
    W: WasmEngine,
    R: FeeReserve,
    M: BaseModule<R>,
{
    fn new_package(
        &mut self,
        code: Vec<u8>,
        abi: Vec<u8>,
        access_rules_chain: Vec<AccessRules>,
        royalty_config: BTreeMap<String, RoyaltyConfig>,
        metadata: BTreeMap<String, String>,
    ) -> Result<PackageAddress, RuntimeError> {
        // Validate code
        let abi = scrypto_decode(&abi).map_err(|e| {
            RuntimeError::ApplicationError(ApplicationError::PackageError(
                PackageError::InvalidAbi(e),
            ))
        })?;
        WasmValidator::default()
            .validate(&code, &abi)
            .map_err(|e| {
                RuntimeError::ApplicationError(ApplicationError::PackageError(
                    PackageError::InvalidWasm(e),
                ))
            })?;

        // Allocate node id
        let node_id = self.allocate_node_id(RENodeType::Package)?;

        // Create a royalty vault
        let royalty_vault_id = self
            .invoke(ResourceManagerCreateVaultInvocation {
                receiver: RADIX_TOKEN,
            })?
            .vault_id();

        // Create royalty substates
        let royalty_config_substate = PackageRoyaltyConfigSubstate { royalty_config };
        let royalty_accumulator_substate = PackageRoyaltyAccumulatorSubstate {
            royalty: Own::Vault(royalty_vault_id.into()),
        };

        // Create metadata substates
        let metadata_substate = MetadataSubstate { metadata };

        // Create auth substates
        let auth_substate = AccessRulesChainSubstate { access_rules_chain };

        let node = RENodeInit::Package(
            PackageInfoSubstate {
                code,
                blueprint_abis: abi,
            },
            royalty_config_substate,
            royalty_accumulator_substate,
            metadata_substate,
            auth_substate,
        );

        self.create_node(node_id, node)?;

        Ok(node_id.into())
    }

    fn call_function(
        &mut self,
        package_address: PackageAddress,
        blueprint_name: &str,
        function_name: &str,
        args: Vec<u8>,
    ) -> Result<Vec<u8>, RuntimeError> {
        // TODO: Use execution mode?
        let invocation = resolve_function(
            package_address,
            blueprint_name.to_string(),
            function_name.to_string(),
            args,
            self,
        )?;
        match invocation {
            CallTableInvocation::Native(native_invocation) => Ok(scrypto_encode(
                invoke_native_fn(native_invocation, self)?.as_ref(),
            )
            .expect("Failed to encode native fn return")),
            CallTableInvocation::Scrypto(scrypto_invocation) => self
                .invoke(scrypto_invocation)
                .map(|v| scrypto_encode(&v).expect("Failed to encode scrypto fn return")),
        }
    }

    fn get_code(&mut self, package_address: PackageAddress) -> Result<PackageCode, RuntimeError> {
        let package_global = RENodeId::Global(GlobalAddress::Package(package_address));
        let handle = self.lock_substate(
            package_global,
            NodeModuleId::SELF,
            SubstateOffset::Package(PackageOffset::Info),
            LockFlags::read_only(),
        )?;
        let substate_ref = self.get_ref(handle)?;
        let package = substate_ref.package_info();
        let code = package.code().to_vec();
        self.drop_lock(handle)?;
        Ok(PackageCode::Wasm(code))
    }

    fn get_abi(
        &mut self,
        package_address: PackageAddress,
    ) -> Result<BTreeMap<String, BlueprintAbi>, RuntimeError> {
        let package_global = RENodeId::Global(GlobalAddress::Package(package_address));
        let handle = self.lock_substate(
            package_global,
            NodeModuleId::SELF,
            SubstateOffset::Package(PackageOffset::Info),
            LockFlags::read_only(),
        )?;
        let substate_ref = self.get_ref(handle)?;
        let package = substate_ref.package_info();
        let abi = package.blueprint_abis.clone();
        self.drop_lock(handle)?;
        Ok(abi)
    }
}

impl<'g, 's, W, R, M> ClientComponentApi<RuntimeError> for Kernel<'g, 's, W, R, M>
where
    W: WasmEngine,
    R: FeeReserve,
    M: BaseModule<R>,
{
    fn new_component(
        &mut self,
        blueprint_ident: &str,
        app_states: BTreeMap<u8, Vec<u8>>,
        access_rules_chain: Vec<AccessRules>,
        royalty_config: RoyaltyConfig,
        metadata: BTreeMap<String, String>,
    ) -> Result<ComponentId, RuntimeError> {
        // Allocate node id
        let node_id = self.allocate_node_id(RENodeType::Component)?;

        // Create a royalty vault
        let royalty_vault_id = self
            .invoke(ResourceManagerCreateVaultInvocation {
                receiver: RADIX_TOKEN,
            })?
            .vault_id();

        // Create royalty substates
        let royalty_config_substate = ComponentRoyaltyConfigSubstate { royalty_config };
        let royalty_accumulator_substate = ComponentRoyaltyAccumulatorSubstate {
            royalty: Own::Vault(royalty_vault_id.into()),
        };

        // Create metadata substates
        let metadata_substate = MetadataSubstate { metadata };

        // Create auth substates
        let auth_substate = AccessRulesChainSubstate { access_rules_chain };

        // Create component RENode
        // FIXME: support native blueprints
        let package_address = match self.current_frame.actor.identifier.clone() {
            FnIdentifier::Scrypto(s) => s.package_address,
            FnIdentifier::Native(_) => todo!(),
        };
        let blueprint_ident = blueprint_ident.to_string();
        // FIXME: generalize app substates;
        // FIXME: remove unwrap;
        // FIXME: support native blueprints
        let abi_enforced_app_substate = app_states.into_iter().next().unwrap().1;
        let node = RENodeInit::Component(
            ComponentInfoSubstate::new(package_address, blueprint_ident.to_string()),
            ComponentStateSubstate::new(abi_enforced_app_substate),
            royalty_config_substate,
            royalty_accumulator_substate,
            metadata_substate,
            auth_substate,
        );

        self.create_node(node_id, node)?;

        Ok(node_id.into())
    }

    fn globalize_component(
        &mut self,
        component_id: ComponentId,
    ) -> Result<ComponentAddress, RuntimeError> {
        // TODO: remove this logic
        let type_info = self.get_type_info(component_id)?;
        let re_node_type = if type_info.0.eq(&ACCOUNT_PACKAGE) && type_info.1.eq(&ACCOUNT_BLUEPRINT)
        {
            RENodeType::GlobalAccount
        } else {
            RENodeType::GlobalComponent
        };

        let node_id = self.allocate_node_id(re_node_type)?;

        self.create_node(
            node_id,
            RENodeInit::Global(GlobalAddressSubstate::Component(component_id)),
        )?;

        Ok(node_id.into())
    }

    fn call_method(
        &mut self,
        receiver: ScryptoReceiver,
        method_name: &str,
        args: Vec<u8>,
    ) -> Result<Vec<u8>, RuntimeError> {
        // TODO: Use execution mode?
        let invocation = resolve_method(receiver, method_name, &args, self)?;
        match invocation {
            CallTableInvocation::Native(native_invocation) => Ok(scrypto_encode(
                invoke_native_fn(native_invocation, self)?.as_ref(),
            )
            .expect("Failed to encode native fn return")),
            CallTableInvocation::Scrypto(scrypto_invocation) => self
                .invoke(scrypto_invocation)
                .map(|v| scrypto_encode(&v).expect("Failed to encode scrypto fn return")),
        }
    }

    fn get_type_info(
        &mut self,
        component_id: ComponentId,
    ) -> Result<(PackageAddress, String), RuntimeError> {
        let component_node_id = RENodeId::Component(component_id);
        let handle = self.lock_substate(
            component_node_id,
            SubstateOffset::Component(ComponentOffset::Info),
            LockFlags::read_only(),
        )?;
        let substate_ref = self.get_ref(handle)?;
        let info = substate_ref.component_info();
        let package_address = info.package_address.clone();
        let blueprint_ident = info.blueprint_name.clone();
        self.drop_lock(handle)?;
        Ok((package_address, blueprint_ident))
    }

    fn new_key_value_store(&mut self) -> Result<KeyValueStoreId, RuntimeError> {
        let node_id = self.allocate_node_id(RENodeType::KeyValueStore)?;

        self.create_node(node_id, RENodeInit::KeyValueStore)?;

        Ok(node_id.into())
    }
}

impl<'g, 's, W, R, M> ClientMeteringApi<RuntimeError> for Kernel<'g, 's, W, R, M>
where
    W: WasmEngine,
    R: FeeReserve,
    M: BaseModule<R>,
{
    fn consume_cost_units(&mut self, units: u32) -> Result<(), RuntimeError> {
        self.module
            .on_wasm_costing(&self.current_frame, &mut self.heap, &mut self.track, units)
            .map_err(RuntimeError::ModuleError)?;

        Ok(())
    }

    fn lock_fee(
        &mut self,
        vault_id: VaultId,
        fee: Resource,
        contingent: bool,
    ) -> Result<Resource, RuntimeError> {
        let rtn = self.module.on_lock_fee(
            &self.current_frame,
            &mut self.heap,
            &mut self.track,
            vault_id,
            fee,
            contingent,
        )?;

        Ok(rtn)
    }
}

impl<'g, 's, W, R, M> ClientApi<RuntimeError> for Kernel<'g, 's, W, R, M>
where
    W: WasmEngine,
    R: FeeReserve,
    M: BaseModule<R>,
{
}<|MERGE_RESOLUTION|>--- conflicted
+++ resolved
@@ -3,23 +3,15 @@
 use crate::errors::RuntimeError;
 use crate::kernel::kernel_api::LockFlags;
 use crate::kernel::module::BaseModule;
-<<<<<<< HEAD
 use crate::kernel::{Kernel, KernelNodeApi, KernelSubstateApi};
 use crate::system::global::GlobalAddressSubstate;
-=======
-use crate::kernel::RENodeModuleInit;
-use crate::kernel::{Kernel, KernelNodeApi, KernelSubstateApi, RENodeInit};
-use crate::system::component::{
-    ComponentInfoSubstate, ComponentRoyaltyAccumulatorSubstate, ComponentRoyaltyConfigSubstate,
-    ComponentStateSubstate,
-};
->>>>>>> bd5d59a4
 use crate::system::invocation::invoke_native::invoke_native_fn;
 use crate::system::invocation::resolve_function::resolve_function;
 use crate::system::invocation::resolve_method::resolve_method;
 use crate::system::invocation::resolve_native::resolve_native;
 use crate::system::kernel_modules::fee::FeeReserve;
 use crate::system::node::RENodeInit;
+use crate::system::node::RENodeModuleInit;
 use crate::system::node_modules::auth::AccessRulesChainSubstate;
 use crate::system::node_modules::metadata::MetadataSubstate;
 use crate::system::node_substates::RuntimeSubstate;
@@ -52,79 +44,6 @@
     R: FeeReserve,
     M: BaseModule<R>,
 {
-<<<<<<< HEAD
-=======
-    fn sys_create_node(&mut self, node: ScryptoRENode) -> Result<RENodeId, RuntimeError> {
-        let (node_id, node_init, module_init) = match node {
-            ScryptoRENode::Component(package_address, blueprint_name, state) => {
-                let node_id = self.allocate_node_id(RENodeType::Component)?;
-
-                // Create a royalty vault
-                let royalty_vault_id = self
-                    .invoke(ResourceManagerCreateVaultInvocation {
-                        receiver: RADIX_TOKEN,
-                    })?
-                    .vault_id();
-
-                // Royalty initialization done here
-                let royalty_config = ComponentRoyaltyConfigSubstate {
-                    royalty_config: RoyaltyConfig::default(),
-                };
-                let royalty_accumulator = ComponentRoyaltyAccumulatorSubstate {
-                    royalty: Own::Vault(royalty_vault_id.into()),
-                };
-
-                // TODO: Remove Royalties from Node's access rule chain, possibly implement this
-                // TODO: via associated nodes rather than inheritance?
-                let mut access_rules =
-                    AccessRules::new().default(AccessRule::AllowAll, AccessRule::AllowAll);
-                access_rules.set_group_and_mutability(
-                    AccessRuleKey::Native(NativeFn::Component(ComponentFn::ClaimRoyalty)),
-                    "royalty".to_string(),
-                    AccessRule::DenyAll,
-                );
-                access_rules.set_group_and_mutability(
-                    AccessRuleKey::Native(NativeFn::Component(ComponentFn::SetRoyaltyConfig)),
-                    "royalty".to_string(),
-                    AccessRule::DenyAll,
-                );
-                access_rules.set_group_access_rule_and_mutability(
-                    "royalty".to_string(),
-                    AccessRule::AllowAll,
-                    AccessRule::AllowAll,
-                );
-
-                let node = RENodeInit::Component(
-                    ComponentInfoSubstate::new(package_address, blueprint_name),
-                    ComponentStateSubstate::new(state),
-                );
-
-                let module_init = btreemap!(
-                   NodeModuleId::AccessRules => RENodeModuleInit::AccessRulesChain(AccessRulesChainSubstate {
-                        access_rules_chain: vec![access_rules],
-                    }),
-                    NodeModuleId::Metadata => RENodeModuleInit::Metadata(MetadataSubstate {
-                        metadata: BTreeMap::new(),
-                    }),
-                    NodeModuleId::ComponentRoyalty => RENodeModuleInit::ComponentRoyalty(royalty_config, royalty_accumulator),
-
-                );
-
-                (node_id, node, module_init)
-            }
-            ScryptoRENode::KeyValueStore => {
-                let node_id = self.allocate_node_id(RENodeType::KeyValueStore)?;
-                let node = RENodeInit::KeyValueStore(KeyValueStore::new());
-                (node_id, node, btreemap!())
-            }
-        };
-
-        self.create_node(node_id, node_init, module_init)?;
-
-        Ok(node_id)
-    }
-
->>>>>>> bd5d59a4
     fn sys_drop_node(&mut self, node_id: RENodeId) -> Result<(), RuntimeError> {
         self.drop_node(node_id)?;
         Ok(())
@@ -296,18 +215,23 @@
         // Create auth substates
         let auth_substate = AccessRulesChainSubstate { access_rules_chain };
 
-        let node = RENodeInit::Package(
-            PackageInfoSubstate {
-                code,
-                blueprint_abis: abi,
-            },
-            royalty_config_substate,
-            royalty_accumulator_substate,
-            metadata_substate,
-            auth_substate,
-        );
-
-        self.create_node(node_id, node)?;
+        let node = RENodeInit::Package(PackageInfoSubstate {
+            code,
+            blueprint_abis: abi,
+        });
+
+        self.create_node(
+            node_id,
+            node,
+            btreemap!(
+                NodeModuleId::PackageRoyalty => RENodeModuleInit::PackageRoyalty(
+                    royalty_config_substate,
+                    royalty_accumulator_substate
+                ),
+                NodeModuleId::Metadata => RENodeModuleInit::Metadata(metadata_substate),
+                NodeModuleId::AccessRules => RENodeModuleInit::AccessRulesChain(auth_substate),
+            ),
+        )?;
 
         Ok(node_id.into())
     }
@@ -422,13 +346,20 @@
         let node = RENodeInit::Component(
             ComponentInfoSubstate::new(package_address, blueprint_ident.to_string()),
             ComponentStateSubstate::new(abi_enforced_app_substate),
-            royalty_config_substate,
-            royalty_accumulator_substate,
-            metadata_substate,
-            auth_substate,
         );
 
-        self.create_node(node_id, node)?;
+        self.create_node(
+            node_id,
+            node,
+            btreemap!(
+                NodeModuleId::PackageRoyalty => RENodeModuleInit::ComponentRoyalty(
+                    royalty_config_substate,
+                    royalty_accumulator_substate
+                ),
+                NodeModuleId::Metadata => RENodeModuleInit::Metadata(metadata_substate),
+                NodeModuleId::AccessRules => RENodeModuleInit::AccessRulesChain(auth_substate),
+            ),
+        )?;
 
         Ok(node_id.into())
     }
@@ -437,20 +368,12 @@
         &mut self,
         component_id: ComponentId,
     ) -> Result<ComponentAddress, RuntimeError> {
-        // TODO: remove this logic
-        let type_info = self.get_type_info(component_id)?;
-        let re_node_type = if type_info.0.eq(&ACCOUNT_PACKAGE) && type_info.1.eq(&ACCOUNT_BLUEPRINT)
-        {
-            RENodeType::GlobalAccount
-        } else {
-            RENodeType::GlobalComponent
-        };
-
-        let node_id = self.allocate_node_id(re_node_type)?;
+        let node_id = self.allocate_node_id(RENodeType::GlobalComponent)?;
 
         self.create_node(
             node_id,
             RENodeInit::Global(GlobalAddressSubstate::Component(component_id)),
+            btreemap!(),
         )?;
 
         Ok(node_id.into())
@@ -482,6 +405,7 @@
         let component_node_id = RENodeId::Component(component_id);
         let handle = self.lock_substate(
             component_node_id,
+            NodeModuleId::SELF,
             SubstateOffset::Component(ComponentOffset::Info),
             LockFlags::read_only(),
         )?;
@@ -496,7 +420,7 @@
     fn new_key_value_store(&mut self) -> Result<KeyValueStoreId, RuntimeError> {
         let node_id = self.allocate_node_id(RENodeType::KeyValueStore)?;
 
-        self.create_node(node_id, RENodeInit::KeyValueStore)?;
+        self.create_node(node_id, RENodeInit::KeyValueStore, btreemap!())?;
 
         Ok(node_id.into())
     }
