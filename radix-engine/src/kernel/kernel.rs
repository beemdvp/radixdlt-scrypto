--- conflicted
+++ resolved
@@ -485,12 +485,8 @@
 where
     W: WasmEngine,
 {
-<<<<<<< HEAD
+    #[trace_resources]
     fn kernel_get_node_info(&self, node_id: RENodeId) -> Option<(RefType, bool)> {
-=======
-    #[trace_resources]
-    fn kernel_get_node_info(&self, node_id: RENodeId) -> Option<(RENodeVisibilityOrigin, bool)> {
->>>>>>> ec005474
         let info = self.current_frame.get_node_visibility(&node_id)?;
         Some(info)
     }
