<<<<<<< HEAD
use scrypto::buffer::*;
use scrypto::engine::types::*;
use scrypto::rust::collections::HashMap;
use scrypto::rust::vec::Vec;
=======
use scrypto::prelude::scrypto_decode;
use scrypto::prelude::scrypto_encode;
use scrypto::rust::collections::HashMap;
use scrypto::rust::vec::Vec;
use scrypto::types::*;
>>>>>>> 0a6da590

use crate::ledger::*;
use crate::model::*;

/// An in-memory ledger stores all substates in host memory.
#[derive(Debug, Clone)]
pub struct InMemorySubstateStore {
<<<<<<< HEAD
    packages: HashMap<PackageId, Package>,
    components: HashMap<ComponentId, Component>,
    lazy_maps: HashMap<(ComponentId, LazyMapId), LazyMap>,
    resource_defs: HashMap<ResourceDefId, ResourceDef>,
    vaults: HashMap<(ComponentId, VaultId), Vec<u8>>,
    non_fungibles: HashMap<(ResourceDefId, NonFungibleKey), NonFungible>,
=======
    packages: HashMap<Address, Package>,
    components: HashMap<Address, Component>,
    lazy_map_entries: HashMap<(Address, Mid, Vec<u8>), Vec<u8>>,
    resource_defs: HashMap<Address, ResourceDef>,
    vaults: HashMap<(Address, Vid), Vec<u8>>,
    non_fungibles: HashMap<(Address, NonFungibleKey), NonFungible>,
>>>>>>> 0a6da590
    current_epoch: u64,
    nonce: u64,
}

impl InMemorySubstateStore {
    pub fn new() -> Self {
        Self {
            packages: HashMap::new(),
            components: HashMap::new(),
            lazy_map_entries: HashMap::new(),
            resource_defs: HashMap::new(),
            vaults: HashMap::new(),
            non_fungibles: HashMap::new(),
            current_epoch: 0,
            nonce: 0,
        }
    }

    pub fn with_bootstrap() -> Self {
        let mut ledger = Self::new();
        ledger.bootstrap();
        ledger
    }
}

impl Default for InMemorySubstateStore {
    fn default() -> Self {
        Self::new()
    }
}

impl SubstateStore for InMemorySubstateStore {
    fn get_resource_def(&self, resource_def_id: ResourceDefId) -> Option<ResourceDef> {
        self.resource_defs.get(&resource_def_id).map(Clone::clone)
    }

    fn put_resource_def(&mut self, resource_def_id: ResourceDefId, resource_def: ResourceDef) {
        self.resource_defs.insert(resource_def_id, resource_def);
    }

    fn get_package(&self, package_id: PackageId) -> Option<Package> {
        self.packages.get(&package_id).map(Clone::clone)
    }

    fn put_package(&mut self, package_id: PackageId, package: Package) {
        self.packages.insert(package_id, package);
    }

    fn get_component(&self, component_id: ComponentId) -> Option<Component> {
        self.components.get(&component_id).map(Clone::clone)
    }

    fn put_component(&mut self, component_id: ComponentId, component: Component) {
        self.components.insert(component_id, component);
    }

<<<<<<< HEAD
    fn get_lazy_map(&self, component_id: ComponentId, lazy_map_id: LazyMapId) -> Option<LazyMap> {
        self.lazy_maps
            .get(&(component_id, lazy_map_id))
            .map(Clone::clone)
    }

    fn put_lazy_map(
        &mut self,
        component_id: ComponentId,
        lazy_map_id: LazyMapId,
        lazy_map: LazyMap,
    ) {
        self.lazy_maps.insert((component_id, lazy_map_id), lazy_map);
    }

    fn get_vault(&self, component_id: ComponentId, vault_id: VaultId) -> Option<Vault> {
=======
    fn get_lazy_map_entry(
        &self,
        component_address: &Address,
        mid: &Mid,
        key: &[u8],
    ) -> Option<Vec<u8>> {
        self.lazy_map_entries
            .get(&(component_address.clone(), mid.clone(), key.to_vec()))
            .cloned()
    }

    fn put_lazy_map_entry(
        &mut self,
        component_address: Address,
        mid: Mid,
        key: Vec<u8>,
        value: Vec<u8>,
    ) {
        self.lazy_map_entries
            .insert((component_address, mid, key), value);
    }

    fn get_vault(&self, component_address: &Address, vid: &Vid) -> Vault {
>>>>>>> 0a6da590
        self.vaults
            .get(&(component_id.clone(), vault_id.clone()))
            .map(|data| scrypto_decode(data).unwrap())
            .unwrap()
    }

    fn put_vault(&mut self, component_id: ComponentId, vault_id: VaultId, vault: Vault) {
        let data = scrypto_encode(&vault);
        self.vaults.insert((component_id, vault_id), data);
    }

    fn get_non_fungible(
        &self,
        resource_def_id: ResourceDefId,
        key: &NonFungibleKey,
    ) -> Option<NonFungible> {
        self.non_fungibles
            .get(&(resource_def_id, key.clone()))
            .cloned()
    }

    fn put_non_fungible(
        &mut self,
        resource_def_id: ResourceDefId,
        key: &NonFungibleKey,
        non_fungible: NonFungible,
    ) {
        self.non_fungibles
            .insert((resource_def_id, key.clone()), non_fungible);
    }

    fn get_epoch(&self) -> u64 {
        self.current_epoch
    }

    fn set_epoch(&mut self, epoch: u64) {
        self.current_epoch = epoch;
    }

    fn get_nonce(&self) -> u64 {
        self.nonce
    }

    fn increase_nonce(&mut self) {
        self.nonce += 1;
    }
}<|MERGE_RESOLUTION|>--- conflicted
+++ resolved
@@ -1,15 +1,7 @@
-<<<<<<< HEAD
 use scrypto::buffer::*;
 use scrypto::engine::types::*;
 use scrypto::rust::collections::HashMap;
 use scrypto::rust::vec::Vec;
-=======
-use scrypto::prelude::scrypto_decode;
-use scrypto::prelude::scrypto_encode;
-use scrypto::rust::collections::HashMap;
-use scrypto::rust::vec::Vec;
-use scrypto::types::*;
->>>>>>> 0a6da590
 
 use crate::ledger::*;
 use crate::model::*;
@@ -17,21 +9,12 @@
 /// An in-memory ledger stores all substates in host memory.
 #[derive(Debug, Clone)]
 pub struct InMemorySubstateStore {
-<<<<<<< HEAD
     packages: HashMap<PackageId, Package>,
     components: HashMap<ComponentId, Component>,
-    lazy_maps: HashMap<(ComponentId, LazyMapId), LazyMap>,
+    lazy_map_entries: HashMap<(ComponentId, LazyMapId, Vec<u8>), Vec<u8>>,
     resource_defs: HashMap<ResourceDefId, ResourceDef>,
     vaults: HashMap<(ComponentId, VaultId), Vec<u8>>,
     non_fungibles: HashMap<(ResourceDefId, NonFungibleKey), NonFungible>,
-=======
-    packages: HashMap<Address, Package>,
-    components: HashMap<Address, Component>,
-    lazy_map_entries: HashMap<(Address, Mid, Vec<u8>), Vec<u8>>,
-    resource_defs: HashMap<Address, ResourceDef>,
-    vaults: HashMap<(Address, Vid), Vec<u8>>,
-    non_fungibles: HashMap<(Address, NonFungibleKey), NonFungible>,
->>>>>>> 0a6da590
     current_epoch: u64,
     nonce: u64,
 }
@@ -88,48 +71,29 @@
         self.components.insert(component_id, component);
     }
 
-<<<<<<< HEAD
-    fn get_lazy_map(&self, component_id: ComponentId, lazy_map_id: LazyMapId) -> Option<LazyMap> {
-        self.lazy_maps
-            .get(&(component_id, lazy_map_id))
-            .map(Clone::clone)
-    }
-
-    fn put_lazy_map(
-        &mut self,
-        component_id: ComponentId,
-        lazy_map_id: LazyMapId,
-        lazy_map: LazyMap,
-    ) {
-        self.lazy_maps.insert((component_id, lazy_map_id), lazy_map);
-    }
-
-    fn get_vault(&self, component_id: ComponentId, vault_id: VaultId) -> Option<Vault> {
-=======
     fn get_lazy_map_entry(
         &self,
-        component_address: &Address,
-        mid: &Mid,
+        component_id: ComponentId,
+        lazy_map_id: &LazyMapId,
         key: &[u8],
     ) -> Option<Vec<u8>> {
         self.lazy_map_entries
-            .get(&(component_address.clone(), mid.clone(), key.to_vec()))
+            .get(&(component_id.clone(), lazy_map_id.clone(), key.to_vec()))
             .cloned()
     }
 
     fn put_lazy_map_entry(
         &mut self,
-        component_address: Address,
-        mid: Mid,
+        component_id: ComponentId,
+        lazy_map_id: LazyMapId,
         key: Vec<u8>,
         value: Vec<u8>,
     ) {
         self.lazy_map_entries
-            .insert((component_address, mid, key), value);
+            .insert((component_id, lazy_map_id, key), value);
     }
 
-    fn get_vault(&self, component_address: &Address, vid: &Vid) -> Vault {
->>>>>>> 0a6da590
+    fn get_vault(&self, component_id: ComponentId, vault_id: &VaultId) -> Vault {
         self.vaults
             .get(&(component_id.clone(), vault_id.clone()))
             .map(|data| scrypto_decode(data).unwrap())
