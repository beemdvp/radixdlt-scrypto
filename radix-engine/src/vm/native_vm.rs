use crate::blueprints::access_controller::AccessControllerNativePackage;
use crate::blueprints::account::{AccountBlueprintBottlenoseExtension, AccountNativePackage};
use crate::blueprints::consensus_manager::{
    ConsensusManagerNativePackage, ConsensusManagerSecondsPrecisionNativeCode,
};
use crate::blueprints::identity::IdentityNativePackage;
use crate::blueprints::locker::LockerNativePackage;
use crate::blueprints::package::PackageNativePackage;
use crate::blueprints::pool::v1::package::*;
use crate::blueprints::resource::ResourceNativePackage;
use crate::blueprints::test_utils::TestUtilsNativePackage;
use crate::blueprints::transaction_processor::{
    TransactionProcessorNativePackage, TransactionProcessorV1MinorVersion,
};
use crate::blueprints::transaction_tracker::TransactionTrackerNativePackage;
use crate::errors::{NativeRuntimeError, RuntimeError, VmError};
use crate::internal_prelude::*;
use crate::kernel::kernel_api::{KernelNodeApi, KernelSubstateApi};
use crate::object_modules::metadata::MetadataNativePackage;
use crate::object_modules::role_assignment::*;
use crate::object_modules::royalty::RoyaltyNativePackage;
use crate::system::system_callback::SystemLockData;
use crate::vm::{VmApi, VmInvoke};
use radix_engine_interface::api::ClientApi;
use radix_engine_interface::blueprints::package::*;
use radix_engine_profiling_derive::trace_resources;

#[derive(Clone)]
pub struct NativeVm<E: NativeVmExtension> {
    extension: E,
}

impl<E: NativeVmExtension> NativeVm<E> {
    pub fn new_with_extension(extension: E) -> Self {
        Self { extension }
    }

    pub fn create_instance(
        &self,
        package_address: &PackageAddress,
        code: &[u8],
    ) -> Result<NativeVmInstance<E::Instance>, RuntimeError> {
        if let Some(custom_invoke) = self.extension.try_create_instance(code) {
            return Ok(NativeVmInstance::Extension(custom_invoke));
        }

        let code: [u8; 8] = match code.try_into() {
            Ok(code) => code,
            // It should be impossible for us to get to this point here. The code argument is
            // provided by the Vm after it reads the `PackageCodeOriginalCodeEntrySubstate`. Thus,
            // if the code-id at this point is invalid for the native-vm, then this means that the
            // database has been corrupted. We could safely panic here, however, we're choosing to
            // keep the `Err` here for safety.
            Err(..) => {
                return Err(RuntimeError::VmError(VmError::Native(
                    NativeRuntimeError::InvalidCodeId,
                )));
            }
        };
        let native_package_code_id = u64::from_be_bytes(code);
        let instance = NativeVmInstance::Native {
            package_address: *package_address,
            native_package_code_id,
        };

        Ok(instance)
    }
}

pub enum NativeVmInstance<I: VmInvoke> {
    Native {
        // Used by profiling
        #[allow(dead_code)]
        package_address: PackageAddress,
        native_package_code_id: u64,
    },
    Extension(I),
}

impl<I: VmInvoke> NativeVmInstance<I> {
    // Used by profiling
    #[allow(dead_code)]
    pub fn package_address(&self) -> PackageAddress {
        match self {
            NativeVmInstance::Native {
                package_address, ..
            } => package_address.clone(),
            _ => panic!("Profiling with NativeVmExtension is not supported."),
        }
    }
}

impl<I: VmInvoke> VmInvoke for NativeVmInstance<I> {
    #[trace_resources(log=self.package_address().is_native_package(), log=self.package_address().to_hex(), log=export_name)]
    fn invoke<Y, V>(
        &mut self,
        export_name: &str,
        input: &IndexedScryptoValue,
        api: &mut Y,
        vm_api: &V,
    ) -> Result<IndexedScryptoValue, RuntimeError>
    where
        Y: ClientApi<RuntimeError> + KernelNodeApi + KernelSubstateApi<SystemLockData>,
        V: VmApi,
    {
        #[allow(unused_mut)]
        let mut func = || match self {
            NativeVmInstance::Extension(e) => e.invoke(export_name, input, api, vm_api),
            NativeVmInstance::Native {
                native_package_code_id,
                package_address,
            } => {
                api.consume_cost_units(ClientCostingEntry::RunNativeCode {
                    package_address: package_address,
                    export_name: export_name,
                    input_size: input.len(),
                })?;

                let code_id = NativeCodeId::from_repr(*native_package_code_id).ok_or(
                    RuntimeError::VmError(VmError::Native(NativeRuntimeError::InvalidCodeId)),
                )?;

                match code_id {
                    NativeCodeId::PackageCode1 => {
                        PackageNativePackage::invoke_export(export_name, input, api, vm_api)
                    }
                    NativeCodeId::PackageCode2 => {
                        todo!("coming soon")
                    }
                    NativeCodeId::ResourceCode1 => {
                        ResourceNativePackage::invoke_export(export_name, input, api)
                    }
                    NativeCodeId::ConsensusManagerCode1 => {
                        ConsensusManagerNativePackage::invoke_export(export_name, input, api)
                    }
                    NativeCodeId::ConsensusManagerCode2 => {
                        ConsensusManagerSecondsPrecisionNativeCode::invoke_export(
                            export_name,
                            input,
                            api,
                        )
                    }
                    NativeCodeId::IdentityCode1 => {
                        IdentityNativePackage::invoke_export(export_name, input, api)
                    }
                    NativeCodeId::AccountCode1 => {
                        AccountNativePackage::invoke_export(export_name, input, api)
                    }
                    NativeCodeId::AccountCode2 => {
                        AccountBlueprintBottlenoseExtension::invoke_export(export_name, input, api)
                    }
                    NativeCodeId::AccessControllerCode1 => {
                        AccessControllerNativePackage::invoke_export(export_name, input, api)
                    }
<<<<<<< HEAD
                    TRANSACTION_PROCESSOR_V1_0_CODE_ID => {
                        TransactionProcessorNativePackage::invoke_export(
                            export_name,
                            input,
                            TransactionProcessorV1MinorVersion::Zero,
                            api,
                        )
                    }
                    TRANSACTION_PROCESSOR_V1_1_CODE_ID => {
                        TransactionProcessorNativePackage::invoke_export(
                            export_name,
                            input,
                            TransactionProcessorV1MinorVersion::One,
                            api,
                        )
=======
                    NativeCodeId::TransactionProcessorCode1 => {
                        TransactionProcessorNativePackage::invoke_export(export_name, input, api)
>>>>>>> dd879709
                    }
                    NativeCodeId::TransactionProcessorCode2 => {
                        todo!("Coming soon")
                    }
                    NativeCodeId::MetadataCode1 => {
                        MetadataNativePackage::invoke_export(export_name, input, api)
                    }
                    NativeCodeId::RoyaltyCode1 => {
                        RoyaltyNativePackage::invoke_export(export_name, input, api)
                    }
                    NativeCodeId::RoleAssignmentCode1 => {
                        RoleAssignmentNativePackage::invoke_export(export_name, input, api)
                    }
                    NativeCodeId::RoleAssignmentCode2 => {
                        RoleAssignmentBottlenoseExtension::invoke_export(export_name, input, api)
                    }
                    NativeCodeId::PoolCode1 => PoolNativePackage::invoke_export(
                        export_name,
                        input,
                        PoolV1MinorVersion::Zero,
                        api,
                    ),
                    NativeCodeId::PoolCode2 => PoolNativePackage::invoke_export(
                        export_name,
                        input,
                        PoolV1MinorVersion::One,
                        api,
                    ),
                    NativeCodeId::TransactionTrackerCode1 => {
                        TransactionTrackerNativePackage::invoke_export(export_name, input, api)
                    }
                    NativeCodeId::TestUtilsCode1 => {
                        TestUtilsNativePackage::invoke_export(export_name, input, api)
                    }
                    NativeCodeId::LockerCode1 => {
                        LockerNativePackage::invoke_export(export_name, input, api)
                    }
                }
            }
        };

        // Note: we can't unwind if we're compiling for no-std. See:
        // https://github.com/rust-lang/rfcs/issues/2810
        {
            #[cfg(feature = "std")]
            {
                match std::panic::catch_unwind(std::panic::AssertUnwindSafe(func)) {
                    Ok(rtn) => rtn,
                    Err(cause) => {
                        let message = if let Some(s) = cause.downcast_ref::<&'static str>() {
                            (*s).to_string()
                        } else if let Some(s) = cause.downcast_ref::<String>() {
                            s.clone()
                        } else {
                            "Unknown panic!".to_string()
                        };
                        Err(RuntimeError::VmError(VmError::Native(
                            NativeRuntimeError::Trap {
                                export_name: export_name.to_owned(),
                                input: input.as_scrypto_value().clone(),
                                error: message,
                            },
                        )))
                    }
                }
            }

            #[cfg(not(feature = "std"))]
            func()
        }
    }
}

pub trait NativeVmExtension: Clone {
    type Instance: VmInvoke + Clone;

    fn try_create_instance(&self, code: &[u8]) -> Option<Self::Instance>;
}

#[derive(Clone)]
pub struct NoExtension;
impl NativeVmExtension for NoExtension {
    type Instance = NullVmInvoke;
    fn try_create_instance(&self, _code: &[u8]) -> Option<Self::Instance> {
        None
    }
}

pub type DefaultNativeVm = NativeVm<NoExtension>;

impl DefaultNativeVm {
    pub fn new() -> Self {
        NativeVm::new_with_extension(NoExtension)
    }
}

#[derive(Clone)]
pub struct NullVmInvoke;

impl VmInvoke for NullVmInvoke {
    fn invoke<Y, V>(
        &mut self,
        _export_name: &str,
        _input: &IndexedScryptoValue,
        _api: &mut Y,
        _vm_api: &V,
    ) -> Result<IndexedScryptoValue, RuntimeError>
    where
        Y: ClientApi<RuntimeError> + KernelNodeApi + KernelSubstateApi<SystemLockData>,
        V: VmApi,
    {
        panic!("Invocation was called on null VmInvoke");
    }
}

#[derive(Clone)]
pub struct OverridePackageCode<C: VmInvoke + Clone> {
    custom_package_code_id: u64,
    custom_invoke: C,
}

impl<C: VmInvoke + Clone> OverridePackageCode<C> {
    pub fn new(custom_package_code_id: u64, custom_invoke: C) -> Self {
        Self {
            custom_package_code_id,
            custom_invoke,
        }
    }
}

impl<C: VmInvoke + Clone> NativeVmExtension for OverridePackageCode<C> {
    type Instance = C;

    fn try_create_instance(&self, code: &[u8]) -> Option<C> {
        let code_id = {
            let code: [u8; 8] = match code.try_into() {
                Ok(code) => code,
                Err(..) => return None,
            };
            u64::from_be_bytes(code)
        };

        if self.custom_package_code_id == code_id {
            Some(self.custom_invoke.clone())
        } else {
            None
        }
    }
}<|MERGE_RESOLUTION|>--- conflicted
+++ resolved
@@ -152,8 +152,7 @@
                     NativeCodeId::AccessControllerCode1 => {
                         AccessControllerNativePackage::invoke_export(export_name, input, api)
                     }
-<<<<<<< HEAD
-                    TRANSACTION_PROCESSOR_V1_0_CODE_ID => {
+                    NativeCodeId::TransactionProcessorCode1 => {
                         TransactionProcessorNativePackage::invoke_export(
                             export_name,
                             input,
@@ -161,20 +160,13 @@
                             api,
                         )
                     }
-                    TRANSACTION_PROCESSOR_V1_1_CODE_ID => {
+                    NativeCodeId::TransactionProcessorCode2 => {
                         TransactionProcessorNativePackage::invoke_export(
                             export_name,
                             input,
                             TransactionProcessorV1MinorVersion::One,
                             api,
                         )
-=======
-                    NativeCodeId::TransactionProcessorCode1 => {
-                        TransactionProcessorNativePackage::invoke_export(export_name, input, api)
->>>>>>> dd879709
-                    }
-                    NativeCodeId::TransactionProcessorCode2 => {
-                        todo!("Coming soon")
                     }
                     NativeCodeId::MetadataCode1 => {
                         MetadataNativePackage::invoke_export(export_name, input, api)
