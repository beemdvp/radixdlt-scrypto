--- conflicted
+++ resolved
@@ -638,9 +638,10 @@
             OWNER_AUTHORITY,
         );
         method_authorities
-    }
-
-<<<<<<< HEAD
+            .set_main_method_authority(VALIDATOR_APPLY_EMISSION_IDENT, "epoch_manager");
+        method_authorities
+    }
+
     fn authority_rules() -> AuthorityRules {
         let mut authority_rules = AuthorityRules::new();
         authority_rules.set_rule(
@@ -654,31 +655,12 @@
             rule!(require("owner")),
             rule!(require(package_of_direct_caller(EPOCH_MANAGER_PACKAGE))),
         );
+        authority_rules.set_rule(
+            "epoch_manager",
+            rule!(require(global_caller(EPOCH_MANAGER))),
+            rule!(deny_all),
+        );
         authority_rules
-=======
-    fn non_owner_methods() -> Vec<(&'static str, MethodType)> {
-        vec![
-            (VALIDATOR_UNSTAKE_IDENT, MethodType::Public),
-            (VALIDATOR_CLAIM_XRD_IDENT, MethodType::Public),
-            (
-                VALIDATOR_STAKE_IDENT,
-                MethodType::Custom(
-                    AccessRuleEntry::group(Self::OWNER_GROUP_NAME),
-                    // TODO: Change to global caller
-                    AccessRuleEntry::AccessRule(rule!(require(package_of_direct_caller(
-                        EPOCH_MANAGER_PACKAGE
-                    )))),
-                ),
-            ),
-            (
-                VALIDATOR_APPLY_EMISSION_IDENT,
-                MethodType::Custom(
-                    AccessRuleEntry::AccessRule(rule!(require(global_caller(EPOCH_MANAGER)))),
-                    AccessRuleEntry::AccessRule(AccessRule::DenyAll),
-                ),
-            ),
-        ]
->>>>>>> 8c7401f2
     }
 }
 
