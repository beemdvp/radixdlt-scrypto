use crate::blueprints::access_controller::AccessControllerError;
use crate::blueprints::account::AccountError;
use crate::blueprints::consensus_manager::{ConsensusManagerError, ValidatorError};
use crate::blueprints::package::PackageError;
use crate::blueprints::pool::multi_resource_pool::MultiResourcePoolError;
use crate::blueprints::pool::one_resource_pool::OneResourcePoolError;
use crate::blueprints::pool::two_resource_pool::TwoResourcePoolError;
use crate::blueprints::resource::{AuthZoneError, NonFungibleVaultError};
use crate::blueprints::resource::{
    BucketError, FungibleResourceManagerError, NonFungibleResourceManagerError, ProofError,
    VaultError, WorktopError,
};
use crate::blueprints::transaction_processor::TransactionProcessorError;
use crate::kernel::call_frame::{
    CallFrameRemoveSubstateError, CallFrameScanSortedSubstatesError, CallFrameScanSubstateError,
    CallFrameSetSubstateError, CallFrameTakeSortedSubstatesError, CreateFrameError,
    CreateNodeError, DropNodeError, ListNodeModuleError, LockSubstateError, MoveModuleError,
    PassMessageError, ReadSubstateError, UnlockSubstateError, WriteSubstateError,
};
use crate::system::node_modules::access_rules::AccessRulesError;
use crate::system::node_modules::metadata::MetadataPanicError;
use crate::system::system_modules::auth::AuthError;
use crate::system::system_modules::costing::CostingError;
use crate::system::system_modules::events::EventError;
use crate::system::system_modules::node_move::NodeMoveError;
use crate::system::system_modules::transaction_limits::TransactionLimitsError;
use crate::transaction::AbortReason;
use crate::types::*;
use crate::vm::wasm::WasmRuntimeError;
use radix_engine_interface::api::object_api::ObjectModuleId;

#[derive(Debug, Clone, PartialEq, Eq, ScryptoSbor)]
pub enum IdAllocationError {
    OutOfID,
}

pub trait CanBeAbortion {
    fn abortion(&self) -> Option<&AbortReason>;
}

/// Represents an error which causes a transaction to be rejected.
#[derive(Debug, Clone, PartialEq, Eq, ScryptoSbor)]
pub enum RejectionError {
    SuccessButFeeLoanNotRepaid,
    ErrorBeforeFeeLoanRepaid(RuntimeError),
    TransactionEpochNotYetValid {
        valid_from: Epoch,
        current_epoch: Epoch,
    },
    TransactionEpochNoLongerValid {
        valid_until: Epoch,
        current_epoch: Epoch,
    },
}

impl fmt::Display for RejectionError {
    fn fmt(&self, f: &mut fmt::Formatter) -> fmt::Result {
        write!(f, "{:?}", self)
    }
}

/// Represents an error when executing a transaction.
#[derive(Debug, Clone, PartialEq, Eq, ScryptoSbor)]
pub enum RuntimeError {
    /// An error occurred within the kernel.
    KernelError(KernelError),

    /// An error occurred within the system, notably the ClientApi implementation.
    SystemError(SystemError),

    /// An error occurred within a specific system module, like auth, costing and royalty.
    /// TODO: merge into SystemError?
    SystemModuleError(SystemModuleError),

    /// An error issued by the system when invoking upstream (such as blueprints, node modules).
    /// TODO: merge into SystemError?
    SystemUpstreamError(SystemUpstreamError),

    /// An error occurred in the vm layer
    VmError(VmError),

    /// An error occurred within application logic, like the RE models.
    ApplicationError(ApplicationError),
}

impl RuntimeError {
    pub const fn update_substate(e: UnlockSubstateError) -> Self {
        Self::KernelError(KernelError::CallFrameError(
            CallFrameError::UnlockSubstateError(e),
        ))
    }
}

impl From<KernelError> for RuntimeError {
    fn from(error: KernelError) -> Self {
        RuntimeError::KernelError(error.into())
    }
}

impl From<SystemUpstreamError> for RuntimeError {
    fn from(error: SystemUpstreamError) -> Self {
        RuntimeError::SystemUpstreamError(error.into())
    }
}

impl From<SystemModuleError> for RuntimeError {
    fn from(error: SystemModuleError) -> Self {
        RuntimeError::SystemModuleError(error.into())
    }
}

impl From<ApplicationError> for RuntimeError {
    fn from(error: ApplicationError) -> Self {
        RuntimeError::ApplicationError(error.into())
    }
}

impl CanBeAbortion for RuntimeError {
    fn abortion(&self) -> Option<&AbortReason> {
        match self {
            RuntimeError::KernelError(_) => None,
            RuntimeError::VmError(_) => None,
            RuntimeError::SystemError(_) => None,
            RuntimeError::SystemUpstreamError(_) => None,
            RuntimeError::SystemModuleError(err) => err.abortion(),
            RuntimeError::ApplicationError(_) => None,
        }
    }
}

#[derive(Debug, Clone, PartialEq, Eq, ScryptoSbor)]
pub enum KernelError {
    // Call frame
    CallFrameError(CallFrameError),
    NodeOrphaned(NodeId),

    // ID allocation
    IdAllocationError(IdAllocationError),

    // Reference management
    InvalidDirectAccess,
    InvalidReference(NodeId),

    // Substate lock/read/write/unlock
    LockDoesNotExist(LockHandle),

    // Invoke
    InvalidInvokeAccess,
}

#[derive(Debug, Clone, PartialEq, Eq, ScryptoSbor)]
pub struct InvalidDropNodeAccess {
    pub node_id: NodeId,
    pub package_address: PackageAddress,
    pub blueprint_name: String,
}

impl CanBeAbortion for VmError {
    fn abortion(&self) -> Option<&AbortReason> {
        match self {
            VmError::Wasm(err) => err.abortion(),
            _ => None,
        }
    }
}

impl From<CallFrameError> for KernelError {
    fn from(value: CallFrameError) -> Self {
        KernelError::CallFrameError(value)
    }
}

#[derive(Debug, Clone, PartialEq, Eq, ScryptoSbor)]
pub enum CallFrameError {
    CreateFrameError(CreateFrameError),
    PassMessageError(PassMessageError),

    CreateNodeError(CreateNodeError),
    DropNodeError(DropNodeError),

    ListNodeModuleError(ListNodeModuleError),
    MoveModuleError(MoveModuleError),

    LockSubstateError(LockSubstateError),
    UnlockSubstateError(UnlockSubstateError),
    ReadSubstateError(ReadSubstateError),
    WriteSubstateError(WriteSubstateError),

    ScanSubstatesError(CallFrameScanSubstateError),
    TakeSubstatesError(CallFrameTakeSortedSubstatesError),
    ScanSortedSubstatesError(CallFrameScanSortedSubstatesError),
    SetSubstatesError(CallFrameSetSubstateError),
    RemoveSubstatesError(CallFrameRemoveSubstateError),
}

#[derive(Debug, Clone, PartialEq, Eq, ScryptoSbor)]
pub enum SystemError {
    InvalidObjectHandle,
    NodeIdNotExist,
    GlobalAddressDoesNotExist,
    NoParent,
    NotAnAddressReservation,
    NotAnObject,
    NotAMethod,
    OuterObjectDoesNotExist,
    NotAFieldLock,
    NotAFieldWriteLock,
    FieldDoesNotExist(BlueprintId, u8),
    KeyValueStoreDoesNotExist(BlueprintId, u8),
    SortedIndexDoesNotExist(BlueprintId, u8),
    IndexDoesNotExist(BlueprintId, u8),
<<<<<<< HEAD
    MissingRequiredAuthority(BlueprintId, RoleKey),
    AuthorityMustBeEmpty(BlueprintId, String),
=======
>>>>>>> cd084ece
    MutatingImmutableSubstate,
    NotAKeyValueStore,
    CannotStoreOwnedInIterable,
    InvalidSubstateWrite(String),
    InvalidKeyValueStoreOwnership,
    InvalidKeyValueKey(String),
    NotAKeyValueWriteLock,
    InvalidLockFlags,
    InvalidKeyValueStoreSchema(SchemaValidationError),
    CannotGlobalize(CannotGlobalizeError),
    MissingModule(ObjectModuleId),
    InvalidModuleSet(Box<InvalidModuleSet>),
    InvalidGlobalAddressReservation,
    InvalidChildObjectCreation,
    InvalidModuleType(Box<InvalidModuleType>),
    CreateObjectError(Box<CreateObjectError>),
    InvalidInstanceSchema,
    InvalidFeature(String),
    AssertAccessRuleFailed,
    BlueprintDoesNotExist(BlueprintId),
<<<<<<< HEAD
    BlueprintTemplateDoesNotExist(BlueprintId),
=======
    InvalidDropNodeAccess(Box<InvalidDropNodeAccess>),
    InvalidScryptoValue(DecodeError),
>>>>>>> cd084ece
}

#[derive(Debug, Clone, PartialEq, Eq, ScryptoSbor)]
pub enum SystemUpstreamError {
    SystemFunctionCallNotAllowed,

    FnNotFound(String),
    ReceiverNotMatch(String),

    InputDecodeError(DecodeError),
    InputSchemaNotMatch(String, String),

    OutputDecodeError(DecodeError),
    OutputSchemaNotMatch(String, String),
}

#[derive(Debug, Clone, PartialEq, Eq, ScryptoSbor)]
pub enum VmError {
    Native(NativeRuntimeError),
    Wasm(WasmRuntimeError),
}

#[derive(Debug, Clone, PartialEq, Eq, ScryptoSbor)]
pub enum NativeRuntimeError {
    InvalidCodeId,
}

#[derive(Debug, Clone, PartialEq, Eq, ScryptoSbor)]
pub enum CreateObjectError {
    BlueprintNotFound(String),
    InvalidModule,
    WrongNumberOfKeyValueStores(BlueprintId, usize, usize),
    WrongNumberOfSubstates(BlueprintId, usize, usize),
    SchemaValidationError(BlueprintId, String),
    InvalidSubstateWrite(String),
}

#[derive(Debug, Clone, PartialEq, Eq, ScryptoSbor)]
pub enum SystemModuleError {
    NodeMoveError(NodeMoveError),
    AuthError(AuthError),
    CostingError(CostingError),
    TransactionLimitsError(TransactionLimitsError),
    EventError(Box<EventError>),
}

#[derive(Debug, Clone, PartialEq, Eq, ScryptoSbor)]
pub struct InvalidModuleType {
    pub expected_blueprint: BlueprintId,
    pub actual_blueprint: BlueprintId,
}

#[derive(Debug, Clone, PartialEq, Eq, ScryptoSbor)]
pub enum CannotGlobalizeError {
    NotAnObject,
    AlreadyGlobalized,
    InvalidBlueprintId,
}

#[derive(Debug, Clone, PartialEq, Eq, ScryptoSbor)]
pub struct InvalidModuleSet(pub BTreeSet<ObjectModuleId>);

impl CanBeAbortion for SystemModuleError {
    fn abortion(&self) -> Option<&AbortReason> {
        match self {
            Self::CostingError(err) => err.abortion(),
            _ => None,
        }
    }
}

impl From<NodeMoveError> for SystemModuleError {
    fn from(error: NodeMoveError) -> Self {
        Self::NodeMoveError(error)
    }
}

impl From<AuthError> for SystemModuleError {
    fn from(error: AuthError) -> Self {
        Self::AuthError(error)
    }
}

impl From<CostingError> for SystemModuleError {
    fn from(error: CostingError) -> Self {
        Self::CostingError(error)
    }
}

/// This enum is to help with designing intuitive error abstractions.
/// Each engine module can have its own [`SelfError`], but can also wrap arbitrary downstream errors.
/// Ultimately these errors get flattened out to a [`RuntimeError`] anyway.
#[derive(Debug, Clone)]
pub enum InvokeError<E: SelfError> {
    SelfError(E),
    Downstream(RuntimeError),
}

/// This is a trait for the non-Downstream part of [`InvokeError`]
/// We can't use `Into<RuntimeError>` because we need [`RuntimeError`] _not_ to implement it.
pub trait SelfError {
    fn into_runtime_error(self) -> RuntimeError;
}

impl<E: Into<ApplicationError>> SelfError for E {
    fn into_runtime_error(self) -> RuntimeError {
        self.into().into()
    }
}

impl<E: SelfError> From<RuntimeError> for InvokeError<E> {
    fn from(runtime_error: RuntimeError) -> Self {
        InvokeError::Downstream(runtime_error)
    }
}

impl<E: SelfError> From<E> for InvokeError<E> {
    fn from(error: E) -> Self {
        InvokeError::SelfError(error)
    }
}

impl<E: SelfError> InvokeError<E> {
    pub fn error(error: E) -> Self {
        InvokeError::SelfError(error)
    }

    pub fn downstream(runtime_error: RuntimeError) -> Self {
        InvokeError::Downstream(runtime_error)
    }
}

impl<E: SelfError> From<InvokeError<E>> for RuntimeError {
    fn from(error: InvokeError<E>) -> Self {
        match error {
            InvokeError::Downstream(runtime_error) => runtime_error,
            InvokeError::SelfError(e) => e.into_runtime_error(),
        }
    }
}

#[derive(Debug, Clone, PartialEq, Eq, ScryptoSbor)]
pub enum ApplicationError {
    //===================
    // General errors
    //===================
    // TODO: this should never happen because of schema check?
    ExportDoesNotExist(String),

    // TODO: this should never happen because of schema check?
    InputDecodeError(DecodeError),

    Panic(String),

    //===================
    // Node module errors
    //===================
    AccessRulesError(AccessRulesError),

    MetadataError(MetadataPanicError),

    //===================
    // Blueprint errors
    //===================
    TransactionProcessorError(TransactionProcessorError),

    PackageError(PackageError),

    ConsensusManagerError(ConsensusManagerError),

    ValidatorError(ValidatorError),

    ResourceManagerError(FungibleResourceManagerError),

    NonFungibleResourceManagerError(NonFungibleResourceManagerError),

    BucketError(BucketError),

    ProofError(ProofError),

    NonFungibleVaultError(NonFungibleVaultError),

    VaultError(VaultError),

    WorktopError(WorktopError),

    AuthZoneError(AuthZoneError),

    AccountError(AccountError),

    AccessControllerError(AccessControllerError),

    OneResourcePoolError(OneResourcePoolError),

    TwoResourcePoolError(TwoResourcePoolError),

    MultiResourcePoolError(MultiResourcePoolError),
}

impl From<TransactionProcessorError> for ApplicationError {
    fn from(value: TransactionProcessorError) -> Self {
        Self::TransactionProcessorError(value)
    }
}

impl From<PackageError> for ApplicationError {
    fn from(value: PackageError) -> Self {
        Self::PackageError(value)
    }
}

impl From<ConsensusManagerError> for ApplicationError {
    fn from(value: ConsensusManagerError) -> Self {
        Self::ConsensusManagerError(value)
    }
}

impl From<FungibleResourceManagerError> for ApplicationError {
    fn from(value: FungibleResourceManagerError) -> Self {
        Self::ResourceManagerError(value)
    }
}

impl From<AccessRulesError> for ApplicationError {
    fn from(value: AccessRulesError) -> Self {
        Self::AccessRulesError(value)
    }
}

impl From<BucketError> for ApplicationError {
    fn from(value: BucketError) -> Self {
        Self::BucketError(value)
    }
}

impl From<ProofError> for ApplicationError {
    fn from(value: ProofError) -> Self {
        Self::ProofError(value)
    }
}

impl From<VaultError> for ApplicationError {
    fn from(value: VaultError) -> Self {
        Self::VaultError(value)
    }
}

impl From<WorktopError> for ApplicationError {
    fn from(value: WorktopError) -> Self {
        Self::WorktopError(value)
    }
}

impl From<AuthZoneError> for ApplicationError {
    fn from(value: AuthZoneError) -> Self {
        Self::AuthZoneError(value)
    }
}

impl fmt::Display for RuntimeError {
    fn fmt(&self, f: &mut fmt::Formatter) -> fmt::Result {
        write!(f, "{:?}", self)
    }
}

impl From<LockSubstateError> for CallFrameError {
    fn from(value: LockSubstateError) -> Self {
        Self::LockSubstateError(value)
    }
}

impl From<UnlockSubstateError> for CallFrameError {
    fn from(value: UnlockSubstateError) -> Self {
        Self::UnlockSubstateError(value)
    }
}

impl From<PassMessageError> for CallFrameError {
    fn from(value: PassMessageError) -> Self {
        Self::PassMessageError(value)
    }
}<|MERGE_RESOLUTION|>--- conflicted
+++ resolved
@@ -209,11 +209,6 @@
     KeyValueStoreDoesNotExist(BlueprintId, u8),
     SortedIndexDoesNotExist(BlueprintId, u8),
     IndexDoesNotExist(BlueprintId, u8),
-<<<<<<< HEAD
-    MissingRequiredAuthority(BlueprintId, RoleKey),
-    AuthorityMustBeEmpty(BlueprintId, String),
-=======
->>>>>>> cd084ece
     MutatingImmutableSubstate,
     NotAKeyValueStore,
     CannotStoreOwnedInIterable,
@@ -234,12 +229,9 @@
     InvalidFeature(String),
     AssertAccessRuleFailed,
     BlueprintDoesNotExist(BlueprintId),
-<<<<<<< HEAD
     BlueprintTemplateDoesNotExist(BlueprintId),
-=======
     InvalidDropNodeAccess(Box<InvalidDropNodeAccess>),
     InvalidScryptoValue(DecodeError),
->>>>>>> cd084ece
 }
 
 #[derive(Debug, Clone, PartialEq, Eq, ScryptoSbor)]
