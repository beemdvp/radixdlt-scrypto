--- conflicted
+++ resolved
@@ -26,13 +26,8 @@
 
     // Create two accounts
     let manifest = ManifestBuilder::new(&NetworkDefinition::simulator())
-<<<<<<< HEAD
-        .lock_fee(1000.into(), SYS_FAUCET_COMPONENT)
-        .call_method(SYS_FAUCET_COMPONENT, "free", args!())
-=======
         .lock_fee(100.into(), SYS_FAUCET_COMPONENT)
         .call_method(SYS_FAUCET_COMPONENT, "free_xrd", args!())
->>>>>>> 1c9ff717
         .take_from_worktop(RADIX_TOKEN, |builder, bucket_id| {
             builder.new_account_with_resource(
                 &rule!(require(NonFungibleAddress::from_public_key(&public_key))),
