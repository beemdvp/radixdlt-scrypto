use radix_engine::ledger::TypedInMemorySubstateStore;
use scrypto::core::NetworkDefinition;
use scrypto::prelude::*;
use scrypto_unit::*;
use transaction::builder::ManifestBuilder;

#[test]
fn cannot_make_cross_component_call_without_authorization() {
    // Arrange
    let mut store = TypedInMemorySubstateStore::with_bootstrap();
    let mut test_runner = TestRunner::new(true, &mut store);
    let (_, _, account) = test_runner.new_account();
    let auth = test_runner.create_non_fungible_resource(account);
    let auth_id = NonFungibleId::from_u32(1);
    let auth_address = NonFungibleAddress::new(auth, auth_id);
    let authorization =
        AccessRules::new().method("get_component_state", rule!(require(auth_address.clone())));

    let package_address = test_runner.extract_and_publish_package("component");
<<<<<<< HEAD
    let manifest = ManifestBuilder::new(Network::LocalSimulator)
        .lock_fee(10.into(), SYS_FAUCET_COMPONENT)
=======
    let manifest = ManifestBuilder::new(&NetworkDefinition::local_simulator())
        .lock_fee(10.into(), SYSTEM_COMPONENT)
>>>>>>> b68a6c3e
        .call_function(
            package_address,
            "CrossComponent",
            "create_component_with_auth",
            args!(authorization),
        )
        .build();
    let receipt = test_runner.execute_manifest(manifest, vec![]);
    receipt.expect_success();
    let secured_component = receipt
        .expect_commit()
        .entity_changes
        .new_component_addresses[0];

<<<<<<< HEAD
    let manifest = ManifestBuilder::new(Network::LocalSimulator)
        .lock_fee(10.into(), SYS_FAUCET_COMPONENT)
=======
    let manifest = ManifestBuilder::new(&NetworkDefinition::local_simulator())
        .lock_fee(10.into(), SYSTEM_COMPONENT)
>>>>>>> b68a6c3e
        .call_function(
            package_address,
            "CrossComponent",
            "create_component",
            args!(),
        )
        .build();
    let receipt = test_runner.execute_manifest(manifest, vec![]);
    receipt.expect_success();
    let my_component = receipt
        .expect_commit()
        .entity_changes
        .new_component_addresses[0];

    // Act
<<<<<<< HEAD
    let manifest = ManifestBuilder::new(Network::LocalSimulator)
        .lock_fee(10.into(), SYS_FAUCET_COMPONENT)
=======
    let manifest = ManifestBuilder::new(&NetworkDefinition::local_simulator())
        .lock_fee(10.into(), SYSTEM_COMPONENT)
>>>>>>> b68a6c3e
        .call_method(
            my_component,
            "cross_component_call",
            args!(secured_component),
        )
        .build();
    let receipt = test_runner.execute_manifest(manifest, vec![]);

    // Assert
    receipt.expect_failure(is_auth_error);
}

#[test]
fn can_make_cross_component_call_with_authorization() {
    // Arrange
    let mut store = TypedInMemorySubstateStore::with_bootstrap();
    let mut test_runner = TestRunner::new(true, &mut store);
    let (public_key, _, account) = test_runner.new_account();
    let auth = test_runner.create_non_fungible_resource(account.clone());
    let auth_id = NonFungibleId::from_u32(1);
    let auth_address = NonFungibleAddress::new(auth, auth_id.clone());
    let authorization =
        AccessRules::new().method("get_component_state", rule!(require(auth_address.clone())));

    let package_address = test_runner.extract_and_publish_package("component");
<<<<<<< HEAD
    let manifest = ManifestBuilder::new(Network::LocalSimulator)
        .lock_fee(10.into(), SYS_FAUCET_COMPONENT)
=======
    let manifest = ManifestBuilder::new(&NetworkDefinition::local_simulator())
        .lock_fee(10.into(), SYSTEM_COMPONENT)
>>>>>>> b68a6c3e
        .call_function(
            package_address,
            "CrossComponent",
            "create_component_with_auth",
            args!(authorization),
        )
        .build();
    let receipt = test_runner.execute_manifest(manifest, vec![]);
    receipt.expect_success();
    let secured_component = receipt
        .expect_commit()
        .entity_changes
        .new_component_addresses[0];

<<<<<<< HEAD
    let manifest = ManifestBuilder::new(Network::LocalSimulator)
        .lock_fee(10.into(), SYS_FAUCET_COMPONENT)
=======
    let manifest = ManifestBuilder::new(&NetworkDefinition::local_simulator())
        .lock_fee(10.into(), SYSTEM_COMPONENT)
>>>>>>> b68a6c3e
        .call_function(
            package_address,
            "CrossComponent",
            "create_component",
            args!(),
        )
        .build();
    let receipt = test_runner.execute_manifest(manifest, vec![]);
    receipt.expect_success();
    let my_component = receipt
        .expect_commit()
        .entity_changes
        .new_component_addresses[0];

<<<<<<< HEAD
    let manifest = ManifestBuilder::new(Network::LocalSimulator)
        .lock_fee(10.into(), SYS_FAUCET_COMPONENT)
=======
    let manifest = ManifestBuilder::new(&NetworkDefinition::local_simulator())
        .lock_fee(10.into(), SYSTEM_COMPONENT)
>>>>>>> b68a6c3e
        .withdraw_from_account_by_ids(&BTreeSet::from([auth_id.clone()]), auth, account)
        .call_method_with_all_resources(my_component, "put_auth")
        .build();
    let receipt = test_runner.execute_manifest(manifest, vec![public_key]);
    receipt.expect_success();

    // Act
<<<<<<< HEAD
    let manifest = ManifestBuilder::new(Network::LocalSimulator)
        .lock_fee(10.into(), SYS_FAUCET_COMPONENT)
=======
    let manifest = ManifestBuilder::new(&NetworkDefinition::local_simulator())
        .lock_fee(10.into(), SYSTEM_COMPONENT)
>>>>>>> b68a6c3e
        .call_method(
            my_component,
            "cross_component_call",
            args!(secured_component),
        )
        .build();
    let receipt = test_runner.execute_manifest(manifest, vec![]);

    // Assert
    receipt.expect_success();
}<|MERGE_RESOLUTION|>--- conflicted
+++ resolved
@@ -17,13 +17,8 @@
         AccessRules::new().method("get_component_state", rule!(require(auth_address.clone())));
 
     let package_address = test_runner.extract_and_publish_package("component");
-<<<<<<< HEAD
-    let manifest = ManifestBuilder::new(Network::LocalSimulator)
+    let manifest = ManifestBuilder::new(&NetworkDefinition::local_simulator())
         .lock_fee(10.into(), SYS_FAUCET_COMPONENT)
-=======
-    let manifest = ManifestBuilder::new(&NetworkDefinition::local_simulator())
-        .lock_fee(10.into(), SYSTEM_COMPONENT)
->>>>>>> b68a6c3e
         .call_function(
             package_address,
             "CrossComponent",
@@ -38,13 +33,8 @@
         .entity_changes
         .new_component_addresses[0];
 
-<<<<<<< HEAD
-    let manifest = ManifestBuilder::new(Network::LocalSimulator)
+    let manifest = ManifestBuilder::new(&NetworkDefinition::local_simulator())
         .lock_fee(10.into(), SYS_FAUCET_COMPONENT)
-=======
-    let manifest = ManifestBuilder::new(&NetworkDefinition::local_simulator())
-        .lock_fee(10.into(), SYSTEM_COMPONENT)
->>>>>>> b68a6c3e
         .call_function(
             package_address,
             "CrossComponent",
@@ -60,13 +50,8 @@
         .new_component_addresses[0];
 
     // Act
-<<<<<<< HEAD
-    let manifest = ManifestBuilder::new(Network::LocalSimulator)
+    let manifest = ManifestBuilder::new(&NetworkDefinition::local_simulator())
         .lock_fee(10.into(), SYS_FAUCET_COMPONENT)
-=======
-    let manifest = ManifestBuilder::new(&NetworkDefinition::local_simulator())
-        .lock_fee(10.into(), SYSTEM_COMPONENT)
->>>>>>> b68a6c3e
         .call_method(
             my_component,
             "cross_component_call",
@@ -92,13 +77,8 @@
         AccessRules::new().method("get_component_state", rule!(require(auth_address.clone())));
 
     let package_address = test_runner.extract_and_publish_package("component");
-<<<<<<< HEAD
-    let manifest = ManifestBuilder::new(Network::LocalSimulator)
+    let manifest = ManifestBuilder::new(&NetworkDefinition::local_simulator())
         .lock_fee(10.into(), SYS_FAUCET_COMPONENT)
-=======
-    let manifest = ManifestBuilder::new(&NetworkDefinition::local_simulator())
-        .lock_fee(10.into(), SYSTEM_COMPONENT)
->>>>>>> b68a6c3e
         .call_function(
             package_address,
             "CrossComponent",
@@ -113,13 +93,8 @@
         .entity_changes
         .new_component_addresses[0];
 
-<<<<<<< HEAD
-    let manifest = ManifestBuilder::new(Network::LocalSimulator)
+    let manifest = ManifestBuilder::new(&NetworkDefinition::local_simulator())
         .lock_fee(10.into(), SYS_FAUCET_COMPONENT)
-=======
-    let manifest = ManifestBuilder::new(&NetworkDefinition::local_simulator())
-        .lock_fee(10.into(), SYSTEM_COMPONENT)
->>>>>>> b68a6c3e
         .call_function(
             package_address,
             "CrossComponent",
@@ -134,13 +109,8 @@
         .entity_changes
         .new_component_addresses[0];
 
-<<<<<<< HEAD
-    let manifest = ManifestBuilder::new(Network::LocalSimulator)
+    let manifest = ManifestBuilder::new(&NetworkDefinition::local_simulator())
         .lock_fee(10.into(), SYS_FAUCET_COMPONENT)
-=======
-    let manifest = ManifestBuilder::new(&NetworkDefinition::local_simulator())
-        .lock_fee(10.into(), SYSTEM_COMPONENT)
->>>>>>> b68a6c3e
         .withdraw_from_account_by_ids(&BTreeSet::from([auth_id.clone()]), auth, account)
         .call_method_with_all_resources(my_component, "put_auth")
         .build();
@@ -148,13 +118,8 @@
     receipt.expect_success();
 
     // Act
-<<<<<<< HEAD
-    let manifest = ManifestBuilder::new(Network::LocalSimulator)
+    let manifest = ManifestBuilder::new(&NetworkDefinition::local_simulator())
         .lock_fee(10.into(), SYS_FAUCET_COMPONENT)
-=======
-    let manifest = ManifestBuilder::new(&NetworkDefinition::local_simulator())
-        .lock_fee(10.into(), SYSTEM_COMPONENT)
->>>>>>> b68a6c3e
         .call_method(
             my_component,
             "cross_component_call",
