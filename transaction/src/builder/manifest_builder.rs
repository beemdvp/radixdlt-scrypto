--- conflicted
+++ resolved
@@ -894,7 +894,6 @@
         .0
     }
 
-<<<<<<< HEAD
     pub fn create_access_controller(
         &mut self,
         controlled_asset: ManifestBucket,
@@ -911,11 +910,11 @@
             timed_recovery_delay_in_minutes,
         })
         .0
-=======
+    }
+
     pub fn assert_access_rule(&mut self, access_rule: AccessRule) -> &mut Self {
         self.add_instruction(BasicInstruction::AssertAccessRule { access_rule })
             .0
->>>>>>> 308f475f
     }
 
     pub fn borrow_mut<F, E>(&mut self, handler: F) -> Result<&mut Self, E>
