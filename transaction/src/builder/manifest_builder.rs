--- conflicted
+++ resolved
@@ -476,13 +476,8 @@
         self
     }
 
-<<<<<<< HEAD
     pub fn create_identity_advanced(&mut self, authority_rules: Roles) -> &mut Self {
-        self.add_instruction(Instruction::CallFunction {
-=======
-    pub fn create_identity_advanced(&mut self, authority_rules: AuthorityRules) -> &mut Self {
         self.add_instruction(InstructionV1::CallFunction {
->>>>>>> 5cb7492a
             package_address: IDENTITY_PACKAGE,
             blueprint_name: IDENTITY_BLUEPRINT.to_string(),
             function_name: IDENTITY_CREATE_ADVANCED_IDENT.to_string(),
@@ -948,13 +943,8 @@
     }
 
     /// Creates an account.
-<<<<<<< HEAD
     pub fn new_account_advanced(&mut self, authority_rules: Roles) -> &mut Self {
-        self.add_instruction(Instruction::CallFunction {
-=======
-    pub fn new_account_advanced(&mut self, authority_rules: AuthorityRules) -> &mut Self {
         self.add_instruction(InstructionV1::CallFunction {
->>>>>>> 5cb7492a
             package_address: ACCOUNT_PACKAGE,
             blueprint_name: ACCOUNT_BLUEPRINT.to_string(),
             function_name: ACCOUNT_CREATE_ADVANCED_IDENT.to_string(),
