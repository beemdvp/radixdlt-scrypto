use radix_engine_common::prelude::{Bech32Encoder, PACKAGE_PACKAGE};
use utils::ContextualDisplay;

#[cfg(test)]
mod tests {
    use super::*;
    use crate::internal_prelude::*;
    use crate::manifest::*;
    use crate::signing::ed25519::Ed25519PrivateKey;
    use radix_engine_interface::blueprints::resource::AccessRule;
    use scrypto_derive::NonFungibleData;

    #[test]
    fn test_address_allocation() {
        compile_and_decompile_with_inversion_test(
            "address_allocation",
            apply_address_replacements(include_str!(
                "../../examples/address_allocation/allocate_address.rtm"
            )),
            &NetworkDefinition::simulator(),
            vec![include_bytes!("../../examples/package/code.wasm").to_vec()],
            apply_address_replacements(
                r##"
CALL_METHOD
    Address("${account_address}")
    "lock_fee"
    Decimal("10")
;
ALLOCATE_GLOBAL_ADDRESS
    Address("${package_package_address}")
    "Package"
    AddressReservation("reservation1")
    NamedAddress("address1")
;
PUBLISH_PACKAGE_ADVANCED
    Enum<1u8>(
        AddressReservation("reservation1")
    )
    Blob("${code_blob_hash}")
    Tuple(
        Map<String, Tuple>()
    )
    Map<String, Enum>()
    Enum<0u8>()
;
CALL_FUNCTION
    NamedAddress("address1")
    "BlueprintName"
    "no_such_function"
    Decimal("1")
    NamedAddress("address1")
;
"##,
            ),
        );
    }

    #[test]
    fn test_publish_package() {
        compile_and_decompile_with_inversion_test(
            "publish_package",
            apply_address_replacements(include_str!("../../examples/package/publish.rtm")),
            &NetworkDefinition::simulator(),
            vec![include_bytes!("../../examples/package/code.wasm").to_vec()],
            apply_address_replacements(
                r##"
CALL_METHOD
    Address("${account_address}")
    "lock_fee"
    Decimal("10")
;
PUBLISH_PACKAGE_ADVANCED
    Enum<0u8>()
    Blob("${code_blob_hash}")
    Tuple(
        Map<String, Tuple>()
    )
    Map<String, Enum>()
    Enum<0u8>()
;
"##,
            ),
        );
    }

    #[test]
    fn test_resource_worktop() {
        compile_and_decompile_with_inversion_test(
            "resource_worktop",
            apply_address_replacements(include_str!("../../examples/resources/worktop.rtm")),
            &NetworkDefinition::simulator(),
            vec![],
            apply_address_replacements(
                r##"
CALL_METHOD
    Address("${account_address}")
    "withdraw"
    Address("${xrd_resource_address}")
    Decimal("5")
;
TAKE_FROM_WORKTOP
    Address("${xrd_resource_address}")
    Decimal("2")
    Bucket("bucket1")
;
CALL_METHOD
    Address("${component_address}")
    "buy_gumball"
    Bucket("bucket1")
;
ASSERT_WORKTOP_CONTAINS
    Address("${gumball_resource_address}")
    Decimal("3")
;
TAKE_ALL_FROM_WORKTOP
    Address("${xrd_resource_address}")
    Bucket("bucket2")
;
RETURN_TO_WORKTOP
    Bucket("bucket2")
;
TAKE_NON_FUNGIBLES_FROM_WORKTOP
    Address("${non_fungible_resource_address}")
    Array<NonFungibleLocalId>(
        NonFungibleLocalId("#1#")
    )
    Bucket("bucket3")
;
CALL_METHOD
    Address("${account_address}")
    "deposit_batch"
    Expression("ENTIRE_WORKTOP")
;
"##,
            ),
        );
    }

    #[test]
    fn test_resource_auth_zone() {
        compile_and_decompile_with_inversion_test(
            "resource_auth_zone",
            apply_address_replacements(include_str!("../../examples/resources/auth_zone.rtm")),
            &NetworkDefinition::simulator(),
            vec![],
            apply_address_replacements(
                r##"
CALL_METHOD
    Address("${account_address}")
    "withdraw"
    Address("${xrd_resource_address}")
    Decimal("5")
;
TAKE_ALL_FROM_WORKTOP
    Address("${xrd_resource_address}")
    Bucket("bucket1")
;
CREATE_PROOF_FROM_BUCKET
    Bucket("bucket1")
    Proof("proof1")
;
CREATE_PROOF_FROM_BUCKET_OF_AMOUNT
    Bucket("bucket1")
    Decimal("1")
    Proof("proof2")
;
CREATE_PROOF_FROM_BUCKET_OF_NON_FUNGIBLES
    Bucket("bucket1")
    Array<NonFungibleLocalId>(
        NonFungibleLocalId("#123#")
    )
    Proof("proof3")
;
CREATE_PROOF_FROM_BUCKET_OF_ALL
    Bucket("bucket1")
    Proof("proof4")
;
CLONE_PROOF
    Proof("proof1")
    Proof("proof5")
;
DROP_PROOF
    Proof("proof1")
;
DROP_PROOF
    Proof("proof5")
;
CLEAR_AUTH_ZONE;
CALL_METHOD
    Address("${account_address}")
    "create_proof_of_amount"
    Address("${resource_address}")
    Decimal("5")
;
POP_FROM_AUTH_ZONE
    Proof("proof6")
;
DROP_PROOF
    Proof("proof6")
;
CALL_METHOD
    Address("${account_address}")
    "create_proof_of_amount"
    Address("${resource_address}")
    Decimal("5")
;
CREATE_PROOF_FROM_AUTH_ZONE
    Address("${resource_address}")
    Proof("proof7")
;
CREATE_PROOF_FROM_AUTH_ZONE_OF_AMOUNT
    Address("${resource_address}")
    Decimal("1")
    Proof("proof8")
;
CREATE_PROOF_FROM_AUTH_ZONE_OF_NON_FUNGIBLES
    Address("${non_fungible_resource_address}")
    Array<NonFungibleLocalId>(
        NonFungibleLocalId("#123#")
    )
    Proof("proof9")
;
CREATE_PROOF_FROM_AUTH_ZONE_OF_ALL
    Address("${non_fungible_resource_address}")
    Proof("proof10")
;
CLEAR_AUTH_ZONE;
CLEAR_SIGNATURE_PROOFS;
DROP_ALL_PROOFS;
CALL_METHOD
    Address("${account_address}")
    "deposit_batch"
    Expression("ENTIRE_WORKTOP")
;
"##,
            ),
        );
    }

    #[test]
    fn test_resource_recall() {
        compile_and_decompile_with_inversion_test(
            "resource_recall",
            apply_address_replacements(include_str!("../../examples/resources/recall.rtm")),
            &NetworkDefinition::simulator(),
            vec![],
            apply_address_replacements(
                r##"
RECALL_VAULT
    Address("${vault_address}")
    Decimal("1.2")
;
"##,
            ),
        );
    }

    #[test]
    fn test_call_function() {
        compile_and_decompile_with_inversion_test(
            "call_function",
            apply_address_replacements(include_str!("../../examples/call/call_function.rtm")),
            &NetworkDefinition::simulator(),
            vec![],
            apply_address_replacements(
                r##"
CALL_FUNCTION
    Address("${package_address}")
    "BlueprintName"
    "f"
    "string"
;
"##,
            ),
        );
    }

    #[test]
    fn test_call_method() {
        compile_and_decompile_with_inversion_test(
            "call_method",
            apply_address_replacements(include_str!("../../examples/call/call_method.rtm")),
            &NetworkDefinition::simulator(),
            vec![],
            apply_address_replacements(
                r##"
CALL_METHOD
    Address("${component_address}")
    "complicated_method"
    Decimal("1")
    PreciseDecimal("2")
;
SET_COMPONENT_ROYALTY_CONFIG
    Address("${component_address}")
    "my_method"
    Enum<0u8>()
;
CALL_METADATA_METHOD
    Address("${component_address}")
    "get"
    "HelloWorld"
;
CALL_ACCESS_RULES_METHOD
    Address("${component_address}")
    "get_role"
    "hello"
;
"##,
            ),
        );
    }

    #[test]
    fn test_values() {
        compile_and_decompile_with_inversion_test(
            "values",
            apply_address_replacements(include_str!("../../examples/values/values.rtm")),
            &NetworkDefinition::simulator(),
            vec![include_bytes!("../../examples/package/code.wasm").to_vec()],
            apply_address_replacements(
                r##"
TAKE_ALL_FROM_WORKTOP
    Address("${resource_address}")
    Bucket("bucket1")
;
CREATE_PROOF_FROM_AUTH_ZONE
    Address("${resource_address}")
    Proof("proof1")
;
CALL_METHOD
    Address("${component_address}")
    "aliases"
    Enum<0u8>()
    Enum<0u8>()
    Enum<1u8>(
        "hello"
    )
    Enum<1u8>(
        "hello"
    )
    Enum<0u8>(
        "test"
    )
    Enum<0u8>(
        "test"
    )
    Enum<1u8>(
        "test123"
    )
    Enum<1u8>(
        "test123"
    )
    Enum<0u8>()
    Enum<1u8>(
        "a"
    )
    Enum<0u8>(
        "b"
    )
    Enum<1u8>(
        "c"
    )
    Bytes("deadbeef")
    Bytes("050aff")
    NonFungibleGlobalId("${non_fungible_resource_address}:<value>")
    NonFungibleGlobalId("${non_fungible_resource_address}:#123#")
    NonFungibleGlobalId("${non_fungible_resource_address}:#456#")
    NonFungibleGlobalId("${non_fungible_resource_address}:[031b84c5567b126440995d3ed5aaba0565d71e1834604819ff9c17f5e9d5dd078f]")
    NonFungibleGlobalId("${non_fungible_resource_address}:#1234567890#")
    NonFungibleGlobalId("${non_fungible_resource_address}:#1#")
    Array<Array>(
        Bytes("dead"),
        Bytes("050aff")
    )
    Array<Array>(
        Bytes("dead"),
        Bytes("050aff")
    )
    Array<Tuple>(
        NonFungibleGlobalId("${non_fungible_resource_address}:<value>"),
        NonFungibleGlobalId("${non_fungible_resource_address}:#1#")
    )
    Array<Tuple>(
        NonFungibleGlobalId("${non_fungible_resource_address}:<value>"),
        NonFungibleGlobalId("${non_fungible_resource_address}:#1#")
    )
    Array<Enum>(
        Enum<1u8>(
            "hello"
        )
    )
    Array<Enum>(
        Enum<1u8>(),
        Enum<0u8>()
    )
    Array<Map>(
        Map<U8, U16>()
    )
    Map<U8, U16>(
        1u8 => 5u16
    )
;
CALL_METHOD
    Address("${component_address}")
    "custom_types"
    Address("${package_address}")
    Address("${account_address}")
    Address("${consensusmanager_address}")
    Address("${validator_address}")
    Address("${accesscontroller_address}")
    Bucket("bucket1")
    Proof("proof1")
    Expression("ENTIRE_WORKTOP")
    Blob("a710f0959d8e139b3c1ca74ac4fcb9a95ada2c82e7f563304c5487e0117095c0")
    Decimal("1.2")
    PreciseDecimal("1.2")
    NonFungibleLocalId("<SomeId>")
    NonFungibleLocalId("#12#")
    NonFungibleLocalId("[031b84c5567b126440995d3ed5aaba0565d71e1834604819ff9c17f5e9d5dd078f]")
    NonFungibleLocalId("{43968a72-5954-45da-9678-8659dd399faa}")
;
"##,
            ),
        );
    }

    #[test]
    fn test_royalty() {
        compile_and_decompile_with_inversion_test(
            "royalty",
            apply_address_replacements(include_str!("../../examples/royalty/royalty.rtm")),
            &NetworkDefinition::simulator(),
            vec![],
            apply_address_replacements(
                r##"
SET_PACKAGE_ROYALTY_CONFIG
    Address("${package_address}")
    "my_blueprint"
    "my_function"
    Enum<0u8>()
;
SET_COMPONENT_ROYALTY_CONFIG
    Address("${account_address}")
    "my_method"
    Enum<0u8>()
;
CLAIM_PACKAGE_ROYALTY
    Address("${package_address}")
;
CLAIM_COMPONENT_ROYALTY
    Address("${account_address}")
;
"##,
            ),
        );
    }

    #[test]
    fn test_metadata() {
        compile_and_decompile_with_inversion_test(
            "metadata",
            apply_address_replacements(include_str!("../../examples/metadata/metadata.rtm")),
            &NetworkDefinition::simulator(),
            vec![],
            apply_address_replacements(
                r##"
SET_METADATA
    Address("${package_address}")
    "field_name"
    Enum<0u8>(
        "Metadata string value, eg description"
    )
;
SET_METADATA
    Address("${account_address}")
    "field_name"
    Enum<0u8>(
        "Metadata string value, eg description"
    )
;
SET_METADATA
    Address("${resource_address}")
    "field_name"
    Enum<0u8>(
        "Metadata string value, eg description"
    )
;
SET_METADATA
    Address("${resource_address}")
    "field_name"
    Enum<1u8>(
        true
    )
;
SET_METADATA
    Address("${resource_address}")
    "field_name"
    Enum<2u8>(
        123u8
    )
;
SET_METADATA
    Address("${resource_address}")
    "field_name"
    Enum<3u8>(
        123u32
    )
;
SET_METADATA
    Address("${resource_address}")
    "field_name"
    Enum<4u8>(
        123u64
    )
;
SET_METADATA
    Address("${resource_address}")
    "field_name"
    Enum<5u8>(
        -123i32
    )
;
SET_METADATA
    Address("${resource_address}")
    "field_name"
    Enum<6u8>(
        -123i64
    )
;
SET_METADATA
    Address("${resource_address}")
    "field_name"
    Enum<7u8>(
        Decimal("10.5")
    )
;
SET_METADATA
    Address("${resource_address}")
    "field_name"
    Enum<8u8>(
        Address("${account_address}")
    )
;
SET_METADATA
    Address("${resource_address}")
    "field_name"
    Enum<9u8>(
        Enum<0u8>(
            Bytes("0000000000000000000000000000000000000000000000000000000000000000ff")
        )
    )
;
SET_METADATA
    Address("${resource_address}")
    "field_name"
    Enum<10u8>(
        NonFungibleGlobalId("${non_fungible_resource_address}:<some_string>")
    )
;
SET_METADATA
    Address("${resource_address}")
    "field_name"
    Enum<11u8>(
        NonFungibleLocalId("<some_string>")
    )
;
SET_METADATA
    Address("${resource_address}")
    "field_name"
    Enum<12u8>(
        10000i64
    )
;
SET_METADATA
    Address("${resource_address}")
    "field_name"
    Enum<13u8>(
        "https://radixdlt.com/index.html"
    )
;
SET_METADATA
    Address("${resource_address}")
    "field_name"
    Enum<14u8>(
        "https://radixdlt.com"
    )
;
SET_METADATA
    Address("${resource_address}")
    "field_name"
    Enum<15u8>(
        Enum<0u8>(
            Bytes("0000000000000000000000000000000000000000000000000000000000")
        )
    )
;
SET_METADATA
    Address("${resource_address}")
    "field_name"
    Enum<128u8>(
        Array<String>(
            "some_string",
            "another_string",
            "yet_another_string"
        )
    )
;
REMOVE_METADATA
    Address("${package_address}")
    "field_name"
;
REMOVE_METADATA
    Address("${account_address}")
    "field_name"
;
REMOVE_METADATA
    Address("${resource_address}")
    "field_name"
;
"##,
            ),
        );
    }

    #[test]
    fn test_update_role() {
        compile_and_decompile_with_inversion_test(
            "access_rule",
            apply_address_replacements(include_str!("../../examples/access_rule/access_rule.rtm")),
            &NetworkDefinition::simulator(),
            vec![],
            apply_address_replacements(
                r##"
UPDATE_ROLE
    Address("${resource_address}")
    "hello"
    Enum<0u8>()
    Enum<0u8>()
;
"##,
            ),
        );
    }

    #[test]
    fn test_create_fungible_resource_with_initial_supply() {
        compile_and_decompile_with_inversion_test(
            "create_fungible_resource_with_initial_supply",
            apply_address_replacements(
                include_str!("../../examples/resources/creation/fungible/with_initial_supply.rtm")
                    .to_string(),
            ),
            &NetworkDefinition::simulator(),
            vec![],
            apply_address_replacements(
                r##"
CALL_METHOD
    Address("${account_address}")
    "lock_fee"
    Decimal("10")
;
CREATE_FUNGIBLE_RESOURCE_WITH_INITIAL_SUPPLY
    false
    18u8
    Map<String, Enum>(
        "name" => Enum<0u8>(
            "MyResource"
        ),
        "symbol" => Enum<0u8>(
            "RSRC"
        ),
        "description" => Enum<0u8>(
            "A very innovative and important resource"
        )
    )
    Map<Enum, Tuple>(
        Enum<4u8>() => Tuple(
            Enum<0u8>(),
            Enum<1u8>()
        ),
        Enum<5u8>() => Tuple(
            Enum<0u8>(),
            Enum<1u8>()
        )
    )
    Decimal("12")
;
CALL_METHOD
    Address("${account_address}")
    "deposit_batch"
    Expression("ENTIRE_WORKTOP")
;
"##,
            ),
        );
    }

    #[test]
    fn test_create_fungible_resource_with_no_initial_supply() {
        compile_and_decompile_with_inversion_test(
            "create_fungible_resource_with_no_initial_supply",
            apply_address_replacements(
                include_str!("../../examples/resources/creation/fungible/no_initial_supply.rtm")
                    .to_string(),
            ),
            &NetworkDefinition::simulator(),
            vec![],
            apply_address_replacements(
                r##"
CALL_METHOD
    Address("${account_address}")
    "lock_fee"
    Decimal("10")
;
CREATE_FUNGIBLE_RESOURCE
    false
    18u8
    Map<String, Enum>(
        "name" => Enum<0u8>(
            "MyResource"
        ),
        "symbol" => Enum<0u8>(
            "RSRC"
        ),
        "description" => Enum<0u8>(
            "A very innovative and important resource"
        )
    )
    Map<Enum, Tuple>(
        Enum<4u8>() => Tuple(
            Enum<0u8>(),
            Enum<1u8>()
        ),
        Enum<5u8>() => Tuple(
            Enum<0u8>(),
            Enum<1u8>()
        )
    )
;
"##,
            ),
        );
    }

    #[test]
    fn test_create_non_fungible_resource_with_initial_supply() {
        compile_and_decompile_with_inversion_test(
            "create_non_fungible_resource_with_initial_supply",
            apply_address_replacements(
                include_str!(
                    "../../examples/resources/creation/non_fungible/with_initial_supply.rtm"
                )
                .to_string(),
            ),
            &NetworkDefinition::simulator(),
            vec![],
            apply_address_replacements(
                r##"
CALL_METHOD
    Address("${account_address}")
    "lock_fee"
    Decimal("10")
;
CREATE_NON_FUNGIBLE_RESOURCE_WITH_INITIAL_SUPPLY
    Enum<1u8>()
    false
    Tuple(
        Tuple(
            Array<Enum>(),
            Array<Tuple>(),
            Array<Enum>()
        ),
        Enum<0u8>(
            64u8
        ),
        Array<String>()
    )
    Map<String, Enum>(
        "name" => Enum<0u8>(
            "MyResource"
        ),
        "description" => Enum<0u8>(
            "A very innovative and important resource"
        )
    )
    Map<Enum, Tuple>(
        Enum<4u8>() => Tuple(
            Enum<0u8>(),
            Enum<1u8>()
        ),
        Enum<5u8>() => Tuple(
            Enum<0u8>(),
            Enum<1u8>()
        )
    )
    Map<NonFungibleLocalId, Tuple>(
        NonFungibleLocalId("#12#") => Tuple(
            Tuple(
                "Hello World",
                Decimal("12")
            )
        )
    )
;
CALL_METHOD
    Address("${account_address}")
    "deposit_batch"
    Expression("ENTIRE_WORKTOP")
;
"##,
            ),
        );
    }

    #[test]
    fn test_create_non_fungible_resource_with_no_initial_supply() {
        compile_and_decompile_with_inversion_test(
            "create_non_fungible_resource_with_no_initial_supply",
            apply_address_replacements(
                include_str!(
                    "../../examples/resources/creation/non_fungible/no_initial_supply.rtm"
                )
                .to_string(),
            ),
            &NetworkDefinition::simulator(),
            vec![],
            apply_address_replacements(
                r##"
CALL_METHOD
    Address("${account_address}")
    "lock_fee"
    Decimal("10")
;
CREATE_NON_FUNGIBLE_RESOURCE
    Enum<1u8>()
    false
    Tuple(
        Tuple(
            Array<Enum>(),
            Array<Tuple>(),
            Array<Enum>()
        ),
        Enum<0u8>(
            64u8
        ),
        Array<String>()
    )
    Map<String, Enum>(
        "name" => Enum<0u8>(
            "MyResource"
        ),
        "description" => Enum<0u8>(
            "A very innovative and important resource"
        )
    )
    Map<Enum, Tuple>(
        Enum<4u8>() => Tuple(
            Enum<0u8>(),
            Enum<1u8>()
        ),
        Enum<5u8>() => Tuple(
            Enum<0u8>(),
            Enum<1u8>()
        )
    )
;
"##,
            ),
        );
    }

    #[test]
    fn test_mint_fungible() {
        compile_and_decompile_with_inversion_test(
            "mint_fungible",
            apply_address_replacements(include_str!(
                "../../examples/resources/mint/fungible/mint.rtm"
            )),
            &NetworkDefinition::simulator(),
            vec![],
            apply_address_replacements(
                r##"
CALL_METHOD
    Address("${account_address}")
    "lock_fee"
    Decimal("10")
;
CALL_METHOD
    Address("${account_address}")
    "create_proof_of_amount"
    Address("${minter_badge_resource_address}")
    Decimal("1")
;
MINT_FUNGIBLE
    Address("${mintable_fungible_resource_address}")
    Decimal("12")
;
CALL_METHOD
    Address("${account_address}")
    "deposit_batch"
    Expression("ENTIRE_WORKTOP")
;
"##,
            ),
        );
    }

    #[test]
    fn test_mint_non_fungible() {
        compile_and_decompile_with_inversion_test(
            "mint_non_fungible",
            apply_address_replacements(include_str!(
                "../../examples/resources/mint/non_fungible/mint.rtm"
            )),
            &NetworkDefinition::simulator(),
            vec![],
            apply_address_replacements(
                r##"
CALL_METHOD
    Address("${account_address}")
    "lock_fee"
    Decimal("10")
;
CALL_METHOD
    Address("${account_address}")
    "create_proof_of_amount"
    Address("${minter_badge_resource_address}")
    Decimal("1")
;
MINT_NON_FUNGIBLE
    Address("${mintable_non_fungible_resource_address}")
    Map<NonFungibleLocalId, Tuple>(
        NonFungibleLocalId("${non_fungible_local_id}") => Tuple(
            Tuple()
        )
    )
;
CALL_METHOD
    Address("${account_address}")
    "deposit_batch"
    Expression("ENTIRE_WORKTOP")
;
"##,
            ),
        );
    }

    #[test]
    fn test_create_account() {
        compile_and_decompile_with_inversion_test(
            "create_account",
            apply_address_replacements(include_str!("../../examples/account/new.rtm")),
            &NetworkDefinition::simulator(),
            vec![],
            apply_address_replacements(
                r##"
CREATE_ACCOUNT_ADVANCED
    Enum<2u8>(
        Enum<0u8>()
    )
;
CREATE_ACCOUNT;
"##,
            ),
        );
    }

    #[test]
    fn test_create_validator() {
        compile_and_decompile_with_inversion_test(
            "create_validator",
            apply_address_replacements(include_str!("../../examples/validator/new.rtm")),
            &NetworkDefinition::simulator(),
            vec![],
            apply_address_replacements(
                r##"
CREATE_VALIDATOR
    Bytes("02c6047f9441ed7d6d3045406e95c07cd85c778e4b8cef3ca7abac09b95c709ee5")
;
"##,
            ),
        );
    }

    #[test]
    fn test_create_identity() {
        compile_and_decompile_with_inversion_test(
            "create_identity",
            apply_address_replacements(include_str!("../../examples/identity/new.rtm")),
            &NetworkDefinition::simulator(),
            vec![],
            apply_address_replacements(
                r##"
CREATE_IDENTITY_ADVANCED
    Enum<0u8>()
;
CREATE_IDENTITY;
"##,
            ),
        );
    }

    #[test]
    fn test_create_access_controller() {
        compile_and_decompile_with_inversion_test(
            "create_access_controller",
            apply_address_replacements(include_str!("../../examples/access_controller/new.rtm")),
            &NetworkDefinition::simulator(),
            vec![],
            apply_address_replacements(
                r##"
TAKE_ALL_FROM_WORKTOP
    Address("${badge_resource_address}")
    Bucket("bucket1")
;
CREATE_ACCESS_CONTROLLER
    Bucket("bucket1")
    Tuple(
        Enum<1u8>(),
        Enum<1u8>(),
        Enum<1u8>()
    )
    Enum<0u8>()
;
"##,
            ),
        );
    }

    #[test]
    fn test_simple_transfer() {
        compile_and_decompile_with_inversion_test(
            "simple_transfer",
            r##"
CALL_METHOD
    Address("account_tdx_c_1p9j7zjlzzxfpc9w8dewfavme6tyl3lzl2sevfwtk0jlq70u8w9")
    "lock_fee"
    Decimal("10");
CALL_METHOD
    Address("account_tdx_c_1p9j7zjlzzxfpc9w8dewfavme6tyl3lzl2sevfwtk0jlq70u8w9")
    "withdraw"
    Address("resource_tdx_c_1qyqqqqqqqqqqqqqqqqqqqqqqqqqqqqqqqqqqqqqqqqqq40v2wv")
    Decimal("123");
TAKE_FROM_WORKTOP_BY_AMOUNT
    Decimal("123")
    Address("resource_tdx_c_1qyqqqqqqqqqqqqqqqqqqqqqqqqqqqqqqqqqqqqqqqqqq40v2wv")
    Bucket("bucket1");
CALL_METHOD
    Address("account_tdx_c_1pxhyn798qaehnxz6qwyj6jx5qm296j4j5uuqh4av7h5sl3agk5")
    "deposit"
    Bucket("bucket1");
"##,
            &NetworkDefinition::kisharnet(),
            vec![],
            r##"
CALL_METHOD
    Address("account_tdx_c_1p9j7zjlzzxfpc9w8dewfavme6tyl3lzl2sevfwtk0jlq70u8w9")
    "lock_fee"
    Decimal("10");
CALL_METHOD
    Address("account_tdx_c_1p9j7zjlzzxfpc9w8dewfavme6tyl3lzl2sevfwtk0jlq70u8w9")
    "withdraw"
    Address("resource_tdx_c_1qyqqqqqqqqqqqqqqqqqqqqqqqqqqqqqqqqqqqqqqqqqq40v2wv")
    Decimal("123");
TAKE_FROM_WORKTOP_BY_AMOUNT
    Decimal("123")
    Address("resource_tdx_c_1qyqqqqqqqqqqqqqqqqqqqqqqqqqqqqqqqqqqqqqqqqqq40v2wv")
    Bucket("bucket1");
CALL_METHOD
    Address("account_tdx_c_1pxhyn798qaehnxz6qwyj6jx5qm296j4j5uuqh4av7h5sl3agk5")
    "deposit"
    Bucket("bucket1");
"##,
        );
    }

    #[test]
    fn test_simple_transfer_with_multiple_locked_fees() {
        compile_and_decompile_with_inversion_test(
            "simple_transfer_with_multiple_locked_fees",
            r##"
CALL_METHOD
    Address("account_tdx_c_1p9j7zjlzzxfpc9w8dewfavme6tyl3lzl2sevfwtk0jlq70u8w9")
    "lock_fee"
    Decimal("1.2");
CALL_METHOD
    Address("account_tdx_c_1p9j7zjlzzxfpc9w8dewfavme6tyl3lzl2sevfwtk0jlq70u8w9")
    "withdraw"
    Address("resource_tdx_c_1qyqqqqqqqqqqqqqqqqqqqqqqqqqqqqqqqqqqqqqqqqqq40v2wv")
    Decimal("123");
TAKE_FROM_WORKTOP_BY_AMOUNT
    Decimal("123")
    Address("resource_tdx_c_1qyqqqqqqqqqqqqqqqqqqqqqqqqqqqqqqqqqqqqqqqqqq40v2wv")
    Bucket("bucket1");
CALL_METHOD
    Address("account_tdx_c_1pxhyn798qaehnxz6qwyj6jx5qm296j4j5uuqh4av7h5sl3agk5")
    "deposit"
    Bucket("bucket1");
CALL_METHOD
    Address("account_tdx_c_1p9j7zjlzzxfpc9w8dewfavme6tyl3lzl2sevfwtk0jlq70u8w9")
    "lock_fee"
    Decimal("3.4");
"##,
            &NetworkDefinition::kisharnet(),
            vec![],
            r##"
CALL_METHOD
    Address("account_tdx_c_1p9j7zjlzzxfpc9w8dewfavme6tyl3lzl2sevfwtk0jlq70u8w9")
    "lock_fee"
    Decimal("1.2");
CALL_METHOD
    Address("account_tdx_c_1p9j7zjlzzxfpc9w8dewfavme6tyl3lzl2sevfwtk0jlq70u8w9")
    "withdraw"
    Address("resource_tdx_c_1qyqqqqqqqqqqqqqqqqqqqqqqqqqqqqqqqqqqqqqqqqqq40v2wv")
    Decimal("123");
TAKE_FROM_WORKTOP_BY_AMOUNT
    Decimal("123")
    Address("resource_tdx_c_1qyqqqqqqqqqqqqqqqqqqqqqqqqqqqqqqqqqqqqqqqqqq40v2wv")
    Bucket("bucket1");
CALL_METHOD
    Address("account_tdx_c_1pxhyn798qaehnxz6qwyj6jx5qm296j4j5uuqh4av7h5sl3agk5")
    "deposit"
    Bucket("bucket1");
CALL_METHOD
    Address("account_tdx_c_1p9j7zjlzzxfpc9w8dewfavme6tyl3lzl2sevfwtk0jlq70u8w9")
    "lock_fee"
    Decimal("3.4");
"##,
        );
    }

    #[test]
    fn test_simple_transfer_nft() {
        compile_and_decompile_with_inversion_test(
            "simple_transfer_nft",
            r##"
CALL_METHOD
    Address("account_tdx_c_1qjy5fakwygc45fkyhyxxulsf5zfae0ycez0x05et9hqsjzg46h")
    "lock_fee"
    Decimal("10");
CALL_METHOD
    Address("account_tdx_c_1qjy5fakwygc45fkyhyxxulsf5zfae0ycez0x05et9hqsjzg46h")
    "withdraw_non_fungibles"
    Address("resource_tdx_c_1qgqqqqqqqqqqqqqqqqqqqqqqqqqqqqqqqqqqqqqqqqqq2pmpun")
    Array<NonFungibleLocalId>(NonFungibleLocalId("#1#"), NonFungibleLocalId("#2#"));
TAKE_FROM_WORKTOP_BY_AMOUNT
    Decimal("2")
    Address("resource_tdx_c_1qgqqqqqqqqqqqqqqqqqqqqqqqqqqqqqqqqqqqqqqqqqq2pmpun")
    Bucket("bucket1");
CALL_METHOD
    Address("account_tdx_c_1pxhyn798qaehnxz6qwyj6jx5qm296j4j5uuqh4av7h5sl3agk5")
    "deposit"
    Bucket("bucket1");
"##,
            &NetworkDefinition::kisharnet(),
            vec![],
            r##"
CALL_METHOD
    Address("account_tdx_c_1qjy5fakwygc45fkyhyxxulsf5zfae0ycez0x05et9hqsjzg46h")
    "lock_fee"
    Decimal("10");
CALL_METHOD
    Address("account_tdx_c_1qjy5fakwygc45fkyhyxxulsf5zfae0ycez0x05et9hqsjzg46h")
    "withdraw_non_fungibles"
    Address("resource_tdx_c_1qgqqqqqqqqqqqqqqqqqqqqqqqqqqqqqqqqqqqqqqqqqq2pmpun")
    Array<NonFungibleLocalId>(NonFungibleLocalId("#1#"), NonFungibleLocalId("#2#"));
TAKE_FROM_WORKTOP_BY_AMOUNT
    Decimal("2")
    Address("resource_tdx_c_1qgqqqqqqqqqqqqqqqqqqqqqqqqqqqqqqqqqqqqqqqqqq2pmpun")
    Bucket("bucket1");
CALL_METHOD
    Address("account_tdx_c_1pxhyn798qaehnxz6qwyj6jx5qm296j4j5uuqh4av7h5sl3agk5")
    "deposit"
    Bucket("bucket1");
"##,
        );
    }

    #[test]
    fn test_simple_transfer_nft_by_id() {
        compile_and_decompile_with_inversion_test(
            "simple_transfer_nft_by_id",
            r##"
CALL_METHOD
    Address("account_tdx_c_1qjy5fakwygc45fkyhyxxulsf5zfae0ycez0x05et9hqsjzg46h")
    "lock_fee"
    Decimal("10");
CALL_METHOD
    Address("account_tdx_c_1qjy5fakwygc45fkyhyxxulsf5zfae0ycez0x05et9hqsjzg46h")
    "withdraw_non_fungibles"
    Address("resource_tdx_c_1qgqqqqqqqqqqqqqqqqqqqqqqqqqqqqqqqqqqqqqqqqqq2pmpun")
    Array<NonFungibleLocalId>(NonFungibleLocalId("#1#"), NonFungibleLocalId("#2#"), NonFungibleLocalId("#3#"));
TAKE_FROM_WORKTOP_BY_IDS
    Array<NonFungibleLocalId>(NonFungibleLocalId("#1#"), NonFungibleLocalId("#2#"), NonFungibleLocalId("#3#"))
    Address("resource_tdx_c_1qgqqqqqqqqqqqqqqqqqqqqqqqqqqqqqqqqqqqqqqqqqq2pmpun")
    Bucket("bucket1");
CALL_METHOD
    Address("account_tdx_c_1pxhyn798qaehnxz6qwyj6jx5qm296j4j5uuqh4av7h5sl3agk5")
    "deposit"
    Bucket("bucket1");
"##,
            &NetworkDefinition::kisharnet(),
            vec![],
            r##"
CALL_METHOD
    Address("account_tdx_c_1qjy5fakwygc45fkyhyxxulsf5zfae0ycez0x05et9hqsjzg46h")
    "lock_fee"
    Decimal("10");
CALL_METHOD
    Address("account_tdx_c_1qjy5fakwygc45fkyhyxxulsf5zfae0ycez0x05et9hqsjzg46h")
    "withdraw_non_fungibles"
    Address("resource_tdx_c_1qgqqqqqqqqqqqqqqqqqqqqqqqqqqqqqqqqqqqqqqqqqq2pmpun")
    Array<NonFungibleLocalId>(NonFungibleLocalId("#1#"), NonFungibleLocalId("#2#"), NonFungibleLocalId("#3#"));
TAKE_FROM_WORKTOP_BY_IDS
    Array<NonFungibleLocalId>(NonFungibleLocalId("#1#"), NonFungibleLocalId("#2#"), NonFungibleLocalId("#3#"))
    Address("resource_tdx_c_1qgqqqqqqqqqqqqqqqqqqqqqqqqqqqqqqqqqqqqqqqqqq2pmpun")
    Bucket("bucket1");
CALL_METHOD
    Address("account_tdx_c_1pxhyn798qaehnxz6qwyj6jx5qm296j4j5uuqh4av7h5sl3agk5")
    "deposit"
    Bucket("bucket1");
"##,
        );
    }

    fn compile_and_decompile_with_inversion_test(
        name: &str,
        manifest: impl AsRef<str>,
        network: &NetworkDefinition,
        blobs: Vec<Vec<u8>>,
        expected_canonical: impl AsRef<str>,
    ) {
        let blob_provider = BlobProvider::new_with_blobs(blobs);

        let original_string = manifest.as_ref();
        let original_compiled = compile(original_string, network, blob_provider.clone())
            .expect("Manifest string could not be compiled");
        let original_binary =
            manifest_encode(&original_compiled).expect("Compiled manifest could not be encoded");

        let original_decompiled = decompile(&original_compiled.instructions, network)
            .expect("Manifest could not be decompiled");
        let recompiled = compile(&original_decompiled, network, blob_provider.clone())
            .expect("Decompiled manifest could not be recompiled");
        let recompiled_binary =
            manifest_encode(&recompiled).expect("Recompiled manifest could not be encoded");

        let recompiled_decompiled = decompile(&recompiled.instructions, network)
            .expect("Recompiled manifest could not be decompiled");
        let re_recompiled = compile(&recompiled_decompiled, network, blob_provider.clone())
            .expect("Decompiled recompiled manifest could not be re-recompiled");
        let re_recompiled_binary =
            manifest_encode(&re_recompiled).expect("Re-recompiled manifest could not be encoded");

        // If you use the following output for test cases, make sure you've checked the diff
        println!("{}", recompiled_decompiled);
        let intent = build_intent(
            expected_canonical.as_ref(),
            blob_provider.blobs().into_values().collect(),
        )
        .expect("Canonical manifest could not be compiled")
        .to_payload_bytes()
        .unwrap();
        print_blob(name, intent);

        // Check round-trip property
        assert_eq!(original_binary, recompiled_binary);
        assert_eq!(recompiled_binary, re_recompiled_binary);

<<<<<<< HEAD
        // Check both canonical decompilations are identical
        assert_eq!(original_decompiled, recompiled_decompiled);

        // Assert that the decompiled matches the expected canonical encoding
        assert_eq!(
            original_decompiled.trim(),
            expected_canonical.as_ref().trim()
        );
=======
        let intent = build_intent(&expected_canonical, network, blobs)
            .to_bytes()
            .unwrap();
        print_blob(name, intent);
>>>>>>> 9ecc54ee
    }

    fn print_blob(name: &str, blob: Vec<u8>) {
        print!(
            "const TX_{}: [u8; {}] = [",
            name.clone().to_uppercase(),
            blob.len()
        );

        for &byte in blob.iter() {
            print!("{:#04x}, ", byte);
        }

        println!("];");
    }

<<<<<<< HEAD
    fn build_intent(manifest: &str, blobs: Vec<Vec<u8>>) -> Result<IntentV1, CompileError> {
        let blob_provider = BlobProvider::new_with_blobs(blobs);

        let sk_notary = Ed25519PrivateKey::from_u64(3).unwrap();

        let network = NetworkDefinition::simulator();
        let (instructions, blobs) = compile(manifest, &network, blob_provider)?.for_intent();

        Ok(IntentV1 {
            header: TransactionHeaderV1 {
                network_id: network.id,
                start_epoch_inclusive: Epoch::zero(),
                end_epoch_exclusive: Epoch::of(1000),
=======
    fn build_intent(
        manifest: &str,
        network: &NetworkDefinition,
        blobs: Vec<Vec<u8>>,
    ) -> TransactionIntent {
        let sk_notary = EddsaEd25519PrivateKey::from_u64(3).unwrap();

        TransactionIntent::new(
            network,
            TransactionHeader {
                version: 1,
                network_id: network.id,
                start_epoch_inclusive: 0,
                end_epoch_exclusive: 1000,
>>>>>>> 9ecc54ee
                nonce: 5,
                notary_public_key: sk_notary.public_key().into(),
                notary_is_signatory: false,
                tip_percentage: 3,
            },
            instructions,
            blobs,
            attachments: AttachmentsV1 {},
        })
    }

    #[test]
    pub fn decompilation_of_create_non_fungible_resource_with_initial_supply_is_invertible() {
        // Arrange
        let manifest = ManifestBuilder::new()
            .create_non_fungible_resource(
                NonFungibleIdType::Integer,
                false,
                BTreeMap::new(),
                BTreeMap::<_, (_, AccessRule)>::new(),
                Some([(NonFungibleLocalId::integer(1), EmptyStruct {})]),
            )
            .build();

        // Act
        let inverted_manifest = {
            let network = NetworkDefinition::simulator();
            let decompiled = decompile(&manifest.instructions, &network).unwrap();
            compile(&decompiled, &network, BlobProvider::new()).unwrap()
        };

        // Assert
        assert_eq!(manifest, inverted_manifest);
    }

    #[derive(ScryptoSbor, NonFungibleData, ManifestSbor)]
    struct EmptyStruct {}
}

pub fn apply_address_replacements(input: impl ToString) -> String {
    let mut input = input.to_string();
    // Can generate some from resim, eg resim new-account, resim publish examples/hello-world etc
    // For other addresses, uncomment the below:;
    // {
    //     // Generate addresses
    //     use radix_engine_common::address::{Bech32Decoder, Bech32Encoder};
    //     use radix_engine_common::types::EntityType;
    //     use radix_engine_interface::constants::*;

    //     // Random address from resim new-account
    //     let account_address = "account_sim1cyvgx33089ukm2pl97pv4max0x40ruvfy4lt60yvya744cve475w0q";

    //     println!("{}", Bech32Encoder::for_simulator().encode(CONSENSUS_MANAGER.as_node_id().as_bytes()).unwrap());

    //     let (_, mut pseudo_random_bytes) = Bech32Decoder::for_simulator().validate_and_decode(account_address).unwrap();
    //     pseudo_random_bytes[0] = EntityType::InternalFungibleVault as u8;
    //     println!("{}", Bech32Encoder::for_simulator().encode(pseudo_random_bytes.as_ref()).unwrap());
    //     pseudo_random_bytes[0] = EntityType::GlobalValidator as u8;
    //     println!("{}", Bech32Encoder::for_simulator().encode(pseudo_random_bytes.as_ref()).unwrap());
    //     pseudo_random_bytes[0] = EntityType::GlobalAccessController as u8;
    //     println!("{}", Bech32Encoder::for_simulator().encode(pseudo_random_bytes.as_ref()).unwrap());
    //     pseudo_random_bytes[0] = EntityType::GlobalGenericComponent as u8;
    //     println!("{}", Bech32Encoder::for_simulator().encode(pseudo_random_bytes.as_ref()).unwrap());
    // };
    let package_package_address = PACKAGE_PACKAGE.to_string(&Bech32Encoder::for_simulator());
    let replacement_vectors = sbor::prelude::BTreeMap::from([
        (
            "${xrd_resource_address}",
            "resource_sim1tknxxxxxxxxxradxrdxxxxxxxxx009923554798xxxxxxxxxakj8n3",
        ),
        (
            "${fungible_resource_address}",
            "resource_sim1thvwu8dh6lk4y9mntemkvj25wllq8adq42skzufp4m8wxxuemugnez",
        ),
        (
            "${resource_address}",
            "resource_sim1thvwu8dh6lk4y9mntemkvj25wllq8adq42skzufp4m8wxxuemugnez",
        ),
        (
            "${gumball_resource_address}",
            "resource_sim1thvwu8dh6lk4y9mntemkvj25wllq8adq42skzufp4m8wxxuemugnez",
        ),
        (
            "${non_fungible_resource_address}",
            "resource_sim1ngktvyeenvvqetnqwysevcx5fyvl6hqe36y3rkhdfdn6uzvt5366ha",
        ),
        (
            "${badge_resource_address}",
            "resource_sim1ngktvyeenvvqetnqwysevcx5fyvl6hqe36y3rkhdfdn6uzvt5366ha",
        ),
        (
            "${account_address}",
            "account_sim1cyvgx33089ukm2pl97pv4max0x40ruvfy4lt60yvya744cve475w0q",
        ),
        (
            "${this_account_address}",
            "account_sim1cyvgx33089ukm2pl97pv4max0x40ruvfy4lt60yvya744cve475w0q",
        ),
        (
            "${other_account_address}",
            "account_sim1cyzfj6p254jy6lhr237s7pcp8qqz6c8ahq9mn6nkdjxxxat5syrgz9",
        ),
        (
            "${component_address}",
            "component_sim1cqvgx33089ukm2pl97pv4max0x40ruvfy4lt60yvya744cvemygpmu",
        ),
        (
            "${account_a_component_address}",
            "account_sim1c8mulhl5yrk6hh4jsyldps5sdrp08r5v9wusupvzxgqvhlp4c4nwjz",
        ),
        (
            "${account_b_component_address}",
            "account_sim1c8s2hass5g62ckwpv78y8ykdqljtetv4ve6etcz64gveykxznj36tr",
        ),
        (
            "${account_c_component_address}",
            "account_sim1c8ct6jdcwqrg3gzskyxuy0z933fe55fyjz6p56730r95ulzwl3ppva",
        ),
        (
            "${package_address}",
            "package_sim1p4r4955skdjq9swg8s5jguvcjvyj7tsxct87a9z6sw76cdfd2jg3zk",
        ),
        (
            "${minter_badge_resource_address}",
            "resource_sim1ngktvyeenvvqetnqwysevcx5fyvl6hqe36y3rkhdfdn6uzvt5366ha",
        ),
        (
            "${mintable_fungible_resource_address}",
            "resource_sim1thvwu8dh6lk4y9mntemkvj25wllq8adq42skzufp4m8wxxuemugnez",
        ),
        (
            "${mintable_non_fungible_resource_address}",
            "resource_sim1nfhtg7ttszgjwysfglx8jcjtvv8q02fg9s2y6qpnvtw5jsy3wvlhj6",
        ),
        (
            "${vault_address}",
            "internal_vault_sim1tqvgx33089ukm2pl97pv4max0x40ruvfy4lt60yvya744cvevp72ff",
        ),
        ("${owner_badge_non_fungible_local_id}", "#1#"),
        (
            "${code_blob_hash}",
            "a710f0959d8e139b3c1ca74ac4fcb9a95ada2c82e7f563304c5487e0117095c0",
        ),
        ("${initial_supply}", "12"),
        ("${mint_amount}", "12"),
        ("${non_fungible_local_id}", "#12#"),
        (
            "${auth_badge_resource_address}",
            "resource_sim1n24hvnrgmhj6j8dpjuu85vfsagdjafcl5x4ewc9yh436jh2hpu4qdj",
        ),
        ("${auth_badge_non_fungible_local_id}", "#1#"),
        (
            "${package_address}",
            "package_sim1p4r4955skdjq9swg8s5jguvcjvyj7tsxct87a9z6sw76cdfd2jg3zk",
        ),
        (
            "${consensusmanager_address}",
            "consensusmanager_sim1scxxxxxxxxxxcnsmgrxxxxxxxxx000999665565xxxxxxxxxxc06cl",
        ),
        (
            "${validator_address}",
            "validator_sim1sgvgx33089ukm2pl97pv4max0x40ruvfy4lt60yvya744cvedzgr3l",
        ),
        (
            "${accesscontroller_address}",
            "accesscontroller_sim1cvvgx33089ukm2pl97pv4max0x40ruvfy4lt60yvya744cvexaj7at",
        ),
        (
            "${faucet_component_address}",
            "component_sim1cptxxxxxxxxxfaucetxxxxxxxxx000527798379xxxxxxxxxhkrefh",
        ),
        (
            "${second_resource_address}",
            "resource_sim1thcgx0f3rwaeetl67cmsssv4p748kd3sjhtge9l4m6ns7cucs97tjv",
        ),
        (
            "${package_package_address}",
            package_package_address.as_str(),
        ),
    ]);
    for (of, with) in replacement_vectors.into_iter() {
        input = input.replace(of, with);
    }
    input
}<|MERGE_RESOLUTION|>--- conflicted
+++ resolved
@@ -1029,197 +1029,169 @@
 
     #[test]
     fn test_simple_transfer() {
+        // Note - this test is intended for demonstration for the ledger
+        // app - but might be better moved to being a transaction scenario
+        let canonical_manifest = apply_address_replacements(
+            r##"
+CALL_METHOD
+    Address("${account_address}")
+    "lock_fee"
+    Decimal("10")
+;
+CALL_METHOD
+    Address("${account_address}")
+    "withdraw"
+    Address("${fungible_resource_address}")
+    Decimal("123")
+;
+TAKE_FROM_WORKTOP
+    Address("${fungible_resource_address}")
+    Decimal("123")
+    Bucket("bucket1")
+;
+CALL_METHOD
+    Address("${other_account_address}")
+    "try_deposit_or_abort"
+    Bucket("bucket1")
+;
+        "##,
+        );
         compile_and_decompile_with_inversion_test(
             "simple_transfer",
+            &canonical_manifest,
+            &NetworkDefinition::simulator(),
+            vec![],
+            &canonical_manifest,
+        );
+    }
+
+    #[test]
+    fn test_simple_transfer_with_multiple_locked_fees() {
+        // Note - this test is intended for demonstration for the ledger
+        // app - but might be better moved to being a transaction scenario
+        let canonical_manifest = apply_address_replacements(
             r##"
 CALL_METHOD
-    Address("account_tdx_c_1p9j7zjlzzxfpc9w8dewfavme6tyl3lzl2sevfwtk0jlq70u8w9")
+    Address("${account_address}")
     "lock_fee"
-    Decimal("10");
-CALL_METHOD
-    Address("account_tdx_c_1p9j7zjlzzxfpc9w8dewfavme6tyl3lzl2sevfwtk0jlq70u8w9")
+    Decimal("1.2")
+;
+CALL_METHOD
+    Address("${account_address}")
     "withdraw"
-    Address("resource_tdx_c_1qyqqqqqqqqqqqqqqqqqqqqqqqqqqqqqqqqqqqqqqqqqq40v2wv")
-    Decimal("123");
-TAKE_FROM_WORKTOP_BY_AMOUNT
+    Address("${fungible_resource_address}")
     Decimal("123")
-    Address("resource_tdx_c_1qyqqqqqqqqqqqqqqqqqqqqqqqqqqqqqqqqqqqqqqqqqq40v2wv")
-    Bucket("bucket1");
-CALL_METHOD
-    Address("account_tdx_c_1pxhyn798qaehnxz6qwyj6jx5qm296j4j5uuqh4av7h5sl3agk5")
-    "deposit"
-    Bucket("bucket1");
-"##,
-            &NetworkDefinition::kisharnet(),
-            vec![],
+;
+TAKE_FROM_WORKTOP
+    Address("${fungible_resource_address}")
+    Decimal("123")
+    Bucket("bucket1")
+;
+CALL_METHOD
+    Address("${other_account_address}")
+    "try_deposit_or_abort"
+    Bucket("bucket1")
+;
+CALL_METHOD
+    Address("${account_address}")
+    "lock_fee"
+    Decimal("3.4")
+;
+        "##,
+        );
+        compile_and_decompile_with_inversion_test(
+            "simple_transfer_with_multiple_locked_fees",
+            &canonical_manifest,
+            &NetworkDefinition::simulator(),
+            vec![],
+            &canonical_manifest,
+        );
+    }
+
+    #[test]
+    fn test_simple_transfer_nft() {
+        // Note - this test is intended for demonstration for the ledger
+        // app - but might be better moved to being a transaction scenario
+        let canonical_manifest = apply_address_replacements(
             r##"
 CALL_METHOD
-    Address("account_tdx_c_1p9j7zjlzzxfpc9w8dewfavme6tyl3lzl2sevfwtk0jlq70u8w9")
+    Address("${account_address}")
     "lock_fee"
-    Decimal("10");
-CALL_METHOD
-    Address("account_tdx_c_1p9j7zjlzzxfpc9w8dewfavme6tyl3lzl2sevfwtk0jlq70u8w9")
-    "withdraw"
-    Address("resource_tdx_c_1qyqqqqqqqqqqqqqqqqqqqqqqqqqqqqqqqqqqqqqqqqqq40v2wv")
-    Decimal("123");
-TAKE_FROM_WORKTOP_BY_AMOUNT
-    Decimal("123")
-    Address("resource_tdx_c_1qyqqqqqqqqqqqqqqqqqqqqqqqqqqqqqqqqqqqqqqqqqq40v2wv")
-    Bucket("bucket1");
-CALL_METHOD
-    Address("account_tdx_c_1pxhyn798qaehnxz6qwyj6jx5qm296j4j5uuqh4av7h5sl3agk5")
-    "deposit"
-    Bucket("bucket1");
-"##,
-        );
-    }
-
-    #[test]
-    fn test_simple_transfer_with_multiple_locked_fees() {
-        compile_and_decompile_with_inversion_test(
-            "simple_transfer_with_multiple_locked_fees",
+    Decimal("10")
+;
+CALL_METHOD
+    Address("${account_address}")
+    "withdraw_non_fungibles"
+    Address("${non_fungible_resource_address}")
+    Array<NonFungibleLocalId>(
+        NonFungibleLocalId("#1#"),
+        NonFungibleLocalId("#2#")
+    )
+;
+TAKE_FROM_WORKTOP
+    Address("${non_fungible_resource_address}")
+    Decimal("2")
+    Bucket("bucket1")
+;
+CALL_METHOD
+    Address("${other_account_address}")
+    "try_deposit_or_abort"
+    Bucket("bucket1")
+;
+"##,
+        );
+        compile_and_decompile_with_inversion_test(
+            "simple_transfer_nft",
+            &canonical_manifest,
+            &NetworkDefinition::simulator(),
+            vec![],
+            &canonical_manifest,
+        );
+    }
+
+    #[test]
+    fn test_simple_transfer_nft_by_id() {
+        // Note - this test is intended for demonstration for the ledger
+        // app - but might be better moved to being a transaction scenario
+        let canonical_manifest = apply_address_replacements(
             r##"
 CALL_METHOD
-    Address("account_tdx_c_1p9j7zjlzzxfpc9w8dewfavme6tyl3lzl2sevfwtk0jlq70u8w9")
+    Address("${account_address}")
     "lock_fee"
-    Decimal("1.2");
-CALL_METHOD
-    Address("account_tdx_c_1p9j7zjlzzxfpc9w8dewfavme6tyl3lzl2sevfwtk0jlq70u8w9")
-    "withdraw"
-    Address("resource_tdx_c_1qyqqqqqqqqqqqqqqqqqqqqqqqqqqqqqqqqqqqqqqqqqq40v2wv")
-    Decimal("123");
-TAKE_FROM_WORKTOP_BY_AMOUNT
-    Decimal("123")
-    Address("resource_tdx_c_1qyqqqqqqqqqqqqqqqqqqqqqqqqqqqqqqqqqqqqqqqqqq40v2wv")
-    Bucket("bucket1");
-CALL_METHOD
-    Address("account_tdx_c_1pxhyn798qaehnxz6qwyj6jx5qm296j4j5uuqh4av7h5sl3agk5")
-    "deposit"
-    Bucket("bucket1");
-CALL_METHOD
-    Address("account_tdx_c_1p9j7zjlzzxfpc9w8dewfavme6tyl3lzl2sevfwtk0jlq70u8w9")
-    "lock_fee"
-    Decimal("3.4");
-"##,
-            &NetworkDefinition::kisharnet(),
-            vec![],
-            r##"
-CALL_METHOD
-    Address("account_tdx_c_1p9j7zjlzzxfpc9w8dewfavme6tyl3lzl2sevfwtk0jlq70u8w9")
-    "lock_fee"
-    Decimal("1.2");
-CALL_METHOD
-    Address("account_tdx_c_1p9j7zjlzzxfpc9w8dewfavme6tyl3lzl2sevfwtk0jlq70u8w9")
-    "withdraw"
-    Address("resource_tdx_c_1qyqqqqqqqqqqqqqqqqqqqqqqqqqqqqqqqqqqqqqqqqqq40v2wv")
-    Decimal("123");
-TAKE_FROM_WORKTOP_BY_AMOUNT
-    Decimal("123")
-    Address("resource_tdx_c_1qyqqqqqqqqqqqqqqqqqqqqqqqqqqqqqqqqqqqqqqqqqq40v2wv")
-    Bucket("bucket1");
-CALL_METHOD
-    Address("account_tdx_c_1pxhyn798qaehnxz6qwyj6jx5qm296j4j5uuqh4av7h5sl3agk5")
-    "deposit"
-    Bucket("bucket1");
-CALL_METHOD
-    Address("account_tdx_c_1p9j7zjlzzxfpc9w8dewfavme6tyl3lzl2sevfwtk0jlq70u8w9")
-    "lock_fee"
-    Decimal("3.4");
-"##,
-        );
-    }
-
-    #[test]
-    fn test_simple_transfer_nft() {
-        compile_and_decompile_with_inversion_test(
-            "simple_transfer_nft",
-            r##"
-CALL_METHOD
-    Address("account_tdx_c_1qjy5fakwygc45fkyhyxxulsf5zfae0ycez0x05et9hqsjzg46h")
-    "lock_fee"
-    Decimal("10");
-CALL_METHOD
-    Address("account_tdx_c_1qjy5fakwygc45fkyhyxxulsf5zfae0ycez0x05et9hqsjzg46h")
+    Decimal("10")
+;
+CALL_METHOD
+    Address("${account_address}")
     "withdraw_non_fungibles"
-    Address("resource_tdx_c_1qgqqqqqqqqqqqqqqqqqqqqqqqqqqqqqqqqqqqqqqqqqq2pmpun")
-    Array<NonFungibleLocalId>(NonFungibleLocalId("#1#"), NonFungibleLocalId("#2#"));
-TAKE_FROM_WORKTOP_BY_AMOUNT
-    Decimal("2")
-    Address("resource_tdx_c_1qgqqqqqqqqqqqqqqqqqqqqqqqqqqqqqqqqqqqqqqqqqq2pmpun")
-    Bucket("bucket1");
-CALL_METHOD
-    Address("account_tdx_c_1pxhyn798qaehnxz6qwyj6jx5qm296j4j5uuqh4av7h5sl3agk5")
-    "deposit"
-    Bucket("bucket1");
-"##,
-            &NetworkDefinition::kisharnet(),
-            vec![],
-            r##"
-CALL_METHOD
-    Address("account_tdx_c_1qjy5fakwygc45fkyhyxxulsf5zfae0ycez0x05et9hqsjzg46h")
-    "lock_fee"
-    Decimal("10");
-CALL_METHOD
-    Address("account_tdx_c_1qjy5fakwygc45fkyhyxxulsf5zfae0ycez0x05et9hqsjzg46h")
-    "withdraw_non_fungibles"
-    Address("resource_tdx_c_1qgqqqqqqqqqqqqqqqqqqqqqqqqqqqqqqqqqqqqqqqqqq2pmpun")
-    Array<NonFungibleLocalId>(NonFungibleLocalId("#1#"), NonFungibleLocalId("#2#"));
-TAKE_FROM_WORKTOP_BY_AMOUNT
-    Decimal("2")
-    Address("resource_tdx_c_1qgqqqqqqqqqqqqqqqqqqqqqqqqqqqqqqqqqqqqqqqqqq2pmpun")
-    Bucket("bucket1");
-CALL_METHOD
-    Address("account_tdx_c_1pxhyn798qaehnxz6qwyj6jx5qm296j4j5uuqh4av7h5sl3agk5")
-    "deposit"
-    Bucket("bucket1");
-"##,
-        );
-    }
-
-    #[test]
-    fn test_simple_transfer_nft_by_id() {
+    Address("${non_fungible_resource_address}")
+    Array<NonFungibleLocalId>(
+        NonFungibleLocalId("#1#"),
+        NonFungibleLocalId("#2#"),
+        NonFungibleLocalId("#3#")
+    )
+;
+TAKE_NON_FUNGIBLES_FROM_WORKTOP
+    Address("${non_fungible_resource_address}")
+    Array<NonFungibleLocalId>(
+        NonFungibleLocalId("#1#"),
+        NonFungibleLocalId("#2#"),
+        NonFungibleLocalId("#3#")
+    )
+    Bucket("bucket1")
+;
+CALL_METHOD
+    Address("${other_account_address}")
+    "try_deposit_or_abort"
+    Bucket("bucket1")
+;
+"##,
+        );
         compile_and_decompile_with_inversion_test(
             "simple_transfer_nft_by_id",
-            r##"
-CALL_METHOD
-    Address("account_tdx_c_1qjy5fakwygc45fkyhyxxulsf5zfae0ycez0x05et9hqsjzg46h")
-    "lock_fee"
-    Decimal("10");
-CALL_METHOD
-    Address("account_tdx_c_1qjy5fakwygc45fkyhyxxulsf5zfae0ycez0x05et9hqsjzg46h")
-    "withdraw_non_fungibles"
-    Address("resource_tdx_c_1qgqqqqqqqqqqqqqqqqqqqqqqqqqqqqqqqqqqqqqqqqqq2pmpun")
-    Array<NonFungibleLocalId>(NonFungibleLocalId("#1#"), NonFungibleLocalId("#2#"), NonFungibleLocalId("#3#"));
-TAKE_FROM_WORKTOP_BY_IDS
-    Array<NonFungibleLocalId>(NonFungibleLocalId("#1#"), NonFungibleLocalId("#2#"), NonFungibleLocalId("#3#"))
-    Address("resource_tdx_c_1qgqqqqqqqqqqqqqqqqqqqqqqqqqqqqqqqqqqqqqqqqqq2pmpun")
-    Bucket("bucket1");
-CALL_METHOD
-    Address("account_tdx_c_1pxhyn798qaehnxz6qwyj6jx5qm296j4j5uuqh4av7h5sl3agk5")
-    "deposit"
-    Bucket("bucket1");
-"##,
-            &NetworkDefinition::kisharnet(),
-            vec![],
-            r##"
-CALL_METHOD
-    Address("account_tdx_c_1qjy5fakwygc45fkyhyxxulsf5zfae0ycez0x05et9hqsjzg46h")
-    "lock_fee"
-    Decimal("10");
-CALL_METHOD
-    Address("account_tdx_c_1qjy5fakwygc45fkyhyxxulsf5zfae0ycez0x05et9hqsjzg46h")
-    "withdraw_non_fungibles"
-    Address("resource_tdx_c_1qgqqqqqqqqqqqqqqqqqqqqqqqqqqqqqqqqqqqqqqqqqq2pmpun")
-    Array<NonFungibleLocalId>(NonFungibleLocalId("#1#"), NonFungibleLocalId("#2#"), NonFungibleLocalId("#3#"));
-TAKE_FROM_WORKTOP_BY_IDS
-    Array<NonFungibleLocalId>(NonFungibleLocalId("#1#"), NonFungibleLocalId("#2#"), NonFungibleLocalId("#3#"))
-    Address("resource_tdx_c_1qgqqqqqqqqqqqqqqqqqqqqqqqqqqqqqqqqqqqqqqqqqq2pmpun")
-    Bucket("bucket1");
-CALL_METHOD
-    Address("account_tdx_c_1pxhyn798qaehnxz6qwyj6jx5qm296j4j5uuqh4av7h5sl3agk5")
-    "deposit"
-    Bucket("bucket1");
-"##,
+            &canonical_manifest,
+            &NetworkDefinition::simulator(),
+            vec![],
+            &canonical_manifest,
         );
     }
 
@@ -1256,18 +1228,19 @@
         println!("{}", recompiled_decompiled);
         let intent = build_intent(
             expected_canonical.as_ref(),
+            network,
             blob_provider.blobs().into_values().collect(),
         )
         .expect("Canonical manifest could not be compiled")
         .to_payload_bytes()
         .unwrap();
+
         print_blob(name, intent);
 
         // Check round-trip property
         assert_eq!(original_binary, recompiled_binary);
         assert_eq!(recompiled_binary, re_recompiled_binary);
 
-<<<<<<< HEAD
         // Check both canonical decompilations are identical
         assert_eq!(original_decompiled, recompiled_decompiled);
 
@@ -1276,12 +1249,6 @@
             original_decompiled.trim(),
             expected_canonical.as_ref().trim()
         );
-=======
-        let intent = build_intent(&expected_canonical, network, blobs)
-            .to_bytes()
-            .unwrap();
-        print_blob(name, intent);
->>>>>>> 9ecc54ee
     }
 
     fn print_blob(name: &str, blob: Vec<u8>) {
@@ -1298,13 +1265,15 @@
         println!("];");
     }
 
-<<<<<<< HEAD
-    fn build_intent(manifest: &str, blobs: Vec<Vec<u8>>) -> Result<IntentV1, CompileError> {
+    fn build_intent(
+        manifest: &str,
+        network: &NetworkDefinition,
+        blobs: Vec<Vec<u8>>,
+    ) -> Result<IntentV1, CompileError> {
         let blob_provider = BlobProvider::new_with_blobs(blobs);
 
         let sk_notary = Ed25519PrivateKey::from_u64(3).unwrap();
 
-        let network = NetworkDefinition::simulator();
         let (instructions, blobs) = compile(manifest, &network, blob_provider)?.for_intent();
 
         Ok(IntentV1 {
@@ -1312,22 +1281,6 @@
                 network_id: network.id,
                 start_epoch_inclusive: Epoch::zero(),
                 end_epoch_exclusive: Epoch::of(1000),
-=======
-    fn build_intent(
-        manifest: &str,
-        network: &NetworkDefinition,
-        blobs: Vec<Vec<u8>>,
-    ) -> TransactionIntent {
-        let sk_notary = EddsaEd25519PrivateKey::from_u64(3).unwrap();
-
-        TransactionIntent::new(
-            network,
-            TransactionHeader {
-                version: 1,
-                network_id: network.id,
-                start_epoch_inclusive: 0,
-                end_epoch_exclusive: 1000,
->>>>>>> 9ecc54ee
                 nonce: 5,
                 notary_public_key: sk_notary.public_key().into(),
                 notary_is_signatory: false,
