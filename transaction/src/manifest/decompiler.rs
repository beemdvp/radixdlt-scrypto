--- conflicted
+++ resolved
@@ -542,52 +542,6 @@
     Ok(())
 }
 
-<<<<<<< HEAD
-fn format_node_id(node_id: &RENodeId, context: &mut DecompilationContext) -> String {
-    match node_id {
-        RENodeId::Global(global_address) => match global_address {
-            GlobalAddress::Component(address) => {
-                format!("Global(\"{}\")", address.display(context.bech32_encoder))
-            }
-            GlobalAddress::Package(address) => {
-                format!("Global(\"{}\")", address.display(context.bech32_encoder))
-            }
-            GlobalAddress::Resource(address) => {
-                format!("Global(\"{}\")", address.display(context.bech32_encoder))
-            }
-            GlobalAddress::System(address) => {
-                format!("Global(\"{}\")", address.display(context.bech32_encoder))
-            }
-        },
-        RENodeId::Bucket(id) => match context.bucket_names.get(id) {
-            Some(name) => format!("Bucket(\"{}\")", name),
-            None => format!("Bucket({}u32)", id),
-        },
-        RENodeId::Proof(id) => match context.proof_names.get(id) {
-            Some(name) => format!("Proof(\"{}\")", name),
-            None => format!("Proof({}u32)", id),
-        },
-        RENodeId::AuthZoneStack(id) => format!("AuthZoneStack({}u32)", id),
-        RENodeId::Worktop => "Worktop".to_owned(),
-        RENodeId::KeyValueStore(id) => format!("KeyValueStore(\"{}\")", format_id(id)),
-        RENodeId::NonFungibleStore(id) => format!("NonFungibleStore(\"{}\")", format_id(id)),
-        RENodeId::Component(id) => format!("Component(\"{}\")", format_id(id)),
-        RENodeId::EpochManager(id) => format!("EpochManager(\"{}\")", format_id(id)),
-        RENodeId::Clock(id) => format!("Clock(\"{}\")", format_id(id)),
-        RENodeId::Vault(id) => format!("Vault(\"{}\")", format_id(id)),
-        RENodeId::ResourceManager(id) => format!("ResourceManager(\"{}\")", format_id(id)),
-        RENodeId::Package(id) => format!("Package(\"{}\")", format_id(id)),
-        RENodeId::FeeReserve(id) => format!("FeeReserve({}u32)", id),
-        RENodeId::TransactionHash(id) => format!("TransactionHash({}u32)", id),
-    }
-}
-
-fn format_id(id: &[u8; 36]) -> String {
-    hex::encode(id)
-}
-
-=======
->>>>>>> fdb555a2
 #[cfg(test)]
 mod tests {
     use super::*;
