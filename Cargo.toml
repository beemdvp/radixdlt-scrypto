--- conflicted
+++ resolved
@@ -15,11 +15,8 @@
     "radix-blueprint-schema-init",
     "radix-common-derive",
     "radix-common",
-<<<<<<< HEAD
     "radix-clis",
-=======
     "radix-engine-toolkit",
->>>>>>> 7df00231
     "radix-engine-interface",
     "radix-engine-monkey-tests",
     "radix-engine-profiling-derive",
