use crate::internal_prelude::*;

// This file isn't part of the Manifest SBOR value model, but is included here
// for consolidation of the manifest types

#[derive(Debug, Clone, PartialEq, Eq, Default, ManifestSbor, ScryptoDescribe)]
#[sbor(transparent)]
pub struct ManifestResourceConstraints {
    specified_resources: IndexMap<ResourceAddress, ManifestResourceConstraint>,
}

impl ManifestResourceConstraints {
    pub fn new() -> Self {
        Default::default()
    }

    /// ## Panics
    /// * Panics if the constraint isn't valid for the resource address
    /// * Panics if constraints have already been specified against the resource
    pub fn with(
        mut self,
        resource_address: ResourceAddress,
        constraint: ManifestResourceConstraint,
    ) -> Self {
        if !constraint.is_valid_for(&resource_address) {
            panic!("Constraint isn't valid for the resource address");
        }
        let replaced = self
            .specified_resources
            .insert(resource_address, constraint);
        if replaced.is_some() {
            panic!("A constraint has already been specified against the resource");
        }
        self
    }

    /// ## Panics
    /// * Panics if the constraint isn't valid for the resource address
    /// * Panics if constraints have already been specified against the resource
    pub fn with_exact_amount(
        self,
        resource_address: ResourceAddress,
        amount: impl ResolvableDecimal,
    ) -> Self {
        self.with(
            resource_address,
            ManifestResourceConstraint::ExactAmount(amount.resolve()),
        )
    }

    /// ## Panics
    /// * Panics if the constraint isn't valid for the resource address
    /// * Panics if constraints have already been specified against the resource
    pub fn with_at_least_amount(
        self,
        resource_address: ResourceAddress,
        amount: impl ResolvableDecimal,
    ) -> Self {
        self.with(
            resource_address,
            ManifestResourceConstraint::AtLeastAmount(amount.resolve()),
        )
    }

    /// ## Panics
    /// * Panics if the constraint isn't valid for the resource address
    /// * Panics if constraints have already been specified against the resource
    pub fn with_amount_range(
        self,
        resource_address: ResourceAddress,
        lower_bound: impl ResolvableLowerBound,
        upper_bound: impl ResolvableUpperBound,
    ) -> Self {
        self.with_general_constraint(
            resource_address,
            GeneralResourceConstraint {
                required_ids: Default::default(),
                lower_bound: lower_bound.resolve(),
                upper_bound: upper_bound.resolve(),
                allowed_ids: AllowedIds::Any,
            },
        )
    }

    /// ## Panics
    /// * Panics if the constraint isn't valid for the resource address
    /// * Panics if constraints have already been specified against the resource
    pub fn with_exact_non_fungibles(
        self,
        resource_address: ResourceAddress,
        non_fungible_ids: impl IntoIterator<Item = NonFungibleLocalId>,
    ) -> Self {
        self.with(
            resource_address,
            ManifestResourceConstraint::ExactNonFungibles(non_fungible_ids.into_iter().collect()),
        )
    }

    /// ## Panics
    /// * Panics if the constraint isn't valid for the resource address
    /// * Panics if constraints have already been specified against the resource
    pub fn with_at_least_non_fungibles(
        self,
        resource_address: ResourceAddress,
        non_fungible_ids: impl IntoIterator<Item = NonFungibleLocalId>,
    ) -> Self {
        self.with(
            resource_address,
            ManifestResourceConstraint::AtLeastNonFungibles(non_fungible_ids.into_iter().collect()),
        )
    }

    /// ## Panics
    /// * Panics if the constraint isn't valid for the resource address
    /// * Panics if constraints have already been specified against the resource
    pub fn with_general_constraint(
        self,
        resource_address: ResourceAddress,
        bounds: GeneralResourceConstraint,
    ) -> Self {
        self.with(
            resource_address,
            ManifestResourceConstraint::General(bounds),
        )
    }

    pub fn specified_resources(&self) -> &IndexMap<ResourceAddress, ManifestResourceConstraint> {
        &self.specified_resources
    }

    pub fn iter(&self) -> impl Iterator<Item = (&ResourceAddress, &ManifestResourceConstraint)> {
        self.specified_resources.iter()
    }

    pub fn is_valid(&self) -> bool {
        for (resource_address, constraint) in self.iter() {
            if !constraint.is_valid_for(resource_address) {
                return false;
            }
        }
        true
    }

    pub fn contains_specified_resource(&self, resource_address: &ResourceAddress) -> bool {
        self.specified_resources.contains_key(resource_address)
    }
}

impl IntoIterator for ManifestResourceConstraints {
    type Item = (ResourceAddress, ManifestResourceConstraint);
    type IntoIter =
        <IndexMap<ResourceAddress, ManifestResourceConstraint> as IntoIterator>::IntoIter;

    fn into_iter(self) -> Self::IntoIter {
        self.specified_resources.into_iter()
    }
}

#[derive(Debug, Clone, PartialEq, Eq, ManifestSbor, ScryptoDescribe)]
pub enum ManifestResourceConstraint {
    NonZeroAmount,
    ExactAmount(Decimal),
    AtLeastAmount(Decimal),
    ExactNonFungibles(IndexSet<NonFungibleLocalId>),
    AtLeastNonFungibles(IndexSet<NonFungibleLocalId>),
    General(GeneralResourceConstraint),
}

impl ManifestResourceConstraint {
    pub fn is_valid_for(&self, resource_address: &ResourceAddress) -> bool {
        if resource_address.is_fungible() {
            self.is_valid_for_fungible_use()
        } else {
            self.is_valid_for_non_fungible_use()
        }
    }

    pub fn is_valid_for_fungible_use(&self) -> bool {
        match self {
            ManifestResourceConstraint::NonZeroAmount => true,
            ManifestResourceConstraint::ExactAmount(amount) => !amount.is_negative(),
            ManifestResourceConstraint::AtLeastAmount(amount) => !amount.is_negative(),
            ManifestResourceConstraint::ExactNonFungibles(_) => false,
            ManifestResourceConstraint::AtLeastNonFungibles(_) => false,
            ManifestResourceConstraint::General(general) => general.is_valid_for_fungible_use(),
        }
    }

    pub fn is_valid_for_non_fungible_use(&self) -> bool {
        match self {
            ManifestResourceConstraint::NonZeroAmount => true,
            ManifestResourceConstraint::ExactAmount(amount) => {
                !amount.is_negative() && amount.checked_floor() == Some(*amount)
            }
            ManifestResourceConstraint::AtLeastAmount(amount) => {
                !amount.is_negative() && amount.checked_floor() == Some(*amount)
            }
            ManifestResourceConstraint::ExactNonFungibles(_) => true,
            ManifestResourceConstraint::AtLeastNonFungibles(_) => true,
            ManifestResourceConstraint::General(general) => general.is_valid_for_non_fungible_use(),
        }
    }
}

/// [`GeneralResourceConstraint`] captures constraints on the balance of a single fungible
/// or non-fungible resource.
///
/// It captures four concepts:
///
/// * A set of [`required_ids`][Self::required_ids] which are [`NonFungibleLocalId`]s which are
///   required to be in the balance.
/// * A [`lower_bound`][Self::lower_bound] on the decimal balance amount.
/// * An [`upper_bound`][Self::upper_bound] on the decimal balance amount.
/// * Constraints on the [`allowed_ids`][Self::allowed_ids]. These are either:
///   * [`AllowedIds::Any`]
///   * [`AllowedIds::Allowlist(allowlist)`][AllowedIds::Allowlist] of [`NonFungibleLocalId`]s.
///     If this case, the ids in the resource balance must be a subset of the allowlist.
///
/// Fungible resources are viewed as a specialization of non-fungible resources where we disregard
/// ids and permit non-integer balances. So you must use [`AllowedIds::Any`] with fungible resources.
/// An empty allowlist is also permitted if the balance is exactly zero.
///
/// ## Trait implementations
///
/// * The [`PartialEq`] / [`Eq`] implementations both are correctly order-independent on the id sets,
///   from the order-independent implementation of [`IndexSet`].
///
/// ## Validity
///
/// To be valid, the following checks must be satisfied:
///
/// * The numeric bounds must be satisfiable:
///   * [`lower_bound`][Self::lower_bound] `<=` [`upper_bound`][Self::upper_bound]`
///
/// * The id bounds must be satisfiable:
///   * Either [`allowed_ids`][Self::allowed_ids] is [`AllowedIds::Any`]
///   * Or [`allowed_ids`][Self::allowed_ids] is [`AllowedIds::Allowlist(allowlist)`][AllowedIds::Allowlist]
///     and [`required_ids`][Self::required_ids] is a subset of `allowlist`.
///
/// * The numeric and id bounds must be jointly satisfiable, that is, they must overlap:
///   * `required_ids.len() <= upper_bound.equivalent_decimal()`
///   * If there is an allowlist, `lower_bound.equivalent_decimal() <= allowlist.len()`
///
/// Also, depending on the resource type, further checks must be satisfied:
///
/// * If the constraints are for a fungible resource, then [`required_ids`][Self::required_ids] must be
/// empty, and [`allowed_ids`][Self::allowed_ids] must be [`AllowedIds::Any`] (or, if the upper bound is
/// zero, [`AllowedIds::Allowlist`] with an empty list is also acceptable).
///
/// * If the constraints are for a non-fungible resource, then any decimal balances must be integers.
///
/// ## Normalization
///
/// Normalization takes a valid [`GeneralResourceConstraint`] and internally tightens it into a canonical
/// form. The resultant fields satisfies these tighter conditions:
///
/// * Strict ordering of constraints:
///   * `required_ids.len() <= lower_bound <= upper_bound <= allowlist.len()`
/// * Detection of exact definition:
///   * If `required_ids.len() == upper_bound`, then `allowed_ids == AllowedIds::Allowlist(required_ids)`
///   * If `lower_bound == allowlist.len()`, then `required_ids == allowlist`
#[derive(Debug, Clone, PartialEq, Eq, ManifestSbor, ScryptoDescribe)]
pub struct GeneralResourceConstraint {
    pub required_ids: IndexSet<NonFungibleLocalId>,
    pub lower_bound: LowerBound,
    pub upper_bound: UpperBound,
    pub allowed_ids: AllowedIds,
}

impl GeneralResourceConstraint {
    pub fn fungible(
        lower_bound: impl ResolvableLowerBound,
        upper_bound: impl ResolvableUpperBound,
    ) -> Self {
        let constraint = Self {
            required_ids: Default::default(),
            lower_bound: lower_bound.resolve(),
            upper_bound: upper_bound.resolve(),
            allowed_ids: AllowedIds::Any,
        };

        if !constraint.is_valid_for_fungible_use() {
            panic!("Bounds are invalid for fungible use");
        }

        constraint
    }

    pub fn non_fungible_no_allow_list(
        required_ids: impl IntoIterator<Item = NonFungibleLocalId>,
        lower_bound: impl ResolvableLowerBound,
        upper_bound: impl ResolvableUpperBound,
    ) -> Self {
        let constraint = Self {
            required_ids: required_ids.into_iter().collect(),
            lower_bound: lower_bound.resolve(),
            upper_bound: upper_bound.resolve(),
            allowed_ids: AllowedIds::Any,
        };

        if !constraint.is_valid_for_non_fungible_use() {
            panic!("Bounds are invalid for non-fungible use");
        }

        constraint
    }

    pub fn non_fungible_with_allow_list(
        required_ids: impl IntoIterator<Item = NonFungibleLocalId>,
        lower_bound: impl ResolvableLowerBound,
        upper_bound: impl ResolvableUpperBound,
        allowed_ids: impl IntoIterator<Item = NonFungibleLocalId>,
    ) -> Self {
        let constraint = Self {
            required_ids: required_ids.into_iter().collect(),
            lower_bound: lower_bound.resolve(),
            upper_bound: upper_bound.resolve(),
            allowed_ids: AllowedIds::allowlist(allowed_ids),
        };

        if !constraint.is_valid_for_non_fungible_use() {
            panic!("Bounds are invalid for non-fungible use");
        }

        constraint
    }

    pub fn is_valid_for_fungible_use(&self) -> bool {
        self.required_ids.is_empty()
            && self.lower_bound.is_valid_for_fungible_use()
            && self.upper_bound.is_valid_for_fungible_use()
            && self.allowed_ids.is_valid_for_fungible_use()
<<<<<<< HEAD
            && self.are_bounds_valid()
=======
            && self.is_valid_independent_of_resource_type();
>>>>>>> 8b04f311
    }

    pub fn is_valid_for_non_fungible_use(&self) -> bool {
        self.lower_bound.is_valid_for_non_fungible_use()
            && self.upper_bound.is_valid_for_non_fungible_use()
<<<<<<< HEAD
            && self.are_bounds_valid()
    }

    pub fn has_amount_constraints(&self) -> bool {
        match self.lower_bound {
            LowerBound::NonZero => return true,
            LowerBound::Inclusive(inclusive) => {
                if inclusive.is_positive() {
                    return true;
                }
            }
        }

        match self.upper_bound {
            UpperBound::Inclusive(_) => {
                return true;
            }
            UpperBound::Unbounded => {}
        }

        false
    }

    pub fn check_amount(&self, amount: Decimal) -> Result<(), GeneralResourceConstraintError> {
        match self.lower_bound {
            LowerBound::NonZero => {
                if amount.is_zero() {
                    return Err(GeneralResourceConstraintError::AmountNonZero);
                }
            }
            LowerBound::Inclusive(inclusive) => {
                if amount < inclusive {
                    return Err(GeneralResourceConstraintError::AmountLowerBound {
                        lower_bound_inclusive: inclusive,
                        actual: amount,
                    });
                }
            }
        }
        match self.upper_bound {
            UpperBound::Inclusive(inclusive) => {
                if amount > inclusive {
                    return Err(GeneralResourceConstraintError::AmountUpperBound {
                        upper_bound_inclusive: inclusive,
                        actual: amount,
                    });
                }
            }
            UpperBound::Unbounded => {}
        }

        Ok(())
    }

    pub fn has_non_fungible_id_constraints(&self) -> bool {
        !self.required_ids.is_empty() || self.allowed_ids.has_constraints()
    }

    pub fn check_non_fungibles(
        &self,
        ids: &IndexSet<NonFungibleLocalId>,
    ) -> Result<(), GeneralResourceConstraintError> {
        for id in &self.required_ids {
            if !ids.contains(id) {
                return Err(GeneralResourceConstraintError::NonFungibleRequired {
                    missing_id: id.clone(),
                });
            }
        }
        match &self.allowed_ids {
            AllowedIds::Allowlist(allowed) => {
                for id in ids {
                    if !allowed.contains(id) {
                        return Err(GeneralResourceConstraintError::NonFungibleAllowed {
                            invalid_id: id.clone(),
                        });
                    }
                }
            }
            AllowedIds::Any => {}
        }

        Ok(())
=======
            && self.is_valid_independent_of_resource_type();
>>>>>>> 8b04f311
    }

    pub fn is_valid_independent_of_resource_type(&self) -> bool {
        // Part 1 - Verify numeric bounds
        if self.lower_bound.equivalent_decimal() > self.upper_bound.equivalent_decimal() {
            return false;
        }

        let required_ids_amount = Decimal::from(self.required_ids.len());

        // Part 3a - Verify there exists an overlap with the required ids
        if required_ids_amount > self.upper_bound.equivalent_decimal() {
            return false;
        }

        match &self.allowed_ids {
            AllowedIds::Allowlist(allowlist) => {
                let allowlist_ids_amount = Decimal::from(allowlist.len());

                // Part 3b - Verify the exists an overlap with the allowed ids
                if self.lower_bound.equivalent_decimal() > allowlist_ids_amount {
                    return false;
                }

                // Part 2 - Verify id bounds
                if !self.required_ids.is_subset(allowlist) {
                    return false;
                }
            }
            AllowedIds::Any => {}
        }

        true
    }

    /// The process of normalization defined under [`GeneralResourceConstraint`].
    ///
    /// This method is assumed to apply to a *valid* [`GeneralResourceConstraint`] - else the result is non-sensical.
    pub fn normalize(&mut self) {
        let required_ids_len = Decimal::from(self.required_ids.len());

        // First, constrain the numeric bounds by the id bounds
        if self.lower_bound.equivalent_decimal() < required_ids_len {
            self.lower_bound = LowerBound::Inclusive(required_ids_len);
        }
        if let AllowedIds::Allowlist(allowlist) = &self.allowed_ids {
            let allowlist_len = Decimal::from(allowlist.len());
            if allowlist_len < self.upper_bound.equivalent_decimal() {
                self.upper_bound = UpperBound::Inclusive(allowlist_len);
            }
        }

        // Next, constrain the id bounds if we detect there must be equality of ids.
        // First, we check they're not already equal...
        if self.allowed_ids.allowlist_equivalent_length() > self.required_ids.len() {
            if required_ids_len == self.upper_bound.equivalent_decimal() {
                // Note - this can change a zero non-fungible amount to have an
                // empty allowlist. This is allowed under the validity rules.
                self.allowed_ids = AllowedIds::Allowlist(self.required_ids.clone());
            } else if let AllowedIds::Allowlist(allowlist) = &self.allowed_ids {
                if Decimal::from(allowlist.len()) == self.lower_bound.equivalent_decimal() {
                    self.required_ids = allowlist.clone();
                }
            }
        }
    }
}

#[derive(Debug, Clone, PartialEq, Eq, ScryptoSbor)]
pub enum GeneralResourceConstraintError {
    AmountNonZero,
    AmountLowerBound {
        lower_bound_inclusive: Decimal,
        actual: Decimal,
    },
    AmountUpperBound {
        upper_bound_inclusive: Decimal,
        actual: Decimal,
    },
    NonFungibleRequired {
        missing_id: NonFungibleLocalId,
    },
    NonFungibleAllowed {
        invalid_id: NonFungibleLocalId,
    },
}

/// Represents a lower bound on a non-negative decimal.
///
/// [`LowerBound::NonZero`] represents a lower bound of an infinitesimal amount above 0,
/// and is included for clarity of intention. Considering `Decimal` has a limited precision
/// of `10^(-18)`, it is roughly equivalent to an inclusive bound of `10^(-18)`,
/// or `Decimal::from_attos(1)`.
///
/// You can extract this equivalent decimal using the [`Self::equivalent_decimal`] method.
///
/// ## Invariants
/// * The `amount` in `LowerBound::Inclusive(amount)` is required to be non-negative before using
///   this model. This can be validated via [`ManifestResourceConstraint::is_valid_for`].
///
/// ## Trait Implementations
/// * [`Ord`], [`PartialOrd`] - Satisfies `AmountInclusive(Zero) < NonZero < AmountInclusive(AnyPositive)`
#[derive(Debug, Clone, Copy, PartialEq, Eq, ManifestSbor, ScryptoDescribe)]
pub enum LowerBound {
    NonZero,
    Inclusive(Decimal),
}

impl PartialOrd for LowerBound {
    fn partial_cmp(&self, other: &Self) -> Option<core::cmp::Ordering> {
        Some(self.cmp(other))
    }
}

impl Ord for LowerBound {
    fn cmp(&self, other: &Self) -> core::cmp::Ordering {
        match (self, other) {
            (
                LowerBound::Inclusive(self_lower_inclusive),
                LowerBound::Inclusive(other_lower_inclusive),
            ) => self_lower_inclusive.cmp(other_lower_inclusive),
            (LowerBound::Inclusive(self_lower_inclusive), LowerBound::NonZero) => {
                if self_lower_inclusive.is_positive() {
                    core::cmp::Ordering::Greater
                } else {
                    core::cmp::Ordering::Less
                }
            }
            (LowerBound::NonZero, LowerBound::Inclusive(other_lower_inclusive)) => {
                if other_lower_inclusive.is_positive() {
                    core::cmp::Ordering::Less
                } else {
                    core::cmp::Ordering::Greater
                }
            }
            (LowerBound::NonZero, LowerBound::NonZero) => core::cmp::Ordering::Equal,
        }
    }
}

impl LowerBound {
    pub const fn zero() -> Self {
        Self::Inclusive(Decimal::ZERO)
    }

    pub const fn non_zero() -> Self {
        Self::NonZero
    }

    /// ## Panics
    /// * Panics if the decimal is not resolvable or is non-negative
    pub fn at_least(decimal: Decimal) -> Self {
        if decimal.is_negative() {
            panic!("An at_least bound is negative");
        }
        Self::Inclusive(decimal)
    }

    pub fn of(lower_bound: impl ResolvableLowerBound) -> Self {
        lower_bound.resolve()
    }

    pub fn is_valid_for_fungible_use(&self) -> bool {
        match self {
            LowerBound::NonZero => true,
            LowerBound::Inclusive(amount) => !amount.is_negative(),
        }
    }

    pub fn is_valid_for_non_fungible_use(&self) -> bool {
        match self {
            LowerBound::NonZero => true,
            LowerBound::Inclusive(amount) => {
                !amount.is_negative() && amount.checked_floor() == Some(*amount)
            }
        }
    }

    pub fn cmp_upper(&self, other: &UpperBound) -> core::cmp::Ordering {
        match (self, other) {
            (
                LowerBound::Inclusive(lower_bound_inclusive),
                UpperBound::Inclusive(upper_bound_inclusive),
            ) => lower_bound_inclusive.cmp(upper_bound_inclusive),
            (_, UpperBound::Unbounded) => core::cmp::Ordering::Less,
            (LowerBound::NonZero, UpperBound::Inclusive(upper_bound_inclusive)) => {
                if upper_bound_inclusive.is_zero() {
                    core::cmp::Ordering::Greater
                } else {
                    core::cmp::Ordering::Less
                }
            }
        }
    }

    pub fn is_zero(&self) -> bool {
        self.eq(&Self::zero())
    }

    pub fn is_positive(&self) -> bool {
        !self.is_zero()
    }

    pub fn add_from(&mut self, other: Self) -> Result<(), BoundAdjustmentError> {
        let new_bound = match (*self, other) {
            (LowerBound::Inclusive(self_lower_bound), LowerBound::Inclusive(other_lower_bound)) => {
                let lower_bound_inclusive = self_lower_bound
                    .checked_add(other_lower_bound)
                    .ok_or(BoundAdjustmentError::DecimalOverflow)?;
                LowerBound::Inclusive(lower_bound_inclusive)
            }
            (LowerBound::Inclusive(amount), LowerBound::NonZero)
            | (LowerBound::NonZero, LowerBound::Inclusive(amount)) => {
                if amount.is_zero() {
                    LowerBound::NonZero
                } else {
                    LowerBound::Inclusive(amount)
                }
            }
            (LowerBound::NonZero, LowerBound::NonZero) => LowerBound::NonZero,
        };

        *self = new_bound;
        Ok(())
    }

    /// PRECONDITION: take_amount must be positive
    pub fn take_amount(&mut self, take_amount: Decimal) {
        let new_bound = match *self {
            LowerBound::Inclusive(lower_bound_inclusive) => {
                if take_amount > lower_bound_inclusive {
                    Self::zero()
                } else {
                    LowerBound::Inclusive(lower_bound_inclusive - take_amount)
                }
            }
            LowerBound::NonZero => {
                if take_amount.is_zero() {
                    LowerBound::NonZero
                } else {
                    Self::zero()
                }
            }
        };

        *self = new_bound;
    }

    pub fn constrain_to(&mut self, other_bound: LowerBound) {
        let new_bound = (*self).max(other_bound);
        *self = new_bound;
    }

    pub fn equivalent_decimal(&self) -> Decimal {
        match self {
            LowerBound::Inclusive(decimal) => *decimal,
            LowerBound::NonZero => Decimal::from_attos(I192::ONE),
        }
    }

    pub fn is_satisfied_by(&self, amount: Decimal) -> bool {
        match self {
            LowerBound::NonZero => amount.is_positive(),
            LowerBound::Inclusive(inclusive_lower_bound) => *inclusive_lower_bound <= amount,
        }
    }
}

/// Represents an upper bound on a non-negative decimal.
///
/// [`UpperBound::Unbounded`] represents an upper bound above any possible decimal,
/// and is included for clarity of intention. Considering `Decimal` has a max size,
/// it is effectively equivalent to an inclusive bound of `Decimal::MAX`.
///
/// You can extract this equivalent decimal using the [`Self::equivalent_decimal`] method.
///
/// ## Invariants
/// * The `amount` in `LowerBound::Inclusive(amount)` is required to be non-negative before using
///   this model. This can be validated via [`ManifestResourceConstraint::is_valid_for`].
///
/// ## Trait Implementations
/// * [`Ord`], [`PartialOrd`] - Satisfies `AmountInclusive(Any) < Unbounded`
#[derive(Debug, Clone, Copy, PartialEq, Eq, ManifestSbor, ScryptoDescribe)]
pub enum UpperBound {
    Inclusive(Decimal),
    Unbounded,
}

impl PartialOrd for UpperBound {
    fn partial_cmp(&self, other: &Self) -> Option<core::cmp::Ordering> {
        Some(self.cmp(other))
    }
}

impl Ord for UpperBound {
    fn cmp(&self, other: &Self) -> core::cmp::Ordering {
        match (self, other) {
            (
                UpperBound::Inclusive(upper_bound_inclusive),
                UpperBound::Inclusive(other_upper_bound_inclusive),
            ) => upper_bound_inclusive.cmp(other_upper_bound_inclusive),
            (UpperBound::Inclusive(_), UpperBound::Unbounded) => core::cmp::Ordering::Less,
            (UpperBound::Unbounded, UpperBound::Inclusive(_)) => core::cmp::Ordering::Greater,
            (UpperBound::Unbounded, UpperBound::Unbounded) => core::cmp::Ordering::Equal,
        }
    }
}

impl UpperBound {
    pub const fn unbounded() -> Self {
        Self::Unbounded
    }

    pub const fn zero() -> Self {
        Self::Inclusive(Decimal::ZERO)
    }

    /// ## Panics
    /// * Panics if the decimal is not resolvable or is non-negative
    pub fn at_most(decimal: Decimal) -> Self {
        if decimal.is_negative() {
            panic!("An at_most bound is negative");
        }
        Self::Inclusive(decimal)
    }

    pub fn of(upper_bound: impl ResolvableUpperBound) -> Self {
        upper_bound.resolve()
    }

    pub fn is_valid_for_fungible_use(&self) -> bool {
        match self {
            UpperBound::Inclusive(amount) => !amount.is_negative(),
            UpperBound::Unbounded => true,
        }
    }

    pub fn is_valid_for_non_fungible_use(&self) -> bool {
        match self {
            UpperBound::Inclusive(amount) => {
                !amount.is_negative() && amount.checked_floor() == Some(*amount)
            }
            UpperBound::Unbounded => true,
        }
    }

    pub fn add_from(&mut self, other: Self) -> Result<(), BoundAdjustmentError> {
        let new_bound = match (*self, other) {
            (
                UpperBound::Inclusive(self_upper_bound_inclusive),
                UpperBound::Inclusive(other_upper_bound_inclusive),
            ) => {
                let upper_bound_inclusive = self_upper_bound_inclusive
                    .checked_add(other_upper_bound_inclusive)
                    .ok_or(BoundAdjustmentError::DecimalOverflow)?;
                UpperBound::Inclusive(upper_bound_inclusive)
            }
            (_, UpperBound::Unbounded) | (UpperBound::Unbounded, _) => UpperBound::Unbounded,
        };

        *self = new_bound;
        Ok(())
    }

    /// PRECONDITION: take_amount must be positive
    pub fn take_amount(&mut self, take_amount: Decimal) -> Result<(), BoundAdjustmentError> {
        let new_bound = match *self {
            UpperBound::Inclusive(upper_bound_inclusive) => {
                if take_amount > upper_bound_inclusive {
                    return Err(BoundAdjustmentError::TakeCannotBeSatisfied);
                }
                UpperBound::Inclusive(upper_bound_inclusive - take_amount)
            }
            UpperBound::Unbounded => UpperBound::Unbounded,
        };

        *self = new_bound;

        Ok(())
    }

    pub fn constrain_to(&mut self, other_bound: UpperBound) {
        let new_bound = (*self).min(other_bound);
        *self = new_bound;
    }

    pub fn equivalent_decimal(&self) -> Decimal {
        match self {
            UpperBound::Inclusive(decimal) => *decimal,
            UpperBound::Unbounded => Decimal::MAX,
        }
    }
}

/// Represents which ids are possible in a non-fungible balance.
///
/// [`AllowedIds::Any`] represents that any id is possible.
/// [`AllowedIds::Allowlist`] represents that any ids in the balance have to
/// be in the allowlist.
///
/// For fungible balances, you are permitted to use either [`AllowedIds::Any`]
/// or [`AllowedIds::Allowlist`] with an empty allowlist.
#[derive(Debug, Clone, PartialEq, Eq, ManifestSbor, ScryptoDescribe)]
pub enum AllowedIds {
    Allowlist(IndexSet<NonFungibleLocalId>),
    Any,
}

impl AllowedIds {
    pub fn none() -> Self {
        Self::Allowlist(Default::default())
    }

    pub fn allowlist(allowlist: impl IntoIterator<Item = NonFungibleLocalId>) -> Self {
        Self::Allowlist(allowlist.into_iter().collect())
    }

    pub fn any() -> Self {
        Self::Any
    }

    pub fn allowlist_equivalent_length(&self) -> usize {
        match self {
            Self::Allowlist(allowlist) => allowlist.len(),
            Self::Any => usize::MAX,
        }
    }

    pub fn is_valid_for_fungible_use(&self) -> bool {
        match self {
            AllowedIds::Allowlist(allowlist) => allowlist.is_empty(),
            AllowedIds::Any => true,
        }
    }

<<<<<<< HEAD
    pub fn has_constraints(&self) -> bool {
        match self {
            AllowedIds::Allowlist(allowlist) => !allowlist.is_empty(),
=======
    pub fn is_allow_list_and(
        &self,
        callback: impl FnOnce(&IndexSet<NonFungibleLocalId>) -> bool,
    ) -> bool {
        match self {
            AllowedIds::Allowlist(index_set) => callback(index_set),
>>>>>>> 8b04f311
            AllowedIds::Any => false,
        }
    }
}

pub enum BoundAdjustmentError {
    DecimalOverflow,
    TakeCannotBeSatisfied,
}

pub trait ResolvableLowerBound {
    fn resolve(self) -> LowerBound;
}

impl ResolvableLowerBound for LowerBound {
    fn resolve(self) -> LowerBound {
        self
    }
}

impl<T: ResolvableDecimal> ResolvableLowerBound for T {
    fn resolve(self) -> LowerBound {
        LowerBound::Inclusive(self.resolve())
    }
}

pub trait ResolvableUpperBound {
    fn resolve(self) -> UpperBound;
}

impl ResolvableUpperBound for UpperBound {
    fn resolve(self) -> UpperBound {
        self
    }
}

impl<T: ResolvableDecimal> ResolvableUpperBound for T {
    fn resolve(self) -> UpperBound {
        UpperBound::Inclusive(self.resolve())
    }
}<|MERGE_RESOLUTION|>--- conflicted
+++ resolved
@@ -330,18 +330,13 @@
             && self.lower_bound.is_valid_for_fungible_use()
             && self.upper_bound.is_valid_for_fungible_use()
             && self.allowed_ids.is_valid_for_fungible_use()
-<<<<<<< HEAD
-            && self.are_bounds_valid()
-=======
-            && self.is_valid_independent_of_resource_type();
->>>>>>> 8b04f311
+            && self.is_valid_independent_of_resource_type()
     }
 
     pub fn is_valid_for_non_fungible_use(&self) -> bool {
         self.lower_bound.is_valid_for_non_fungible_use()
             && self.upper_bound.is_valid_for_non_fungible_use()
-<<<<<<< HEAD
-            && self.are_bounds_valid()
+            && self.is_valid_independent_of_resource_type()
     }
 
     pub fn has_amount_constraints(&self) -> bool {
@@ -424,9 +419,6 @@
         }
 
         Ok(())
-=======
-            && self.is_valid_independent_of_resource_type();
->>>>>>> 8b04f311
     }
 
     pub fn is_valid_independent_of_resource_type(&self) -> bool {
@@ -862,18 +854,19 @@
         }
     }
 
-<<<<<<< HEAD
     pub fn has_constraints(&self) -> bool {
         match self {
             AllowedIds::Allowlist(allowlist) => !allowlist.is_empty(),
-=======
+            AllowedIds::Any => false,
+        }
+    }
+
     pub fn is_allow_list_and(
         &self,
         callback: impl FnOnce(&IndexSet<NonFungibleLocalId>) -> bool,
     ) -> bool {
         match self {
             AllowedIds::Allowlist(index_set) => callback(index_set),
->>>>>>> 8b04f311
             AllowedIds::Any => false,
         }
     }
