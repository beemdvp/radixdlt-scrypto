use radix_engine::transaction::TransactionReceipt;
use radix_engine::types::*;
use radix_engine_constants::DEFAULT_MAX_INVOKE_INPUT_SIZE;
use radix_engine_interface::blueprints::package::PackageSetup;
use scrypto_unit::*;
use transaction::builder::*;
use utils::ContextualDisplay;

// For WASM-specific metering tests, see `wasm_metering.rs`.

#[cfg(feature = "std")]
fn execute_with_time_logging(
    test_runner: &mut TestRunner,
    manifest: TransactionManifestV1,
    proofs: Vec<NonFungibleGlobalId>,
) -> (TransactionReceipt, u32) {
    let start = std::time::Instant::now();
    let receipt = test_runner.execute_manifest(manifest, proofs);
    let duration = start.elapsed();
    println!(
        "Time elapsed is: {:?} - NOTE: this is a very bad measure. Use benchmarks instead.",
        duration
    );
    (receipt, duration.as_millis().try_into().unwrap())
}

#[cfg(feature = "alloc")]
fn execute_with_time_logging(
    test_runner: &mut TestRunner,
    manifest: TransactionManifestV1,
    proofs: Vec<NonFungibleGlobalId>,
) -> (TransactionReceipt, u32) {
    let receipt = test_runner.execute_manifest(manifest, proofs);
    (receipt, 0)
}

#[test]
fn test_basic_transfer() {
    // Arrange
    let mut test_runner = TestRunner::builder().build();
    let (public_key1, _, account1) = test_runner.new_allocated_account();
    let (_, _, account2) = test_runner.new_allocated_account();

    // Act
    let manifest = ManifestBuilder::new()
        .lock_fee(account1, 10u32.into())
        .withdraw_from_account(account1, RADIX_TOKEN, 100u32.into())
        .call_method(
            account2,
            "try_deposit_batch_or_abort",
            manifest_args!(ManifestExpression::EntireWorktop),
        )
        .build();

    let (receipt, _) = execute_with_time_logging(
        &mut test_runner,
        manifest,
        vec![NonFungibleGlobalId::from_public_key(&public_key1)],
    );
    let commit_result = receipt.expect_commit(true);

    // Assert
    // NOTE: If this test fails, it should print out the actual fee table in the error logs.
    // Or you can run just this test with the below:
    // cargo test -p radix-engine-tests --test metering -- test_basic_transfer
    assert_eq!(
        commit_result.fee_summary.execution_cost_sum,
        1104 /* AllocateNodeId */
        + 1744 /* CreateNode */
        + 6142 /* DropLock */
        + 1680 /* DropNode */
        + 1140299 /* Invoke */
        + 431463 /* LockSubstate */
        + 8624 /* ReadSubstate */
        + 65000 /* RunNative */
        + 7500 /* RunSystem */
        + 50000 /* TxBaseCost */
        + 1280 /* TxPayloadCost */
        + 100000 /* TxSignatureVerification */
        + 979 /* WriteSubstate */
    );
}

#[test]
fn test_radiswap() {
    let mut test_runner = TestRunner::builder().build();

    // Scrypto developer
    let (pk1, _, _) = test_runner.new_allocated_account();
    // Radiswap operator
    let (pk2, _, account2) = test_runner.new_allocated_account();
    // Radiswap user
    let (pk3, _, account3) = test_runner.new_allocated_account();

    // Publish package
    let package_address = test_runner.publish_package(
        include_bytes!("../../assets/radiswap.wasm").to_vec(),
        manifest_decode(include_bytes!("../../assets/radiswap.schema")).unwrap(),
        btreemap!(),
        OwnerRole::Fixed(rule!(require(NonFungibleGlobalId::from_public_key(&pk1)))),
    );

    // Instantiate Radiswap
    let btc = test_runner.create_fungible_resource(1_000_000.into(), 18, account2);
    let eth = test_runner.create_fungible_resource(1_000_000.into(), 18, account2);
    let component_address: ComponentAddress = test_runner
        .execute_manifest(
            ManifestBuilder::new()
                .lock_fee(account2, 10u32.into())
                .call_function(package_address, "Radiswap", "new", manifest_args!(btc, eth))
                .call_method(
                    account2,
                    "try_deposit_batch_or_abort",
                    manifest_args!(ManifestExpression::EntireWorktop),
                )
                .build(),
            vec![NonFungibleGlobalId::from_public_key(&pk2)],
        )
        .expect_commit(true)
        .output(1);

    // Contributing an initial amount to radiswap
    let btc_init_amount = Decimal::from(500_000);
    let eth_init_amount = Decimal::from(300_000);
    test_runner
        .execute_manifest(
            ManifestBuilder::new()
                .lock_fee(account2, 10u32.into())
                .withdraw_from_account(account2, btc, btc_init_amount)
                .withdraw_from_account(account2, eth, eth_init_amount)
                .take_all_from_worktop(btc, |builder, bucket1| {
                    builder.take_all_from_worktop(eth, |builder, bucket2| {
                        builder.call_method(
                            component_address,
                            "add_liquidity",
                            manifest_args!(bucket1, bucket2),
                        )
                    })
                })
                .call_method(
                    account2,
                    "try_deposit_batch_or_abort",
                    manifest_args!(ManifestExpression::EntireWorktop),
                )
                .build(),
            vec![NonFungibleGlobalId::from_public_key(&pk2)],
        )
        .expect_commit(true);

    // Transfer `10,000 BTC` from `account2` to `account3`
    let btc_amount = Decimal::from(10_000);
    test_runner
        .execute_manifest(
            ManifestBuilder::new()
                .lock_fee(account2, 10u32.into())
                .withdraw_from_account(account2, btc, btc_amount)
                .call_method(
                    account3,
                    "try_deposit_batch_or_abort",
                    manifest_args!(ManifestExpression::EntireWorktop),
                )
                .build(),
            vec![NonFungibleGlobalId::from_public_key(&pk2)],
        )
        .expect_commit_success();
    assert_eq!(test_runner.account_balance(account3, btc), Some(btc_amount));

    // Swap 2,000 BTC into ETH
    let btc_to_swap = Decimal::from(2000);
    let receipt = test_runner.execute_manifest(
        ManifestBuilder::new()
            .lock_fee(account3, 10u32.into())
            .withdraw_from_account(account3, btc, btc_to_swap)
            .take_all_from_worktop(btc, |builder, bucket| {
                builder.call_method(component_address, "swap", manifest_args!(bucket))
            })
            .call_method(
                account3,
                "try_deposit_batch_or_abort",
                manifest_args!(ManifestExpression::EntireWorktop),
            )
            .build(),
        vec![NonFungibleGlobalId::from_public_key(&pk3)],
    );
    let remaining_btc = test_runner.account_balance(account3, btc).unwrap();
    let eth_received = test_runner.account_balance(account3, eth).unwrap();
    assert_eq!(remaining_btc, btc_amount - btc_to_swap);
    assert_eq!(eth_received, dec!("1195.219123505976095617"));
    let commit_result = receipt.expect_commit(true);

    // NOTE: If this test fails, it should print out the actual fee table in the error logs.
    // Or you can run just this test with the below:
    // cargo test -p radix-engine-tests --test metering -- test_radiswap
    assert_eq!(
        commit_result.fee_summary.execution_cost_sum,
        2553 /* AllocateNodeId */
        + 4044 /* CreateNode */
        + 14689 /* DropLock */
        + 3780 /* DropNode */
        + 3803738 /* Invoke */
<<<<<<< HEAD
        + 2657393 /* LockSubstate */
=======
        + 2648100 /* LockSubstate */
>>>>>>> d360a57a
        + 20608 /* ReadSubstate */
        + 137500 /* RunNative */
        + 20000 /* RunSystem */
        + 638390 /* RunWasm */
        + 50000 /* TxBaseCost */
        + 1675 /* TxPayloadCost */
        + 100000 /* TxSignatureVerification */
        + 2123 /* WriteSubstate */
    );

    assert_eq!(
        commit_result.fee_summary.total_execution_cost_xrd,
<<<<<<< HEAD
        dec!("0.7456493"),
=======
        dec!("0.74472"),
>>>>>>> d360a57a
    );
    assert_eq!(commit_result.fee_summary.total_royalty_cost_xrd, dec!("2"));
}

#[test]
fn test_flash_loan() {
    let mut test_runner = TestRunner::builder().build();

    // Scrypto developer
    let (pk1, _, _) = test_runner.new_allocated_account();
    // Flash loan operator
    let (pk2, _, account2) = test_runner.new_allocated_account();
    // Flash loan user
    let (pk3, _, account3) = test_runner.new_allocated_account();

    // Publish package
    let package_address = test_runner.publish_package(
        include_bytes!("../../assets/flash_loan.wasm").to_vec(),
        manifest_decode(include_bytes!("../../assets/flash_loan.schema")).unwrap(),
        btreemap!(),
        OwnerRole::Fixed(rule!(require(NonFungibleGlobalId::from_public_key(&pk1)))),
    );

    // Instantiate flash_loan
    let xrd_init_amount = Decimal::from(100);
    let (component_address, promise_token_address) = test_runner
        .execute_manifest(
            ManifestBuilder::new()
                .lock_fee(account2, 10u32.into())
                .withdraw_from_account(account2, RADIX_TOKEN, xrd_init_amount)
                .take_all_from_worktop(RADIX_TOKEN, |builder, bucket1| {
                    builder.call_function(
                        package_address,
                        "BasicFlashLoan",
                        "instantiate_default",
                        manifest_args!(bucket1),
                    )
                })
                .call_method(
                    account2,
                    "try_deposit_batch_or_abort",
                    manifest_args!(ManifestExpression::EntireWorktop),
                )
                .build(),
            vec![NonFungibleGlobalId::from_public_key(&pk2)],
        )
        .expect_commit(true)
        .output::<(ComponentAddress, ResourceAddress)>(3);

    // Take loan
    let loan_amount = Decimal::from(50);
    let repay_amount = loan_amount * dec!("1.001");
    let old_balance = test_runner.account_balance(account3, RADIX_TOKEN).unwrap();
    let receipt = test_runner.execute_manifest(
        ManifestBuilder::new()
            .lock_fee(account3, 10u32.into())
            .call_method(component_address, "take_loan", manifest_args!(loan_amount))
            .withdraw_from_account(account3, RADIX_TOKEN, dec!(10))
            .take_from_worktop(RADIX_TOKEN, repay_amount, |builder, bucket1| {
                builder.take_all_from_worktop(promise_token_address, |builder, bucket2| {
                    builder.call_method(
                        component_address,
                        "repay_loan",
                        manifest_args!(bucket1, bucket2),
                    )
                })
            })
            .call_method(
                account3,
                "try_deposit_batch_or_abort",
                manifest_args!(ManifestExpression::EntireWorktop),
            )
            .build(),
        vec![NonFungibleGlobalId::from_public_key(&pk3)],
    );
    let commit_result = receipt.expect_commit(true);
    let new_balance = test_runner.account_balance(account3, RADIX_TOKEN).unwrap();
    assert!(test_runner
        .account_balance(account3, promise_token_address)
        .is_none());
    assert_eq!(
        old_balance - new_balance,
        commit_result.fee_summary.total_execution_cost_xrd
            + commit_result.fee_summary.total_royalty_cost_xrd
            + (repay_amount - loan_amount)
    );

    // NOTE: If this test fails, it should print out the actual fee table in the error logs.
    // Or you can run just this test with the below:
    // cargo test -p radix-engine-tests --test metering -- test_flash_loan
    assert_eq!(
        commit_result.fee_summary.execution_cost_sum,
        4002 /* AllocateNodeId */
        + 6322 /* CreateNode */
        + 23199 /* DropLock */
        + 6090 /* DropNode */
        + 4768533 /* Invoke */
        + 4520281 /* LockSubstate */
        + 32928 /* ReadSubstate */
        + 205000 /* RunNative */
        + 40000 /* RunSystem */
        + 1312010 /* RunWasm */
        + 50000 /* TxBaseCost */
        + 2455 /* TxPayloadCost */
        + 100000 /* TxSignatureVerification */
        + 4436 /* WriteSubstate */
    );
}

#[test]
fn test_publish_large_package() {
    // Arrange
    let mut test_runner = TestRunner::builder().build();

    // Act
    let code = wat2wasm(&format!(
        r#"
                (module
                    (data (i32.const 0) "{}")
                    (memory $0 64)
                    (export "memory" (memory $0))
                )
            "#,
        "i".repeat(DEFAULT_MAX_INVOKE_INPUT_SIZE - 1024)
    ));
    let manifest = ManifestBuilder::new()
        .lock_fee(test_runner.faucet_component(), 100.into())
        .publish_package_advanced(
            code,
            PackageSetup::default(),
            BTreeMap::new(),
            OwnerRole::None,
        )
        .build();

    let (receipt, _) = execute_with_time_logging(&mut test_runner, manifest, vec![]);

    receipt.expect_commit_success();
}

#[test]
fn should_be_able_run_large_manifest() {
    // Arrange
    let mut test_runner = TestRunner::builder().build();

    // Act
    let (public_key, _, account) = test_runner.new_allocated_account();

    // Act
    let mut builder = ManifestBuilder::new();
    builder.lock_fee(account, 100u32.into());
    builder.withdraw_from_account(account, RADIX_TOKEN, 100u32.into());
    for _ in 0..40 {
        builder.take_from_worktop(RADIX_TOKEN, 1.into(), |builder, bid| {
            builder.return_to_worktop(bid)
        });
    }
    builder.call_method(
        account,
        "try_deposit_batch_or_abort",
        manifest_args!(ManifestExpression::EntireWorktop),
    );
    let manifest = builder.build();

    let (receipt, _) = execute_with_time_logging(
        &mut test_runner,
        manifest,
        vec![NonFungibleGlobalId::from_public_key(&public_key)],
    );

    // Assert
    receipt.expect_commit(true);
}

#[test]
fn should_be_able_to_generate_5_proofs_and_then_lock_fee() {
    // Arrange
    let mut test_runner = TestRunner::builder().build();
    let (public_key, _, account) = test_runner.new_allocated_account();
    let resource_address = test_runner.create_fungible_resource(100.into(), 0, account);

    // Act
    let mut builder = ManifestBuilder::new();
    for _ in 0..5 {
        builder.create_proof_from_account_of_amount(account, resource_address, 1.into());
    }
    builder.lock_fee(account, 100u32.into());
    let manifest = builder.build();

    let (receipt, _) = execute_with_time_logging(
        &mut test_runner,
        manifest,
        vec![NonFungibleGlobalId::from_public_key(&public_key)],
    );

    // Assert
    receipt.expect_commit(true);
}

fn setup_test_runner_with_fee_blueprint_component() -> (TestRunner, ComponentAddress) {
    // Basic setup
    let mut test_runner = TestRunner::builder().build();
    let (public_key, _, account) = test_runner.new_allocated_account();

    // Publish package and instantiate component
    let package_address = test_runner.compile_and_publish("./tests/blueprints/fee");
    let receipt1 = test_runner.execute_manifest(
        ManifestBuilder::new()
            .lock_fee(account, 10u32.into())
            .withdraw_from_account(account, RADIX_TOKEN, 10u32.into())
            .take_all_from_worktop(RADIX_TOKEN, |builder, bucket_id| {
                builder.call_function(package_address, "Fee", "new", manifest_args!(bucket_id));
                builder
            })
            .build(),
        vec![NonFungibleGlobalId::from_public_key(&public_key)],
    );
    let commit_result = receipt1.expect_commit(true);
    let component_address = commit_result.new_component_addresses()[0];

    (test_runner, component_address)
}

#[test]
fn spin_loop_should_end_in_reasonable_amount_of_time() {
    let (mut test_runner, component_address) = setup_test_runner_with_fee_blueprint_component();

    let manifest = ManifestBuilder::new()
        // First, lock the fee so that the loan will be repaid
        .call_method(
            component_address,
            "lock_fee",
            manifest_args!(Decimal::from(10)),
        )
        // Now spin-loop to wait for the fee loan to burn through
        .call_method(component_address, "spin_loop", manifest_args!())
        .build();

    let (receipt, _) = execute_with_time_logging(&mut test_runner, manifest, vec![]);

    // No assertion here - this is just a sanity-test
    println!("{}", receipt.display(&Bech32Encoder::for_simulator()));
    receipt.expect_commit_failure();
}<|MERGE_RESOLUTION|>--- conflicted
+++ resolved
@@ -198,11 +198,7 @@
         + 14689 /* DropLock */
         + 3780 /* DropNode */
         + 3803738 /* Invoke */
-<<<<<<< HEAD
         + 2657393 /* LockSubstate */
-=======
-        + 2648100 /* LockSubstate */
->>>>>>> d360a57a
         + 20608 /* ReadSubstate */
         + 137500 /* RunNative */
         + 20000 /* RunSystem */
@@ -215,11 +211,7 @@
 
     assert_eq!(
         commit_result.fee_summary.total_execution_cost_xrd,
-<<<<<<< HEAD
         dec!("0.7456493"),
-=======
-        dec!("0.74472"),
->>>>>>> d360a57a
     );
     assert_eq!(commit_result.fee_summary.total_royalty_cost_xrd, dec!("2"));
 }
