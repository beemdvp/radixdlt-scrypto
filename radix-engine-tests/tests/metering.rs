--- conflicted
+++ resolved
@@ -200,16 +200,12 @@
     // (cd radix-engine && cargo test --test metering -- test_radiswap)
     assert_eq!(
         17500 /* CreateNode */
-        + 171000 /* DropLock */
+        + 171500 /* DropLock */
         + 15000 /* DropNode */
         + 24330 /* Invoke */
-        + 172500 /* LockSubstate */
-        + 120000 /* ReadSubstate */
-<<<<<<< HEAD
-        + 132500 /* RunPrecompiled */
-=======
+        + 173000 /* LockSubstate */
+        + 120500 /* ReadSubstate */
         + 147500 /* RunPrecompiled */
->>>>>>> 14b9bd6e
         + 1631685 /* RunWasm */
         + 50000 /* TxBaseCost */
         + 1705 /* TxPayloadCost */
@@ -313,21 +309,12 @@
     // (cd radix-engine && cargo test --test metering -- test_flash_loan)
     assert_eq!(
         25000 /* CreateNode */
-<<<<<<< HEAD
-        + 254500 /* DropLock */
+        + 255000 /* DropLock */
         + 25000 /* DropNode */
         + 42570 /* Invoke */
-        + 261000 /* LockSubstate */
-        + 173000 /* ReadSubstate */
-        + 207500 /* RunPrecompiled */
-=======
-        + 252000 /* DropLock */
-        + 25000 /* DropNode */
-        + 42570 /* Invoke */
-        + 258500 /* LockSubstate */
-        + 170500 /* ReadSubstate */
+        + 261500 /* LockSubstate */
+        + 173500 /* ReadSubstate */
         + 235000 /* RunPrecompiled */
->>>>>>> 14b9bd6e
         + 1375350 /* RunWasm */
         + 50000 /* TxBaseCost */
         + 2475 /* TxPayloadCost */
