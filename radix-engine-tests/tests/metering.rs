use radix_engine::transaction::TransactionReceipt;
use radix_engine::types::*;
use radix_engine_constants::DEFAULT_MAX_INVOKE_INPUT_SIZE;
use radix_engine_interface::blueprints::resource::FromPublicKey;
use radix_engine_interface::blueprints::resource::*;
use radix_engine_interface::schema::PackageSchema;
use scrypto_unit::*;
use transaction::builder::ManifestBuilder;
use transaction::model::TransactionManifest;
use utils::ContextualDisplay;

// For WASM-specific metering tests, see `wasm_metering.rs`.

#[cfg(feature = "std")]
fn execute_with_time_logging(
    test_runner: &mut TestRunner,
    manifest: TransactionManifest,
    proofs: Vec<NonFungibleGlobalId>,
) -> (TransactionReceipt, u32) {
    let start = std::time::Instant::now();
    let receipt = test_runner.execute_manifest(manifest, proofs);
    let duration = start.elapsed();
    println!(
        "Time elapsed is: {:?} - NOTE: this is a very bad measure. Use benchmarks instead.",
        duration
    );
    (receipt, duration.as_millis().try_into().unwrap())
}

#[cfg(feature = "alloc")]
fn execute_with_time_logging(
    test_runner: &mut TestRunner,
    manifest: TransactionManifest,
    proofs: Vec<NonFungibleGlobalId>,
) -> (TransactionReceipt, u32) {
    let receipt = test_runner.execute_manifest(manifest, proofs);
    (receipt, 0)
}

#[test]
fn test_basic_transfer() {
    // Arrange
    let mut test_runner = TestRunner::builder().build();
    let (public_key1, _, account1) = test_runner.new_allocated_account();
    let (_, _, account2) = test_runner.new_allocated_account();

    // Act
    let manifest = ManifestBuilder::new()
        .lock_fee(account1, 10u32.into())
        .withdraw_from_account(account1, RADIX_TOKEN, 100u32.into())
        .call_method(
            account2,
            "deposit_batch",
            manifest_args!(ManifestExpression::EntireWorktop),
        )
        .build();

    let (receipt, _) = execute_with_time_logging(
        &mut test_runner,
        manifest,
        vec![NonFungibleGlobalId::from_public_key(&public_key1)],
    );
    let commit_result = receipt.expect_commit(true);

    // Assert
    // NOTE: If this test fails, it should print out the actual fee table in the error logs.
    // Or you can run just this test with the below:
    // cargo test -p radix-engine-tests --test metering -- test_basic_transfer
    assert_eq!(
        40000 /* CreateNode */
        + 76000 /* DropLock */
        + 40000 /* DropNode */
        + 11160 /* Invoke */
        + 77500 /* LockSubstate */
        + 62500 /* ReadSubstate */
        + 62500 /* RunNative */
        + 7500 /* RunSystem */
        + 0 /* RunWasm */
        + 50000 /* TxBaseCost */
        + 1260 /* TxPayloadCost */
        + 100000 /* TxSignatureVerification */
        + 9500, /* WriteSubstate */
        commit_result.fee_summary.execution_cost_sum
    );
}

#[test]
fn test_radiswap() {
    let mut test_runner = TestRunner::builder().build();

    // Scrypto developer
    let (pk1, _, _) = test_runner.new_allocated_account();
    // Radiswap operator
    let (pk2, _, account2) = test_runner.new_allocated_account();
    // Radiswap user
    let (pk3, _, account3) = test_runner.new_allocated_account();

    // Publish package
    let package_address = test_runner.publish_package(
        include_bytes!("../../assets/radiswap.wasm").to_vec(),
        scrypto_decode(include_bytes!("../../assets/radiswap.schema")).unwrap(),
        btreemap!(
            "Radiswap".to_owned() => RoyaltyConfigBuilder::new()
                .add_rule("instantiate_pool", 5)
                .add_rule("add_liquidity", 1)
                .add_rule("remove_liquidity", 1)
                .add_rule("swap", 2)
                .default(0),
        ),
        btreemap!(),
        package_access_rules_from_owner_badge(&NonFungibleGlobalId::from_public_key(&pk1)),
    );

    // Instantiate radiswap
    let btc = test_runner.create_fungible_resource(1_000_000.into(), 18, account2);
    let eth = test_runner.create_fungible_resource(1_000_000.into(), 18, account2);
    let btc_init_amount = Decimal::from(500_000);
    let eth_init_amount = Decimal::from(300_000);
    let fee_amount = dec!("0.01");
    let (component_address, _) = test_runner
        .execute_manifest(
            ManifestBuilder::new()
                .lock_fee(account2, 10u32.into())
                .withdraw_from_account(account2, btc, btc_init_amount)
                .withdraw_from_account(account2, eth, eth_init_amount)
                .take_from_worktop(btc, |builder, bucket1| {
                    builder.take_from_worktop(eth, |builder, bucket2| {
                        builder.call_function(
                            package_address,
                            "Radiswap",
                            "instantiate_pool",
                            manifest_args!(
                                bucket1,
                                bucket2,
                                dec!("1000"),
                                "LP_BTC_ETH",
                                "LP token for BTC/ETH swap",
                                "https://www.radiswap.com",
                                fee_amount
                            ),
                        )
                    })
                })
                .call_method(
                    account2,
                    "deposit_batch",
                    manifest_args!(ManifestExpression::EntireWorktop),
                )
                .build(),
            vec![NonFungibleGlobalId::from_public_key(&pk2)],
        )
        .expect_commit(true)
        .output::<(ComponentAddress, Own)>(5);

    // Transfer `10,000 BTC` from `account2` to `account3`
    let btc_amount = Decimal::from(10_000);
    test_runner
        .execute_manifest(
            ManifestBuilder::new()
                .lock_fee(account2, 10u32.into())
                .withdraw_from_account(account2, btc, btc_amount)
                .call_method(
                    account3,
                    "deposit_batch",
                    manifest_args!(ManifestExpression::EntireWorktop),
                )
                .build(),
            vec![NonFungibleGlobalId::from_public_key(&pk2)],
        )
        .expect_commit_success();
    assert_eq!(test_runner.account_balance(account3, btc), Some(btc_amount));

    // Swap 2,000 BTC into ETH
    let btc_to_swap = Decimal::from(2000);
    let receipt = test_runner.execute_manifest(
        ManifestBuilder::new()
            .lock_fee(account3, 10u32.into())
            .withdraw_from_account(account3, btc, btc_to_swap)
            .take_from_worktop(btc, |builder, bucket| {
                builder.call_method(component_address, "swap", manifest_args!(bucket))
            })
            .call_method(
                account3,
                "deposit_batch",
                manifest_args!(ManifestExpression::EntireWorktop),
            )
            .build(),
        vec![NonFungibleGlobalId::from_public_key(&pk3)],
    );
    let remaining_btc = test_runner.account_balance(account3, btc).unwrap();
    let eth_received = test_runner.account_balance(account3, eth).unwrap();
    assert_eq!(remaining_btc, btc_amount - btc_to_swap);
    assert_eq!(
        eth_received,
        eth_init_amount
            - (btc_init_amount * eth_init_amount)
                / (btc_init_amount + (btc_to_swap - btc_to_swap * fee_amount))
    );
    let commit_result = receipt.expect_commit(true);

    // NOTE: If this test fails, it should print out the actual fee table in the error logs.
    // Or you can run just this test with the below:
    // cargo test -p radix-engine-tests --test metering -- test_radiswap
    assert_eq!(
        92500 /* CreateNode */
        + 198000 /* DropLock */
        + 90000 /* DropNode */
        + 25340 /* Invoke */
<<<<<<< HEAD
        + 200500 /* LockSubstate */
        + 2649960 /* ReadSubstate */
=======
        + 231500 /* LockSubstate */
        + 165460 /* ReadSubstate */
>>>>>>> 9d3787ce
        + 137500 /* RunNative */
        + 15000 /* RunSystem */
        + 1654715 /* RunWasm */
        + 50000 /* TxBaseCost */
        + 1625 /* TxPayloadCost */
        + 100000 /* TxSignatureVerification */
        + 22000, /* WriteSubstate */
        commit_result.fee_summary.execution_cost_sum
    );
}

#[test]
fn test_flash_loan() {
    let mut test_runner = TestRunner::builder().build();

    // Scrypto developer
    let (pk1, _, _) = test_runner.new_allocated_account();
    // Flash loan operator
    let (pk2, _, account2) = test_runner.new_allocated_account();
    // Flash loan user
    let (pk3, _, account3) = test_runner.new_allocated_account();

    // Publish package
    let package_address = test_runner.publish_package(
        include_bytes!("../../assets/flash_loan.wasm").to_vec(),
        scrypto_decode(include_bytes!("../../assets/flash_loan.schema")).unwrap(),
        btreemap!(
            "BasicFlashLoan".to_owned() => RoyaltyConfigBuilder::new()
                .add_rule("instantiate_default", 5)
                .add_rule("take_loan", 2)
                .default(0),
        ),
        btreemap!(),
        package_access_rules_from_owner_badge(&NonFungibleGlobalId::from_public_key(&pk1)),
    );

    // Instantiate flash_loan
    let xrd_init_amount = Decimal::from(100);
    let (component_address, promise_token_address) = test_runner
        .execute_manifest(
            ManifestBuilder::new()
                .lock_fee(account2, 10u32.into())
                .withdraw_from_account(account2, RADIX_TOKEN, xrd_init_amount)
                .take_from_worktop(RADIX_TOKEN, |builder, bucket1| {
                    builder.call_function(
                        package_address,
                        "BasicFlashLoan",
                        "instantiate_default",
                        manifest_args!(bucket1),
                    )
                })
                .call_method(
                    account2,
                    "deposit_batch",
                    manifest_args!(ManifestExpression::EntireWorktop),
                )
                .build(),
            vec![NonFungibleGlobalId::from_public_key(&pk2)],
        )
        .expect_commit(true)
        .output::<(ComponentAddress, ResourceAddress)>(3);

    // Take loan
    let loan_amount = Decimal::from(50);
    let repay_amount = loan_amount * dec!("1.001");
    let old_balance = test_runner.account_balance(account3, RADIX_TOKEN).unwrap();
    let receipt = test_runner.execute_manifest(
        ManifestBuilder::new()
            .lock_fee(account3, 10u32.into())
            .call_method(component_address, "take_loan", manifest_args!(loan_amount))
            .withdraw_from_account(account3, RADIX_TOKEN, dec!(10))
            .take_from_worktop_by_amount(repay_amount, RADIX_TOKEN, |builder, bucket1| {
                builder.take_from_worktop(promise_token_address, |builder, bucket2| {
                    builder.call_method(
                        component_address,
                        "repay_loan",
                        manifest_args!(bucket1, bucket2),
                    )
                })
            })
            .call_method(
                account3,
                "deposit_batch",
                manifest_args!(ManifestExpression::EntireWorktop),
            )
            .build(),
        vec![NonFungibleGlobalId::from_public_key(&pk3)],
    );
    let commit_result = receipt.expect_commit(true);
    let new_balance = test_runner.account_balance(account3, RADIX_TOKEN).unwrap();
    assert!(test_runner
        .account_balance(account3, promise_token_address)
        .is_none());
    assert_eq!(
        old_balance - new_balance,
        commit_result.fee_summary.total_execution_cost_xrd
            + commit_result.fee_summary.total_royalty_cost_xrd
            + (repay_amount - loan_amount)
    );

    // NOTE: If this test fails, it should print out the actual fee table in the error logs.
    // Or you can run just this test with the below:
    // cargo test -p radix-engine-tests --test metering -- test_flash_loan
    assert_eq!(
        147500 /* CreateNode */
        + 308500 /* DropLock */
        + 147500 /* DropNode */
        + 44790 /* Invoke */
<<<<<<< HEAD
        + 316500 /* LockSubstate */
        + 6678690 /* ReadSubstate */
=======
        + 356000 /* LockSubstate */
        + 245330 /* ReadSubstate */
>>>>>>> 9d3787ce
        + 215000 /* RunNative */
        + 40000 /* RunSystem */
        + 1416040 /* RunWasm */
        + 50000 /* TxBaseCost */
        + 2375 /* TxPayloadCost */
        + 100000 /* TxSignatureVerification */
        + 43500, /* WriteSubstate */
        commit_result.fee_summary.execution_cost_sum
    );
}

#[test]
fn test_publish_large_package() {
    // Arrange
    let mut test_runner = TestRunner::builder().build();

    // Act
    let code = wat2wasm(&format!(
        r#"
            (module
                (data (i32.const 0) "{}")
                (memory $0 64)
                (export "memory" (memory $0))
            )
        "#,
        "i".repeat(DEFAULT_MAX_INVOKE_INPUT_SIZE - 1024)
    ));
    let manifest = ManifestBuilder::new()
        .lock_fee(FAUCET_COMPONENT, 100.into())
        .publish_package_advanced(
            code,
            PackageSchema::default(),
            BTreeMap::new(),
            BTreeMap::new(),
            AccessRulesConfig::new(),
        )
        .build();

    let (receipt, _) = execute_with_time_logging(&mut test_runner, manifest, vec![]);

    let commit_result = receipt.expect_commit(true);

    // Assert
    assert!(
        commit_result.fee_summary.execution_cost_sum > 60000000
            && commit_result.fee_summary.execution_cost_sum < 70000000
    );
}

#[test]
fn should_be_able_run_large_manifest() {
    // Arrange
    let mut test_runner = TestRunner::builder().build();

    // Act
    let (public_key, _, account) = test_runner.new_allocated_account();

    // Act
    let mut builder = ManifestBuilder::new();
    builder.lock_fee(account, 100u32.into());
    builder.withdraw_from_account(account, RADIX_TOKEN, 100u32.into());
    for _ in 0..100 {
        builder.take_from_worktop_by_amount(1.into(), RADIX_TOKEN, |builder, bid| {
            builder.return_to_worktop(bid)
        });
    }
    builder.call_method(
        account,
        "deposit_batch",
        manifest_args!(ManifestExpression::EntireWorktop),
    );
    let manifest = builder.build();

    let (receipt, _) = execute_with_time_logging(
        &mut test_runner,
        manifest,
        vec![NonFungibleGlobalId::from_public_key(&public_key)],
    );

    // Assert
    receipt.expect_commit(true);
}

#[test]
fn should_be_able_to_generate_5_proofs_and_then_lock_fee() {
    // Arrange
    let mut test_runner = TestRunner::builder().build();
    let (public_key, _, account) = test_runner.new_allocated_account();
    let resource_address = test_runner.create_fungible_resource(100.into(), 0, account);

    // Act
    let mut builder = ManifestBuilder::new();
    for _ in 0..5 {
        builder.create_proof_from_account_by_amount(account, resource_address, 1.into());
    }
    builder.lock_fee(account, 100u32.into());
    let manifest = builder.build();

    let (receipt, _) = execute_with_time_logging(
        &mut test_runner,
        manifest,
        vec![NonFungibleGlobalId::from_public_key(&public_key)],
    );

    // Assert
    receipt.expect_commit(true);
}

fn setup_test_runner_with_fee_blueprint_component() -> (TestRunner, ComponentAddress) {
    // Basic setup
    let mut test_runner = TestRunner::builder().build();
    let (public_key, _, account) = test_runner.new_allocated_account();

    // Publish package and instantiate component
    let package_address = test_runner.compile_and_publish("./tests/blueprints/fee");
    let receipt1 = test_runner.execute_manifest(
        ManifestBuilder::new()
            .lock_fee(account, 10u32.into())
            .withdraw_from_account(account, RADIX_TOKEN, 10u32.into())
            .take_from_worktop(RADIX_TOKEN, |builder, bucket_id| {
                builder.call_function(package_address, "Fee", "new", manifest_args!(bucket_id));
                builder
            })
            .build(),
        vec![NonFungibleGlobalId::from_public_key(&public_key)],
    );
    let commit_result = receipt1.expect_commit(true);
    let component_address = commit_result.new_component_addresses()[0];

    (test_runner, component_address)
}

#[test]
fn spin_loop_should_end_in_reasonable_amount_of_time() {
    let (mut test_runner, component_address) = setup_test_runner_with_fee_blueprint_component();

    let manifest = ManifestBuilder::new()
        // First, lock the fee so that the loan will be repaid
        .call_method(
            component_address,
            "lock_fee",
            manifest_args!(Decimal::from(10)),
        )
        // Now spin-loop to wait for the fee loan to burn through
        .call_method(component_address, "spin_loop", manifest_args!())
        .build();

    let (receipt, _) = execute_with_time_logging(&mut test_runner, manifest, vec![]);

    // No assertion here - this is just a sanity-test
    println!("{}", receipt.display(&Bech32Encoder::for_simulator()));
    receipt.expect_commit_failure();
}<|MERGE_RESOLUTION|>--- conflicted
+++ resolved
@@ -206,13 +206,8 @@
         + 198000 /* DropLock */
         + 90000 /* DropNode */
         + 25340 /* Invoke */
-<<<<<<< HEAD
         + 200500 /* LockSubstate */
-        + 2649960 /* ReadSubstate */
-=======
-        + 231500 /* LockSubstate */
-        + 165460 /* ReadSubstate */
->>>>>>> 9d3787ce
+        + 166460 /* ReadSubstate */
         + 137500 /* RunNative */
         + 15000 /* RunSystem */
         + 1654715 /* RunWasm */
@@ -321,13 +316,8 @@
         + 308500 /* DropLock */
         + 147500 /* DropNode */
         + 44790 /* Invoke */
-<<<<<<< HEAD
         + 316500 /* LockSubstate */
-        + 6678690 /* ReadSubstate */
-=======
-        + 356000 /* LockSubstate */
-        + 245330 /* ReadSubstate */
->>>>>>> 9d3787ce
+        + 252830 /* ReadSubstate */
         + 215000 /* RunNative */
         + 40000 /* RunSystem */
         + 1416040 /* RunWasm */
