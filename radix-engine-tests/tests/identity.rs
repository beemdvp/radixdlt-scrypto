use radix_engine::errors::{RuntimeError, SystemModuleError};
use radix_engine::system::system_modules::auth::AuthError;
use radix_engine::transaction::BalanceChange;
use radix_engine::types::*;
use radix_engine_interface::api::node_modules::metadata::MetadataValue;
use radix_engine_interface::blueprints::identity::{
    IdentityCreateAdvancedInput, IdentitySecurifyToSingleBadgeInput, IDENTITY_BLUEPRINT,
    IDENTITY_CREATE_ADVANCED_IDENT, IDENTITY_SECURIFY_IDENT,
};
use scrypto_unit::*;
use transaction::prelude::*;

#[test]
fn cannot_securify_in_advanced_mode() {
    // Arrange
    let mut test_runner = TestRunner::builder().build();
    let (pk, _, account) = test_runner.new_account(false);
    let component_address = test_runner.new_identity(pk.clone(), false);

    // Act
    let manifest = ManifestBuilder::new()
        .lock_fee_from_faucet()
        .call_method(
            component_address,
            IDENTITY_SECURIFY_IDENT,
            IdentitySecurifyToSingleBadgeInput {},
        )
        .try_deposit_batch_or_abort(account)
        .build();
    let receipt =
        test_runner.execute_manifest(manifest, vec![NonFungibleGlobalId::from_public_key(&pk)]);

    // Assert
    receipt.expect_specific_failure(|e| {
        matches!(
            e,
            RuntimeError::SystemModuleError(SystemModuleError::AuthError(
                AuthError::Unauthorized { .. }
            ))
        )
    });
}

#[test]
fn can_securify_from_virtual_identity() {
    // Arrange
    let mut test_runner = TestRunner::builder().build();
    let (pk, _, account) = test_runner.new_account(false);
    let component_address = test_runner.new_identity(pk.clone(), true);

    // Act
    let manifest = ManifestBuilder::new()
        .lock_fee_from_faucet()
        .call_method(
            component_address,
            IDENTITY_SECURIFY_IDENT,
            IdentitySecurifyToSingleBadgeInput {},
        )
        .try_deposit_batch_or_abort(account)
        .build();
    let receipt =
        test_runner.execute_manifest(manifest, vec![NonFungibleGlobalId::from_public_key(&pk)]);

    // Assert
    receipt.expect_commit_success();
}

#[test]
fn cannot_securify_twice() {
    // Arrange
    let mut test_runner = TestRunner::builder().build();
    let (pk, _, account) = test_runner.new_account(false);
    let component_address = test_runner.new_identity(pk.clone(), true);
    let manifest = ManifestBuilder::new()
        .lock_fee_from_faucet()
        .call_method(
            component_address,
            IDENTITY_SECURIFY_IDENT,
            IdentitySecurifyToSingleBadgeInput {},
        )
        .try_deposit_batch_or_abort(account)
        .build();
    let receipt =
        test_runner.execute_manifest(manifest, vec![NonFungibleGlobalId::from_public_key(&pk)]);
    receipt.expect_commit_success();

    // Act
    let manifest = ManifestBuilder::new()
        .lock_fee_from_faucet()
        .call_method(
            component_address,
            IDENTITY_SECURIFY_IDENT,
            IdentitySecurifyToSingleBadgeInput {},
        )
        .try_deposit_batch_or_abort(account)
        .build();
    let receipt =
        test_runner.execute_manifest(manifest, vec![NonFungibleGlobalId::from_public_key(&pk)]);

    // Assert
    receipt.expect_specific_failure(|e| {
        matches!(
            e,
            RuntimeError::SystemModuleError(SystemModuleError::AuthError(
                AuthError::Unauthorized { .. }
            ))
        )
    });
}

#[test]
fn can_set_metadata_after_securify() {
    // Arrange
    let mut test_runner = TestRunner::builder().build();
    let (pk, _, account) = test_runner.new_account(false);
    let identity_address = test_runner.new_identity(pk.clone(), true);
    let manifest = ManifestBuilder::new()
        .lock_fee_from_faucet()
        .call_method(
            identity_address,
            IDENTITY_SECURIFY_IDENT,
            IdentitySecurifyToSingleBadgeInput {},
        )
        .try_deposit_batch_or_abort(account)
        .build();
    let receipt =
        test_runner.execute_manifest(manifest, vec![NonFungibleGlobalId::from_public_key(&pk)]);
    receipt.expect_commit_success();

    // Act
    let manifest = ManifestBuilder::new()
<<<<<<< HEAD
        .lock_fee(test_runner.faucet_component(), 500u32.into())
        .create_proof_from_account_of_amount(account, IDENTITY_OWNER_BADGE, dec!("1"))
=======
        .lock_fee_from_faucet()
        .create_proof_from_account(account, IDENTITY_OWNER_BADGE)
>>>>>>> aef52489
        .set_metadata(
            identity_address,
            "name".to_string(),
            MetadataValue::String("best package ever!".to_string()),
        )
        .build();
    let receipt =
        test_runner.execute_manifest(manifest, vec![NonFungibleGlobalId::from_public_key(&pk)]);

    // Assert
    receipt.expect_commit_success();
    let value = test_runner
        .get_metadata(identity_address.into(), "name")
        .expect("Should exist");
    assert_eq!(
        value,
        MetadataValue::String("best package ever!".to_string())
    );
}

#[test]
fn can_set_metadata_on_securified_identity() {
    // Arrange
    let mut test_runner = TestRunner::builder().build();
    let (pk, _, account) = test_runner.new_account(false);
    let identity_address = test_runner.new_securified_identity(account);

    // Act
    let manifest = ManifestBuilder::new()
<<<<<<< HEAD
        .lock_fee(test_runner.faucet_component(), 500u32.into())
        .create_proof_from_account_of_amount(account, IDENTITY_OWNER_BADGE, dec!("1"))
=======
        .lock_fee_from_faucet()
        .create_proof_from_account(account, IDENTITY_OWNER_BADGE)
>>>>>>> aef52489
        .set_metadata(
            identity_address,
            "name".to_string(),
            MetadataValue::String("best package ever!".to_string()),
        )
        .build();
    let receipt =
        test_runner.execute_manifest(manifest, vec![NonFungibleGlobalId::from_public_key(&pk)]);

    // Assert
    receipt.expect_commit_success();
    let value = test_runner
        .get_metadata(identity_address.into(), "name")
        .expect("Should exist");
    assert_eq!(
        value,
        MetadataValue::String("best package ever!".to_string())
    );
}

#[test]
fn securified_identity_is_owned_by_correct_owner_badge() {
    // Arrange
    let mut test_runner = TestRunner::builder().build();
    let pk = Secp256k1PrivateKey::from_u64(1).unwrap().public_key();
    let identity = test_runner.new_identity(pk, true);
    let (_, _, account) = test_runner.new_account(true);

    // Act
    let manifest = ManifestBuilder::new()
        .lock_fee_from_faucet()
        .call_method(
            identity,
            IDENTITY_SECURIFY_IDENT,
            IdentitySecurifyToSingleBadgeInput {},
        )
        .try_deposit_batch_or_refund(account)
        .build();
    let receipt =
        test_runner.execute_manifest(manifest, vec![NonFungibleGlobalId::from_public_key(&pk)]);

    // Assert
    let balance_changes = receipt.expect_commit_success().balance_changes();
    let balance_change = balance_changes
        .get(&GlobalAddress::from(account))
        .unwrap()
        .get(&IDENTITY_OWNER_BADGE)
        .unwrap()
        .clone();
    assert_eq!(
        balance_change,
        BalanceChange::NonFungible {
            added: btreeset![NonFungibleLocalId::bytes(identity.as_node_id().0).unwrap()],
            removed: btreeset![]
        }
    )
}

#[test]
fn identity_created_with_create_advanced_has_an_empty_owner_badge() {
    // Arrange
    let mut test_runner = TestRunner::builder().build();
    let identity = {
        let manifest = ManifestBuilder::new()
            .call_function(
                IDENTITY_PACKAGE,
                IDENTITY_BLUEPRINT,
                IDENTITY_CREATE_ADVANCED_IDENT,
                IdentityCreateAdvancedInput {
                    owner_rule: OwnerRole::None,
                },
            )
            .build();
        test_runner
            .execute_manifest_ignoring_fee(manifest, vec![])
            .expect_commit_success()
            .new_component_addresses()
            .get(0)
            .unwrap()
            .clone()
    };

    // Act
    let metadata = test_runner.get_metadata(identity.into(), "owner_badge");

    // Assert
    assert!(is_metadata_empty(&metadata))
}

fn is_metadata_empty(metadata_value: &Option<MetadataValue>) -> bool {
    if let None = metadata_value {
        true
    } else {
        false
    }
}<|MERGE_RESOLUTION|>--- conflicted
+++ resolved
@@ -129,13 +129,8 @@
 
     // Act
     let manifest = ManifestBuilder::new()
-<<<<<<< HEAD
-        .lock_fee(test_runner.faucet_component(), 500u32.into())
+        .lock_fee_from_faucet()
         .create_proof_from_account_of_amount(account, IDENTITY_OWNER_BADGE, dec!("1"))
-=======
-        .lock_fee_from_faucet()
-        .create_proof_from_account(account, IDENTITY_OWNER_BADGE)
->>>>>>> aef52489
         .set_metadata(
             identity_address,
             "name".to_string(),
@@ -165,13 +160,8 @@
 
     // Act
     let manifest = ManifestBuilder::new()
-<<<<<<< HEAD
-        .lock_fee(test_runner.faucet_component(), 500u32.into())
+        .lock_fee_from_faucet()
         .create_proof_from_account_of_amount(account, IDENTITY_OWNER_BADGE, dec!("1"))
-=======
-        .lock_fee_from_faucet()
-        .create_proof_from_account(account, IDENTITY_OWNER_BADGE)
->>>>>>> aef52489
         .set_metadata(
             identity_address,
             "name".to_string(),
