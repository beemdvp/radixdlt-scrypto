use scrypto::prelude::*;

#[blueprint]
mod scrypto_env_test {
    struct ScryptoEnvTest {}

    impl ScryptoEnvTest {
        pub fn create_node_with_invalid_blueprint() {
            ScryptoVmV1Api::object_new(
                "invalid_blueprint",
                indexmap![0u8 => FieldValue::new(&ScryptoEnvTest {})],
            );
        }

        pub fn create_and_open_mut_substate_twice(heap: bool) {
            let obj = Self {}.instantiate();
            if heap {
                obj.open_mut_substate_twice();
                obj.prepare_to_globalize(OwnerRole::None).globalize();
            } else {
                let globalized = obj.prepare_to_globalize(OwnerRole::None).globalize();
                globalized.open_mut_substate_twice();
            }
        }

        pub fn open_mut_substate_twice(&mut self) {
            ScryptoVmV1Api::actor_open_field(ACTOR_STATE_SELF, 0u8, LockFlags::MUTABLE);

            ScryptoVmV1Api::actor_open_field(ACTOR_STATE_SELF, 0u8, LockFlags::MUTABLE);
        }

        pub fn bech32_encode_address(address: ComponentAddress) -> String {
            Runtime::bech32_encode_address(address)
        }
    }
}

#[blueprint]
mod local_auth_zone {
    struct LocalAuthZoneTest {}

    impl LocalAuthZoneTest {
        pub fn pop_empty_auth_zone() -> Option<Proof> {
            LocalAuthZone::pop()
        }

        pub fn create_signature_proof() {
<<<<<<< HEAD
            let _ = LocalAuthZone::create_proof_of_all(SECP256K1_SIGNATURE_VIRTUAL_BADGE.into());
=======
            let _ = LocalAuthZone::create_proof_of_all(SECP256K1_SIGNATURE_RESOURCE);
>>>>>>> e16cfd08
        }
    }
}

#[blueprint]
mod max_sbor_depth {
    use sbor::basic_well_known_types::ANY_TYPE;
    use sbor::*;

    struct MaxSborDepthTest {
        kv_store: Own,
    }

    impl MaxSborDepthTest {
        pub fn write_kv_store_entry_with_depth(buffer: Vec<u8>) {
            // Create KeyValueStore<Any, Any>
            let kv_store = ScryptoVmV1Api::kv_store_new(KeyValueStoreDataSchema::Local {
                additional_schema: Schema::empty().into(),
                key_type: LocalTypeId::from(ANY_TYPE),
                value_type: LocalTypeId::from(ANY_TYPE),
                allow_ownership: false,
            });

            // Open entry
            let handle = ScryptoVmV1Api::kv_store_open_entry(
                &kv_store,
                &scrypto_encode("key").unwrap(),
                LockFlags::MUTABLE,
            );

            // Write entry
            ScryptoVmV1Api::kv_entry_write(handle, buffer);
            ScryptoVmV1Api::kv_entry_close(handle);

            // Clean up
            Self {
                kv_store: Own(kv_store),
            }
            .instantiate()
            .prepare_to_globalize(OwnerRole::None)
            .globalize();
        }
    }
}<|MERGE_RESOLUTION|>--- conflicted
+++ resolved
@@ -45,11 +45,7 @@
         }
 
         pub fn create_signature_proof() {
-<<<<<<< HEAD
-            let _ = LocalAuthZone::create_proof_of_all(SECP256K1_SIGNATURE_VIRTUAL_BADGE.into());
-=======
-            let _ = LocalAuthZone::create_proof_of_all(SECP256K1_SIGNATURE_RESOURCE);
->>>>>>> e16cfd08
+            let _ = LocalAuthZone::create_proof_of_all(SECP256K1_SIGNATURE_RESOURCE.into());
         }
     }
 }
