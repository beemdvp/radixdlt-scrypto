--- conflicted
+++ resolved
@@ -1,18 +1,9 @@
-<<<<<<< HEAD
-Total Cost (XRD)                                                           ,   0.0556266105,    100.0%
-+ Execution Cost (XRD)                                                     ,     0.05289201,     95.1%
-+ Tipping Cost (XRD)                                                       ,   0.0026446005,      4.8%
+Total Cost (XRD)                                                           ,   0.0552718365,    100.0%
++ Execution Cost (XRD)                                                     ,     0.05255413,     95.1%
++ Tipping Cost (XRD)                                                       ,   0.0026277065,      4.8%
 + State Expansion Cost (XRD)                                               ,        0.00009,      0.2%
 + Royalty Cost (XRD)                                                       ,              0,      0.0%
-Total Cost Units Consumed                                                  ,        5289201,    100.0%
-=======
-Total Cost (XRD)                                                           ,   0.0552616935,    100.0%
-+ Execution Cost (XRD)                                                     ,     0.05254447,     95.1%
-+ Tipping Cost (XRD)                                                       ,   0.0026272235,      4.8%
-+ State Expansion Cost (XRD)                                               ,        0.00009,      0.2%
-+ Royalty Cost (XRD)                                                       ,              0,      0.0%
-Total Cost Units Consumed                                                  ,        5254447,    100.0%
->>>>>>> 160d2710
+Total Cost Units Consumed                                                  ,        5255413,    100.0%
 AfterInvoke                                                                ,            300,      0.0%
 AllocateNodeId                                                             ,           6500,      0.1%
 BeforeInvoke                                                               ,           6462,      0.1%
@@ -23,23 +14,13 @@
 DropNode                                                                   ,          12656,      0.2%
 EmitEvent                                                                  ,           1940,      0.0%
 LockFee                                                                    ,            500,      0.0%
-<<<<<<< HEAD
-OpenSubstate::GlobalAccount                                                ,         889300,     16.8%
-OpenSubstate::GlobalFungibleResourceManager                                ,         335222,      6.3%
-OpenSubstate::GlobalPackage                                                ,        2569330,     48.6%
-=======
 OpenSubstate::GlobalAccount                                                ,         889300,     16.9%
 OpenSubstate::GlobalFungibleResourceManager                                ,         335222,      6.4%
-OpenSubstate::GlobalPackage                                                ,        2568824,     48.9%
->>>>>>> 160d2710
+OpenSubstate::GlobalPackage                                                ,        2569330,     48.9%
 OpenSubstate::InternalFungibleVault                                        ,         326222,      6.2%
 OpenSubstate::InternalGenericComponent                                     ,          54824,      1.0%
 QueryActor                                                                 ,           5000,      0.1%
-<<<<<<< HEAD
-ReadSubstate                                                               ,         185122,      3.5%
-=======
-ReadSubstate                                                               ,         172268,      3.3%
->>>>>>> 160d2710
+ReadSubstate                                                               ,         172728,      3.3%
 RunNativeCode::Worktop_drain                                               ,          22525,      0.4%
 RunNativeCode::Worktop_drop                                                ,          16371,      0.3%
 RunNativeCode::Worktop_put                                                 ,          24411,      0.5%
