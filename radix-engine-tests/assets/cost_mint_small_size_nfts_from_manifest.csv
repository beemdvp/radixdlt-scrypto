--- conflicted
+++ resolved
@@ -1,14 +1,7 @@
-<<<<<<< HEAD
-Total Cost (XRD)                                                           ,    0.585981387,    100.0%
-+ Execution Cost (XRD)                                                     ,     0.51524894,     87.9%
-+ Tipping Cost (XRD)                                                       ,    0.025762447,      4.4%
-+ State Expansion Cost (XRD)                                               ,        0.04497,      7.7%
-=======
-Total Cost (XRD)                                                           ,     1.06324236,    100.0%
-+ Execution Cost (XRD)                                                     ,     0.97993236,     92.2%
+Total Cost (XRD)                                                           ,     0.56021894,    100.0%
++ Execution Cost (XRD)                                                     ,     0.51524894,     92.0%
 + Tipping Cost (XRD)                                                       ,              0,      0.0%
-+ State Expansion Cost (XRD)                                               ,        0.08331,      7.8%
->>>>>>> d2bf46a6
++ State Expansion Cost (XRD)                                               ,        0.04497,      8.0%
 + Royalty Cost (XRD)                                                       ,              0,      0.0%
 Total Cost Units Consumed                                                  ,       51524894,    100.0%
 AfterInvoke                                                                ,            494,      0.0%
