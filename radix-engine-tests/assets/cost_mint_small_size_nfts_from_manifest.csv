--- conflicted
+++ resolved
@@ -1,19 +1,13 @@
-<<<<<<< HEAD
-Total Cost (XRD)                                                           ,     1.02045232,    100.0%
-+ Execution Cost (XRD)                                                     ,     0.93786232,     91.9%
-=======
-Total Cost (XRD)                                                           ,     0.55821606,    100.0%
-+ Execution Cost (XRD)                                                     ,     0.51324606,     91.9%
->>>>>>> 88927e2b
+Total Cost (XRD)                                                           ,     1.02066036,    100.0%
++ Execution Cost (XRD)                                                     ,     0.93807036,     91.9%
 + Tipping Cost (XRD)                                                       ,              0,      0.0%
 + State Expansion Cost (XRD)                                               ,        0.08259,      8.1%
 + Royalty Cost (XRD)                                                       ,              0,      0.0%
-<<<<<<< HEAD
-Total Cost Units Consumed                                                  ,       93786232,    100.0%
+Total Cost Units Consumed                                                  ,       93807036,    100.0%
 AfterInvoke                                                                ,            494,      0.0%
 AllocateNodeId                                                             ,          10500,      0.0%
 BeforeInvoke                                                               ,          22096,      0.0%
-CloseSubstate                                                              ,         327500,      0.3%
+CloseSubstate                                                              ,         328500,      0.4%
 Commit::GlobalAccount                                                      ,         200012,      0.2%
 Commit::GlobalGenericComponent                                             ,         100018,      0.1%
 Commit::GlobalNonFungibleResourceManager                                   ,       43501376,     46.4%
@@ -21,46 +15,22 @@
 Commit::InternalNonFungibleVault                                           ,       42100046,     44.9%
 CreateNode                                                                 ,          40758,      0.0%
 DropNode                                                                   ,          25038,      0.0%
-EmitEvent                                                                  ,          16832,      0.0%
-=======
-Total Cost Units Consumed                                                  ,       51324606,    100.0%
-AfterInvoke                                                                ,            494,      0.0%
-AllocateNodeId                                                             ,          10500,      0.0%
-BeforeInvoke                                                               ,          15408,      0.0%
-CloseSubstate                                                              ,         224000,      0.4%
-Commit::GlobalAccount                                                      ,         200012,      0.4%
-Commit::GlobalGenericComponent                                             ,         100018,      0.2%
-Commit::GlobalNonFungibleResourceManager                                   ,       22600749,     44.0%
-Commit::InternalFungibleVault                                              ,         100010,      0.2%
-Commit::InternalNonFungibleVault                                           ,       21200046,     41.3%
-CreateNode                                                                 ,          30592,      0.1%
-DropNode                                                                   ,          21142,      0.0%
-EmitEvent                                                                  ,          17324,      0.0%
->>>>>>> 88927e2b
+EmitEvent                                                                  ,          32372,      0.0%
 LockFee                                                                    ,            500,      0.0%
 MoveModule                                                                 ,              0,      0.0%
 OpenSubstate                                                               ,        3156931,      3.4%
 OpenSubstate::GlobalAccount                                                ,           7310,      0.0%
 OpenSubstate::GlobalFungibleResourceManager                                ,           2624,      0.0%
 OpenSubstate::GlobalGenericComponent                                       ,           2852,      0.0%
-<<<<<<< HEAD
-OpenSubstate::GlobalNonFungibleResourceManager                             ,          13950,      0.0%
+OpenSubstate::GlobalNonFungibleResourceManager                             ,          16082,      0.0%
 OpenSubstate::GlobalPackage                                                ,         782800,      0.8%
-=======
-OpenSubstate::GlobalNonFungibleResourceManager                             ,          16082,      0.0%
-OpenSubstate::GlobalPackage                                                ,         788624,      1.5%
->>>>>>> 88927e2b
 OpenSubstate::InternalFungibleVault                                        ,           7242,      0.0%
 OpenSubstate::InternalGenericComponent                                     ,          77388,      0.1%
 OpenSubstate::InternalKeyValueStore                                        ,            706,      0.0%
 OpenSubstate::InternalNonFungibleVault                                     ,         318912,      0.3%
 PrepareWasmCode                                                            ,         619310,      0.7%
 QueryActor                                                                 ,           2000,      0.0%
-<<<<<<< HEAD
-ReadSubstate                                                               ,        1217352,      1.3%
-=======
-ReadSubstate                                                               ,        1065498,      2.1%
->>>>>>> 88927e2b
+ReadSubstate                                                               ,        1219484,      1.3%
 RunNativeCode::Worktop_drain                                               ,          22525,      0.0%
 RunNativeCode::Worktop_drop                                                ,          16371,      0.0%
 RunNativeCode::Worktop_put                                                 ,          24411,      0.0%
