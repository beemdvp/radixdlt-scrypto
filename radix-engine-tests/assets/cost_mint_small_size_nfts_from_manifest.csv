--- conflicted
+++ resolved
@@ -1,32 +1,31 @@
-<<<<<<< HEAD
-Total Cost (XRD)                                                           ,     0.61597292,    100.0%
-- Execution Cost (XRD)                                                     ,     0.06578274,     10.7%
-- Finalization Cost (XRD)                                                  ,     0.49972018,     81.1%
+Total Cost (XRD)                                                           ,     0.61643768,    100.0%
+- Execution Cost (XRD)                                                     ,     0.06619207,     10.7%
+- Finalization Cost (XRD)                                                  ,     0.49977561,     81.1%
 - Tipping Cost (XRD)                                                       ,              0,      0.0%
 - State Expansion Cost (XRD)                                               ,        0.05047,      8.2%
 - Tipping Cost (XRD)                                                       ,              0,      0.0%
 - Royalty Cost (XRD)                                                       ,              0,      0.0%
-Execution Cost Breakdown                                                   ,        6578274,    100.0%
-- AllocateNodeId                                                           ,           2184,      0.0%
-- BeforeInvoke                                                             ,          10702,      0.2%
-- CloseSubstate                                                            ,          49140,      0.7%
-- CreateNode                                                               ,          24470,      0.4%
-- DropNode                                                                 ,          28205,      0.4%
-- EmitEvent                                                                ,          10706,      0.2%
+Execution Cost Breakdown                                                   ,        6619207,    100.0%
+- AllocateNodeId                                                           ,           2288,      0.0%
+- BeforeInvoke                                                             ,          10850,      0.2%
+- CloseSubstate                                                            ,          50925,      0.8%
+- CreateNode                                                               ,          25205,      0.4%
+- DropNode                                                                 ,          29618,      0.4%
+- EmitEvent                                                                ,          15548,      0.2%
 - LockFee                                                                  ,            500,      0.0%
 - MoveModule                                                               ,          21082,      0.3%
-- OpenSubstate::GlobalAccount                                              ,         405860,      6.2%
+- OpenSubstate::GlobalAccount                                              ,         406403,      6.1%
 - OpenSubstate::GlobalFungibleResourceManager                              ,         121468,      1.8%
-- OpenSubstate::GlobalGenericComponent                                     ,          42891,      0.7%
-- OpenSubstate::GlobalNonFungibleResourceManager                           ,          14195,      0.2%
-- OpenSubstate::GlobalPackage                                              ,        3260632,     49.6%
+- OpenSubstate::GlobalGenericComponent                                     ,          42891,      0.6%
+- OpenSubstate::GlobalNonFungibleResourceManager                           ,          15096,      0.2%
+- OpenSubstate::GlobalPackage                                              ,        3263547,     49.3%
 - OpenSubstate::InternalFungibleVault                                      ,          84819,      1.3%
-- OpenSubstate::InternalGenericComponent                                   ,          36684,      0.6%
+- OpenSubstate::InternalGenericComponent                                   ,          45348,      0.7%
 - OpenSubstate::InternalKeyValueStore                                      ,          40894,      0.6%
 - OpenSubstate::InternalNonFungibleVault                                   ,         130598,      2.0%
 - PrepareWasmCode                                                          ,         627948,      9.5%
 - QueryActor                                                               ,           2000,      0.0%
-- ReadSubstate                                                             ,         892742,     13.6%
+- ReadSubstate                                                             ,         902858,     13.6%
 - RunNativeCode::Worktop_drain                                             ,          13505,      0.2%
 - RunNativeCode::Worktop_drop                                              ,          15385,      0.2%
 - RunNativeCode::Worktop_put                                               ,          18262,      0.3%
@@ -35,6 +34,7 @@
 - RunNativeCode::create_with_data                                          ,          27941,      0.4%
 - RunNativeCode::create_with_initial_supply_NonFungibleResourceManager     ,         177210,      2.7%
 - RunNativeCode::get_amount_NonFungibleBucket                              ,          17866,      0.3%
+- RunNativeCode::get_non_fungible_local_ids_NonFungibleBucket              ,           8361,      0.1%
 - RunNativeCode::lock_fee                                                  ,          48766,      0.7%
 - RunNativeCode::put_NonFungibleVault                                      ,          29816,      0.5%
 - RunNativeCode::try_deposit_batch_or_abort                                ,          76963,      1.2%
@@ -42,65 +42,13 @@
 - SetSubstate                                                              ,          57354,      0.9%
 - ValidateTxPayload                                                        ,         172440,      2.6%
 - VerifyTxSignatures                                                       ,              0,      0.0%
-- WriteSubstate                                                            ,           5122,      0.1%
-Finalization Cost Breakdown                                                ,       49972018,    100.0%
+- WriteSubstate                                                            ,           5528,      0.1%
+Finalization Cost Breakdown                                                ,       49977561,    100.0%
 - BaseCost                                                                 ,          50000,      0.1%
-- CommitEvents                                                             ,          21088,      0.0%
+- CommitEvents                                                             ,          26631,      0.1%
 - CommitLogs                                                               ,              0,      0.0%
 - CommitStateUpdates::GlobalAccount                                        ,         100010,      0.2%
 - CommitStateUpdates::GlobalGenericComponent                               ,         100018,      0.2%
 - CommitStateUpdates::GlobalNonFungibleResourceManager                     ,       25500846,     51.0%
 - CommitStateUpdates::InternalFungibleVault                                ,         100010,      0.2%
-- CommitStateUpdates::InternalNonFungibleVault                             ,       24100046,     48.2%
-=======
-Total Cost (XRD)                                                           ,     1.01269965,    100.0%
-+ Execution Cost (XRD)                                                     ,     0.92982965,     91.8%
-+ Tipping Cost (XRD)                                                       ,              0,      0.0%
-+ State Expansion Cost (XRD)                                               ,        0.08287,      8.2%
-+ Royalty Cost (XRD)                                                       ,              0,      0.0%
-Total Cost Units Consumed                                                  ,       92982965,    100.0%
-AllocateNodeId                                                             ,           2288,      0.0%
-BeforeInvoke                                                               ,          16610,      0.0%
-CloseSubstate                                                              ,          69825,      0.1%
-Commit::GlobalAccount                                                      ,         100010,      0.1%
-Commit::GlobalGenericComponent                                             ,         100018,      0.1%
-Commit::GlobalNonFungibleResourceManager                                   ,       43501386,     46.8%
-Commit::InternalFungibleVault                                              ,         100010,      0.1%
-Commit::InternalNonFungibleVault                                           ,       42100046,     45.3%
-CreateNode                                                                 ,          33845,      0.0%
-DropNode                                                                   ,          32858,      0.0%
-EmitEvent                                                                  ,          48036,      0.1%
-LockFee                                                                    ,            500,      0.0%
-MoveModule                                                                 ,          36022,      0.0%
-OpenSubstate                                                               ,        3157458,      3.4%
-OpenSubstate::GlobalAccount                                                ,           6398,      0.0%
-OpenSubstate::GlobalFungibleResourceManager                                ,           1452,      0.0%
-OpenSubstate::GlobalGenericComponent                                       ,           2884,      0.0%
-OpenSubstate::GlobalNonFungibleResourceManager                             ,          15096,      0.0%
-OpenSubstate::GlobalPackage                                                ,         786150,      0.8%
-OpenSubstate::InternalFungibleVault                                        ,           4803,      0.0%
-OpenSubstate::InternalGenericComponent                                     ,          51828,      0.1%
-OpenSubstate::InternalKeyValueStore                                        ,            877,      0.0%
-OpenSubstate::InternalNonFungibleVault                                     ,         225278,      0.2%
-PrepareWasmCode                                                            ,         627948,      0.7%
-QueryActor                                                                 ,           2000,      0.0%
-ReadSubstate                                                               ,         971258,      1.0%
-RunNativeCode::Worktop_drain                                               ,          13505,      0.0%
-RunNativeCode::Worktop_drop                                                ,          15385,      0.0%
-RunNativeCode::Worktop_put                                                 ,          18262,      0.0%
-RunNativeCode::create                                                      ,          31390,      0.0%
-RunNativeCode::create_empty_vault_NonFungibleResourceManager               ,          60214,      0.1%
-RunNativeCode::create_with_data                                            ,          27941,      0.0%
-RunNativeCode::create_with_initial_supply_NonFungibleResourceManager       ,         177210,      0.2%
-RunNativeCode::get_amount_NonFungibleBucket                                ,          17866,      0.0%
-RunNativeCode::get_non_fungible_local_ids_NonFungibleBucket                ,           8361,      0.0%
-RunNativeCode::lock_fee                                                    ,          48766,      0.1%
-RunNativeCode::put_NonFungibleVault                                        ,          29816,      0.0%
-RunNativeCode::try_deposit_batch_or_abort                                  ,          76963,      0.1%
-RunWasmCode::Faucet_lock_fee                                               ,          18320,      0.0%
-SetSubstate                                                                ,         100914,      0.1%
-TxBaseCost                                                                 ,          50000,      0.1%
-TxPayloadCost                                                              ,         287640,      0.3%
-TxSignatureVerification                                                    ,              0,      0.0%
-WriteSubstate                                                              ,           5528,      0.0%
->>>>>>> f6a8c711
+- CommitStateUpdates::InternalNonFungibleVault                             ,       24100046,     48.2%