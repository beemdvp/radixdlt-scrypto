<<<<<<< HEAD
Total Cost (XRD)                                                           ,   1.1371663195,    100.0%
+ Execution Cost (XRD)                                                     ,     0.97163459,     85.4%
+ Tipping Cost (XRD)                                                       ,   0.0485817295,      4.3%
+ State Expansion Cost (XRD)                                               ,        0.11695,     10.3%
+ Royalty Cost (XRD)                                                       ,              0,      0.0%
Total Cost Units Consumed                                                  ,       97163459,    100.0%
=======
Total Cost (XRD)                                                           ,   1.1028730145,    100.0%
+ Execution Cost (XRD)                                                     ,     0.97105049,     88.0%
+ Tipping Cost (XRD)                                                       ,   0.0485525245,      4.4%
+ State Expansion Cost (XRD)                                               ,        0.08327,      7.6%
+ Royalty Cost (XRD)                                                       ,              0,      0.0%
Total Cost Units Consumed                                                  ,       97105049,    100.0%
>>>>>>> f60ff2f1
AfterInvoke                                                                ,            494,      0.0%
AllocateNodeId                                                             ,          10500,      0.0%
BeforeInvoke                                                               ,          22224,      0.0%
CloseSubstate                                                              ,         118000,      0.1%
Commit::GlobalAccount                                                      ,         200012,      0.2%
Commit::GlobalGenericComponent                                             ,         100018,      0.1%
Commit::GlobalNonFungibleResourceManager                                   ,       43901388,     45.2%
Commit::InternalFungibleVault                                              ,         100010,      0.1%
<<<<<<< HEAD
Commit::InternalNonFungibleVault                                           ,       42500888,     43.7%
=======
Commit::InternalNonFungibleVault                                           ,       42500046,     43.8%
>>>>>>> f60ff2f1
CreateNode                                                                 ,          40736,      0.0%
DropNode                                                                   ,          24904,      0.0%
EmitEvent                                                                  ,          16976,      0.0%
LockFee                                                                    ,            500,      0.0%
MoveModules                                                                ,           2500,      0.0%
OpenSubstate::GlobalAccount                                                ,         803446,      0.8%
OpenSubstate::GlobalFungibleResourceManager                                ,         243434,      0.3%
OpenSubstate::GlobalGenericComponent                                       ,          81390,      0.1%
OpenSubstate::GlobalNonFungibleResourceManager                             ,          13902,      0.0%
OpenSubstate::GlobalPackage                                                ,        5820710,      6.0%
OpenSubstate::InternalFungibleVault                                        ,         162820,      0.2%
OpenSubstate::InternalGenericComponent                                     ,          86484,      0.1%
OpenSubstate::InternalKeyValueStore                                        ,          80726,      0.1%
OpenSubstate::InternalNonFungibleVault                                     ,           4826,      0.0%
PrepareWasmCode                                                            ,         701080,      0.7%
QueryActor                                                                 ,           3500,      0.0%
ReadSubstate                                                               ,         979796,      1.0%
RunNativeCode::Worktop_drain                                               ,          22525,      0.0%
RunNativeCode::Worktop_drop                                                ,          16371,      0.0%
RunNativeCode::Worktop_put                                                 ,          24411,      0.0%
RunNativeCode::create                                                      ,          45707,      0.0%
RunNativeCode::create_empty_vault_NonFungibleResourceManager               ,          54136,      0.1%
RunNativeCode::create_with_data                                            ,          26638,      0.0%
RunNativeCode::create_with_initial_supply_NonFungibleResourceManager       ,         186631,      0.2%
RunNativeCode::get_amount_NonFungibleBucket                                ,          30064,      0.0%
RunNativeCode::lock_fee                                                    ,          61733,      0.1%
RunNativeCode::put_NonFungibleVault                                        ,          17297,      0.0%
RunNativeCode::try_deposit_batch_or_abort                                  ,          63706,      0.1%
RunWasmCode::Faucet_lock_fee                                               ,          17654,      0.0%
SetSubstate                                                                ,         213026,      0.2%
TxBaseCost                                                                 ,          50000,      0.1%
TxPayloadCost                                                              ,         290080,      0.3%
TxSignatureVerification                                                    ,              0,      0.0%
WriteSubstate                                                              ,          15480,      0.0%<|MERGE_RESOLUTION|>--- conflicted
+++ resolved
@@ -1,31 +1,18 @@
-<<<<<<< HEAD
-Total Cost (XRD)                                                           ,   1.1371663195,    100.0%
-+ Execution Cost (XRD)                                                     ,     0.97163459,     85.4%
-+ Tipping Cost (XRD)                                                       ,   0.0485817295,      4.3%
-+ State Expansion Cost (XRD)                                               ,        0.11695,     10.3%
+Total Cost (XRD)                                                           ,   1.1029742345,    100.0%
++ Execution Cost (XRD)                                                     ,     0.97114689,     88.0%
++ Tipping Cost (XRD)                                                       ,   0.0485573445,      4.4%
++ State Expansion Cost (XRD)                                               ,        0.08327,      7.5%
 + Royalty Cost (XRD)                                                       ,              0,      0.0%
-Total Cost Units Consumed                                                  ,       97163459,    100.0%
-=======
-Total Cost (XRD)                                                           ,   1.1028730145,    100.0%
-+ Execution Cost (XRD)                                                     ,     0.97105049,     88.0%
-+ Tipping Cost (XRD)                                                       ,   0.0485525245,      4.4%
-+ State Expansion Cost (XRD)                                               ,        0.08327,      7.6%
-+ Royalty Cost (XRD)                                                       ,              0,      0.0%
-Total Cost Units Consumed                                                  ,       97105049,    100.0%
->>>>>>> f60ff2f1
+Total Cost Units Consumed                                                  ,       97114689,    100.0%
 AfterInvoke                                                                ,            494,      0.0%
 AllocateNodeId                                                             ,          10500,      0.0%
 BeforeInvoke                                                               ,          22224,      0.0%
-CloseSubstate                                                              ,         118000,      0.1%
+CloseSubstate                                                              ,         107000,      0.1%
 Commit::GlobalAccount                                                      ,         200012,      0.2%
 Commit::GlobalGenericComponent                                             ,         100018,      0.1%
 Commit::GlobalNonFungibleResourceManager                                   ,       43901388,     45.2%
 Commit::InternalFungibleVault                                              ,         100010,      0.1%
-<<<<<<< HEAD
-Commit::InternalNonFungibleVault                                           ,       42500888,     43.7%
-=======
 Commit::InternalNonFungibleVault                                           ,       42500046,     43.8%
->>>>>>> f60ff2f1
 CreateNode                                                                 ,          40736,      0.0%
 DropNode                                                                   ,          24904,      0.0%
 EmitEvent                                                                  ,          16976,      0.0%
@@ -37,12 +24,12 @@
 OpenSubstate::GlobalNonFungibleResourceManager                             ,          13902,      0.0%
 OpenSubstate::GlobalPackage                                                ,        5820710,      6.0%
 OpenSubstate::InternalFungibleVault                                        ,         162820,      0.2%
-OpenSubstate::InternalGenericComponent                                     ,          86484,      0.1%
+OpenSubstate::InternalGenericComponent                                     ,          72130,      0.1%
 OpenSubstate::InternalKeyValueStore                                        ,          80726,      0.1%
-OpenSubstate::InternalNonFungibleVault                                     ,           4826,      0.0%
+OpenSubstate::InternalNonFungibleVault                                     ,           4084,      0.0%
 PrepareWasmCode                                                            ,         701080,      0.7%
 QueryActor                                                                 ,           3500,      0.0%
-ReadSubstate                                                               ,         979796,      1.0%
+ReadSubstate                                                               ,         964700,      1.0%
 RunNativeCode::Worktop_drain                                               ,          22525,      0.0%
 RunNativeCode::Worktop_drop                                                ,          16371,      0.0%
 RunNativeCode::Worktop_put                                                 ,          24411,      0.0%
