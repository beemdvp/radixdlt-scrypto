--- conflicted
+++ resolved
@@ -1,18 +1,9 @@
-<<<<<<< HEAD
-Total Cost (XRD)                                                           ,   1.1371674325,    100.0%
-+ Execution Cost (XRD)                                                     ,     0.97163565,     85.4%
-+ Tipping Cost (XRD)                                                       ,   0.0485817825,      4.3%
-+ State Expansion Cost (XRD)                                               ,        0.11695,     10.3%
-+ Royalty Cost (XRD)                                                       ,              0,      0.0%
-Total Cost Units Consumed                                                  ,       97163565,    100.0%
-=======
-Total Cost (XRD)                                                           ,   1.1029742345,    100.0%
-+ Execution Cost (XRD)                                                     ,     0.97114689,     88.0%
-+ Tipping Cost (XRD)                                                       ,   0.0485573445,      4.4%
+Total Cost (XRD)                                                           ,   1.1029753475,    100.0%
++ Execution Cost (XRD)                                                     ,     0.97114795,     88.0%
++ Tipping Cost (XRD)                                                       ,   0.0485573975,      4.4%
 + State Expansion Cost (XRD)                                               ,        0.08327,      7.5%
 + Royalty Cost (XRD)                                                       ,              0,      0.0%
-Total Cost Units Consumed                                                  ,       97114689,    100.0%
->>>>>>> 5d899f2d
+Total Cost Units Consumed                                                  ,       97114795,    100.0%
 AfterInvoke                                                                ,            494,      0.0%
 AllocateNodeId                                                             ,          10500,      0.0%
 BeforeInvoke                                                               ,          22224,      0.0%
@@ -38,11 +29,7 @@
 OpenSubstate::InternalNonFungibleVault                                     ,           4084,      0.0%
 PrepareWasmCode                                                            ,         701080,      0.7%
 QueryActor                                                                 ,           3500,      0.0%
-<<<<<<< HEAD
-ReadSubstate                                                               ,         979844,      1.0%
-=======
-ReadSubstate                                                               ,         964700,      1.0%
->>>>>>> 5d899f2d
+ReadSubstate                                                               ,         964748,      1.0%
 RunNativeCode::Worktop_drain                                               ,          22525,      0.0%
 RunNativeCode::Worktop_drop                                                ,          16371,      0.0%
 RunNativeCode::Worktop_put                                                 ,          24411,      0.0%
