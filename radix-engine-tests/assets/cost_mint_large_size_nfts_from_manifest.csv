--- conflicted
+++ resolved
@@ -1,18 +1,9 @@
-<<<<<<< HEAD
-Total Cost (XRD)                                                           ,   10.860495455,    100.0%
-+ Execution Cost (XRD)                                                     ,      0.9963671,      9.2%
-+ Tipping Cost (XRD)                                                       ,    0.049818355,      0.5%
-+ State Expansion Cost (XRD)                                               ,        9.81431,     90.4%
-+ Royalty Cost (XRD)                                                       ,              0,      0.0%
-Total Cost Units Consumed                                                  ,       99636710,    100.0%
-=======
-Total Cost (XRD)                                                           ,   10.891382795,    100.0%
-+ Execution Cost (XRD)                                                     ,      0.9998979,      9.2%
-+ Tipping Cost (XRD)                                                       ,    0.049994895,      0.5%
+Total Cost (XRD)                                                           ,   10.891383908,    100.0%
++ Execution Cost (XRD)                                                     ,     0.99989896,      9.2%
++ Tipping Cost (XRD)                                                       ,    0.049994948,      0.5%
 + State Expansion Cost (XRD)                                               ,        9.84149,     90.4%
 + Royalty Cost (XRD)                                                       ,              0,      0.0%
-Total Cost Units Consumed                                                  ,       99989790,    100.0%
->>>>>>> 5d899f2d
+Total Cost Units Consumed                                                  ,       99989896,    100.0%
 AfterInvoke                                                                ,            494,      0.0%
 AllocateNodeId                                                             ,          10500,      0.0%
 BeforeInvoke                                                               ,        1974672,      2.0%
@@ -38,11 +29,7 @@
 OpenSubstate::InternalNonFungibleVault                                     ,           4084,      0.0%
 PrepareWasmCode                                                            ,         701080,      0.7%
 QueryActor                                                                 ,           3500,      0.0%
-<<<<<<< HEAD
-ReadSubstate                                                               ,         976208,      1.0%
-=======
-ReadSubstate                                                               ,         961082,      1.0%
->>>>>>> 5d899f2d
+ReadSubstate                                                               ,         961130,      1.0%
 RunNativeCode::Worktop_drain                                               ,          22525,      0.0%
 RunNativeCode::Worktop_drop                                                ,          16371,      0.0%
 RunNativeCode::Worktop_put                                                 ,          24411,      0.0%
