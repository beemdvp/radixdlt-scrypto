--- conflicted
+++ resolved
@@ -1,46 +1,22 @@
-<<<<<<< HEAD
-Total Cost (XRD)                                                           ,     0.06630806,    100.0%
-+ Execution Cost (XRD)                                                     ,     0.05777806,     87.1%
-=======
-Total Cost (XRD)                                                           ,     0.06832101,    100.0%
-+ Execution Cost (XRD)                                                     ,     0.05961101,     87.3%
->>>>>>> 4c1ffe64
+Total Cost (XRD)                                                           ,     0.06613517,    100.0%
++ Execution Cost (XRD)                                                     ,     0.05760517,     87.1%
 + Tipping Cost (XRD)                                                       ,              0,      0.0%
 + State Expansion Cost (XRD)                                               ,        0.00853,     12.9%
 + Royalty Cost (XRD)                                                       ,              0,      0.0%
-<<<<<<< HEAD
-Total Cost Units Consumed                                                  ,        5777806,    100.0%
-AfterInvoke                                                                ,           2658,      0.0%
-AllocateNodeId                                                             ,           2704,      0.0%
-BeforeInvoke                                                               ,           3288,      0.1%
-CloseSubstate                                                              ,          31920,      0.6%
-Commit::GlobalVirtualSecp256k1Account                                      ,         800123,     13.8%
-Commit::InternalFungibleVault                                              ,         700096,     12.1%
-CreateNode                                                                 ,          17591,      0.3%
-DropNode                                                                   ,          31634,      0.5%
-EmitEvent                                                                  ,           3228,      0.1%
-LockFee                                                                    ,            500,      0.0%
-MoveModule                                                                 ,            747,      0.0%
-OpenSubstate                                                               ,        3244368,     56.2%
-OpenSubstate::GlobalAccount                                                ,           6138,      0.1%
-OpenSubstate::GlobalFungibleResourceManager                                ,          11584,      0.2%
-=======
-Total Cost Units Consumed                                                  ,        5961101,    100.0%
+Total Cost Units Consumed                                                  ,        5760517,    100.0%
 AllocateNodeId                                                             ,           2600,      0.0%
 BeforeInvoke                                                               ,           3288,      0.1%
 CloseSubstate                                                              ,          30870,      0.5%
-Commit::GlobalAccount                                                      ,         100002,      1.7%
-Commit::GlobalVirtualSecp256k1Account                                      ,         900125,     15.1%
-Commit::InternalFungibleVault                                              ,         700096,     11.7%
+Commit::GlobalVirtualSecp256k1Account                                      ,         800123,     13.9%
+Commit::InternalFungibleVault                                              ,         700096,     12.2%
 CreateNode                                                                 ,          14966,      0.3%
 DropNode                                                                   ,          28331,      0.5%
 EmitEvent                                                                  ,           3228,      0.1%
 LockFee                                                                    ,            500,      0.0%
 MoveModule                                                                 ,            747,      0.0%
-OpenSubstate                                                               ,        3244380,     54.4%
+OpenSubstate                                                               ,        3244380,     56.3%
 OpenSubstate::GlobalAccount                                                ,           8310,      0.1%
 OpenSubstate::GlobalFungibleResourceManager                                ,          13572,      0.2%
->>>>>>> 4c1ffe64
 OpenSubstate::GlobalNonFungibleResourceManager                             ,           2604,      0.0%
 OpenSubstate::GlobalPackage                                                ,         129096,      2.2%
 OpenSubstate::GlobalVirtualSecp256k1Account                                ,           6108,      0.1%
@@ -48,11 +24,7 @@
 OpenSubstate::InternalFungibleVault                                        ,          13958,      0.2%
 OpenSubstate::InternalGenericComponent                                     ,          37112,      0.6%
 QueryActor                                                                 ,           2500,      0.0%
-<<<<<<< HEAD
-ReadSubstate                                                               ,         160152,      2.8%
-=======
-ReadSubstate                                                               ,         158610,      2.7%
->>>>>>> 4c1ffe64
+ReadSubstate                                                               ,         158030,      2.7%
 RunNativeCode::Worktop_drain                                               ,          13505,      0.2%
 RunNativeCode::Worktop_drop                                                ,          15385,      0.3%
 RunNativeCode::Worktop_put                                                 ,          18262,      0.3%
