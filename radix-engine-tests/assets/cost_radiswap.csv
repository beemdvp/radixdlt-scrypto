<<<<<<< HEAD
Total Cost (XRD)                                                           ,       14.31094,   100.00%
+ Execution Cost (XRD)                                                     ,        11.5228,    80.52%
+ Tipping Cost (XRD)                                                       ,        0.57614,     4.03%
+ State Expansion Cost (XRD)                                               ,          0.212,     1.48%
+ Royalty Cost (XRD)                                                       ,              2,    13.98%
Total Cost Units Consumed                                                  ,       11522800,   100.00%
=======
Total Cost (XRD)                                                           ,    2.129665894,   100.00%
+ Execution Cost (XRD)                                                     ,     0.12147228,     5.70%
+ Tipping Cost (XRD)                                                       ,    0.006073614,     0.29%
+ State Expansion Cost (XRD)                                               ,        0.00212,     0.10%
+ Royalty Cost (XRD)                                                       ,              2,    93.91%
Total Cost Units Consumed                                                  ,       12147228,   100.00%
>>>>>>> b3e83eea
AfterInvoke                                                                ,           1300,     0.01%
AllocateNodeId                                                             ,          15000,     0.13%
BeforeInvoke                                                               ,          15812,     0.14%
CloseSubstate                                                              ,         189000,     1.64%
Commit::GlobalAccount                                                      ,         300014,     2.60%
Commit::GlobalGenericComponent                                             ,         100008,     0.87%
Commit::InternalFungibleVault                                              ,         700069,     6.08%
CreateNode                                                                 ,          28600,     0.25%
DropNode                                                                   ,          27792,     0.24%
EmitEvent                                                                  ,           5416,     0.05%
LockFee                                                                    ,            500,     0.00%
OpenSubstate::GlobalAccount                                                ,        1368786,    11.88%
OpenSubstate::GlobalFungibleResourceManager                                ,         830850,     7.21%
OpenSubstate::GlobalGenericComponent                                       ,         161806,     1.40%
OpenSubstate::GlobalPackage                                                ,        4780396,    41.49%
OpenSubstate::GlobalTwoResourcePool                                        ,         409328,     3.55%
OpenSubstate::InternalFungibleVault                                        ,         816006,     7.08%
OpenSubstate::InternalGenericComponent                                     ,          99968,     0.87%
PrepareWasmCode                                                            ,         575508,     4.99%
QueryActor                                                                 ,           6500,     0.06%
ReadSubstate                                                               ,         883126,     7.66%
RunNativeCode::Worktop_drain                                               ,            225,     0.00%
RunNativeCode::Worktop_drop                                                ,            163,     0.00%
RunNativeCode::Worktop_put                                                 ,            488,     0.00%
RunNativeCode::Worktop_take_all                                            ,            131,     0.00%
RunNativeCode::create_empty_vault_FungibleResourceManager                  ,            234,     0.00%
RunNativeCode::get_amount_FungibleBucket                                   ,            296,     0.00%
RunNativeCode::get_amount_FungibleVault                                    ,            200,     0.00%
RunNativeCode::get_resource_address_FungibleBucket                         ,             57,     0.00%
RunNativeCode::get_vault_amounts_two_resource_pool                         ,            581,     0.01%
RunNativeCode::lock_fee                                                    ,           1316,     0.01%
RunNativeCode::protected_deposit_two_resource_pool                         ,            413,     0.00%
RunNativeCode::protected_withdraw_two_resource_pool                        ,            447,     0.00%
RunNativeCode::put_FungibleVault                                           ,            426,     0.00%
RunNativeCode::take_FungibleVault                                          ,           1068,     0.01%
RunNativeCode::try_deposit_batch_or_abort                                  ,            637,     0.01%
RunNativeCode::withdraw                                                    ,            475,     0.00%
RunWasmCode::Radiswap_swap                                                 ,          96908,     0.84%
TxBaseCost                                                                 ,          50000,     0.43%
TxPayloadCost                                                              ,          17650,     0.15%
TxSignatureVerification                                                    ,           7000,     0.06%
WriteSubstate                                                              ,          28300,     0.25%<|MERGE_RESOLUTION|>--- conflicted
+++ resolved
@@ -1,18 +1,9 @@
-<<<<<<< HEAD
-Total Cost (XRD)                                                           ,       14.31094,   100.00%
-+ Execution Cost (XRD)                                                     ,        11.5228,    80.52%
-+ Tipping Cost (XRD)                                                       ,        0.57614,     4.03%
-+ State Expansion Cost (XRD)                                               ,          0.212,     1.48%
-+ Royalty Cost (XRD)                                                       ,              2,    13.98%
+Total Cost (XRD)                                                           ,      2.1231094,   100.00%
++ Execution Cost (XRD)                                                     ,       0.115228,     5.43%
++ Tipping Cost (XRD)                                                       ,      0.0057614,     0.27%
++ State Expansion Cost (XRD)                                               ,        0.00212,     0.10%
++ Royalty Cost (XRD)                                                       ,              2,    94.20%
 Total Cost Units Consumed                                                  ,       11522800,   100.00%
-=======
-Total Cost (XRD)                                                           ,    2.129665894,   100.00%
-+ Execution Cost (XRD)                                                     ,     0.12147228,     5.70%
-+ Tipping Cost (XRD)                                                       ,    0.006073614,     0.29%
-+ State Expansion Cost (XRD)                                               ,        0.00212,     0.10%
-+ Royalty Cost (XRD)                                                       ,              2,    93.91%
-Total Cost Units Consumed                                                  ,       12147228,   100.00%
->>>>>>> b3e83eea
 AfterInvoke                                                                ,           1300,     0.01%
 AllocateNodeId                                                             ,          15000,     0.13%
 BeforeInvoke                                                               ,          15812,     0.14%
