--- conflicted
+++ resolved
@@ -1,24 +1,12 @@
-<<<<<<< HEAD
-Total Cost (XRD)                                                           ,     0.12049124,    100.0%
-+ Execution Cost (XRD)                                                     ,     0.12040124,     99.9%
+Total Cost (XRD)                                                           ,     0.12106749,    100.0%
++ Execution Cost (XRD)                                                     ,     0.12097749,     99.9%
 + Tipping Cost (XRD)                                                       ,              0,      0.0%
 + State Expansion Cost (XRD)                                               ,        0.00009,      0.1%
 + Royalty Cost (XRD)                                                       ,              0,      0.0%
-Total Cost Units Consumed                                                  ,       12040124,    100.0%
-AllocateNodeId                                                             ,           5304,      0.0%
-BeforeInvoke                                                               ,           9320,      0.1%
-CloseSubstate                                                              ,          89985,      0.7%
-=======
-Total Cost (XRD)                                                           ,     0.12030793,    100.0%
-+ Execution Cost (XRD)                                                     ,     0.12021793,     99.9%
-+ Tipping Cost (XRD)                                                       ,              0,      0.0%
-+ State Expansion Cost (XRD)                                               ,        0.00009,      0.1%
-+ Royalty Cost (XRD)                                                       ,              0,      0.0%
-Total Cost Units Consumed                                                  ,       12021793,    100.0%
+Total Cost Units Consumed                                                  ,       12097749,    100.0%
 AllocateNodeId                                                             ,           5512,      0.0%
 BeforeInvoke                                                               ,           9552,      0.1%
-CloseSubstate                                                              ,          89250,      0.7%
->>>>>>> 89564158
+CloseSubstate                                                              ,          93765,      0.8%
 Commit::GlobalGenericComponent                                             ,         100025,      0.8%
 Commit::GlobalNonFungibleResourceManager                                   ,         200012,      1.7%
 Commit::InternalFungibleVault                                              ,         400033,      3.3%
@@ -27,33 +15,18 @@
 EmitEvent                                                                  ,           6076,      0.1%
 GenerateRuid                                                               ,            500,      0.0%
 LockFee                                                                    ,            500,      0.0%
-<<<<<<< HEAD
-OpenSubstate                                                               ,        3966005,     32.9%
-OpenSubstate::GlobalAccount                                                ,          15026,      0.1%
-OpenSubstate::GlobalFungibleResourceManager                                ,          15014,      0.1%
+OpenSubstate                                                               ,        3966120,     32.8%
+OpenSubstate::GlobalAccount                                                ,          16112,      0.1%
+OpenSubstate::GlobalFungibleResourceManager                                ,          16008,      0.1%
 OpenSubstate::GlobalGenericComponent                                       ,           7076,      0.1%
-OpenSubstate::GlobalNonFungibleResourceManager                             ,          30125,      0.3%
-OpenSubstate::GlobalPackage                                                ,        1844214,     15.3%
+OpenSubstate::GlobalNonFungibleResourceManager                             ,          30125,      0.2%
+OpenSubstate::GlobalPackage                                                ,        1850340,     15.3%
 OpenSubstate::InternalFungibleVault                                        ,          42620,      0.4%
-OpenSubstate::InternalGenericComponent                                     ,         155446,      1.3%
-PrepareWasmCode                                                            ,        1623260,     13.5%
+OpenSubstate::InternalGenericComponent                                     ,         165130,      1.4%
+PrepareWasmCode                                                            ,        1623260,     13.4%
 QueryActor                                                                 ,           9500,      0.1%
 QueryAuthZone                                                              ,           2000,      0.0%
-ReadSubstate                                                               ,        1964732,     16.3%
-=======
-OpenSubstate                                                               ,        3926054,     32.7%
-OpenSubstate::GlobalAccount                                                ,          14483,      0.1%
-OpenSubstate::GlobalFungibleResourceManager                                ,          16008,      0.1%
-OpenSubstate::GlobalGenericComponent                                       ,           6052,      0.1%
-OpenSubstate::GlobalNonFungibleResourceManager                             ,          31635,      0.3%
-OpenSubstate::GlobalPackage                                                ,        1848112,     15.4%
-OpenSubstate::InternalFungibleVault                                        ,          38110,      0.3%
-OpenSubstate::InternalGenericComponent                                     ,         155622,      1.3%
-PrepareWasmCode                                                            ,        1621116,     13.5%
-QueryActor                                                                 ,           9500,      0.1%
-QueryAuthZone                                                              ,           2000,      0.0%
-ReadSubstate                                                               ,        1964924,     16.3%
->>>>>>> 89564158
+ReadSubstate                                                               ,        1976766,     16.3%
 RunNativeCode::AuthZone_pop                                                ,          37132,      0.3%
 RunNativeCode::AuthZone_push                                               ,          50694,      0.4%
 RunNativeCode::Worktop_drain                                               ,          13505,      0.1%
@@ -71,7 +44,7 @@
 RunNativeCode::get_non_fungible_local_ids_NonFungibleBucket                ,           8361,      0.1%
 RunNativeCode::get_resource_address_NonFungibleBucket                      ,          59200,      0.5%
 RunNativeCode::lock_fee                                                    ,         103093,      0.9%
-RunNativeCode::mint_ruid_NonFungibleResourceManager                        ,          78428,      0.7%
+RunNativeCode::mint_ruid_NonFungibleResourceManager                        ,          78428,      0.6%
 RunNativeCode::on_drop_FungibleProof                                       ,          22050,      0.2%
 RunNativeCode::on_move_FungibleProof                                       ,          70360,      0.6%
 RunNativeCode::put_FungibleBucket                                          ,          17779,      0.1%
