--- conflicted
+++ resolved
@@ -1,12 +1,6 @@
-<<<<<<< HEAD
-Total Cost (XRD)                                                           ,            0.61771291538,    100.0%
-- Execution Cost (XRD)                                                     ,               0.53147755,     86.0%
-- Finalization Cost (XRD)                                                  ,                0.0322574,      5.2%
-=======
-Total Cost (XRD)                                                           ,            0.69170752592,    100.0%
-- Execution Cost (XRD)                                                     ,                0.5312763,     76.8%
+Total Cost (XRD)                                                           ,            0.69190877592,    100.0%
+- Execution Cost (XRD)                                                     ,               0.53147755,     76.8%
 - Finalization Cost (XRD)                                                  ,                0.0322574,      4.7%
->>>>>>> 4f738302
 - Tipping Cost (XRD)                                                       ,                        0,      0.0%
 - Storage Cost (XRD)                                                       ,            0.12817382592,     18.5%
 - Tipping Cost (XRD)                                                       ,                        0,      0.0%
