use crate::internal_prelude::*;

pub trait BuildableManifest: ReadableManifest + ManifestEncode + Default + Eq + Debug {
    fn add_instruction(&mut self, instruction: Self::Instruction);
    fn add_blob(&mut self, hash: Hash, content: Vec<u8>);
    fn set_names(&mut self, names: KnownManifestObjectNames);
    fn add_child_subintent(&mut self, _hash: SubintentHash) -> Result<(), ManifestBuildError> {
        Err(ManifestBuildError::ChildSubintentsUnsupportedByManifestType)
    }
    fn add_preallocated_address(
        &mut self,
        _preallocated: PreAllocatedAddress,
    ) -> Result<(), ManifestBuildError> {
        Err(ManifestBuildError::PreallocatedAddressesUnsupportedByManifestType)
    }
    fn preallocation_count(&self) -> usize {
        0
    }
}

#[derive(Debug, Copy, Clone, PartialEq, Eq)]
pub enum ManifestBuildError {
    ChildSubintentsUnsupportedByManifestType,
    PreallocatedAddressesUnsupportedByManifestType,
}

<<<<<<< HEAD
=======
/// A trait indicating the manifest supports children.
/// In that case, it's expected `add_child_subintent` does not error.
pub trait BuildableManifestSupportingChildren: BuildableManifest {}

/// A trait indicating the manifest supports children.
/// In that case, it's expected `add_preallocated_address` should not error.
pub trait BuildableManifestSupportingPreallocatedAddresses: BuildableManifest {}

/// A trait indicating the manifest has a parent
pub trait BuildableManifestWithParent: BuildableManifest {}

>>>>>>> 355049bc
pub trait ReadableManifest {
    type Instruction: ManifestInstructionSet;
    fn get_instructions(&self) -> &[Self::Instruction];
    fn get_blobs(&self) -> &IndexMap<Hash, Vec<u8>>;
    fn get_preallocated_addresses(&self) -> &[PreAllocatedAddress] {
        &NO_PREALLOCATED_ADDRESSES
    }
    fn get_child_subintents(&self) -> &[ChildSubintent] {
        &NO_CHILD_SUBINTENTS
    }
    fn get_known_object_names_ref(&self) -> ManifestObjectNamesRef;

    fn validate(&self) -> Result<(), TransactionValidationError>;
}

static NO_PREALLOCATED_ADDRESSES: [PreAllocatedAddress; 0] = [];
static NO_CHILD_SUBINTENTS: [ChildSubintent; 0] = [];<|MERGE_RESOLUTION|>--- conflicted
+++ resolved
@@ -24,8 +24,6 @@
     PreallocatedAddressesUnsupportedByManifestType,
 }
 
-<<<<<<< HEAD
-=======
 /// A trait indicating the manifest supports children.
 /// In that case, it's expected `add_child_subintent` does not error.
 pub trait BuildableManifestSupportingChildren: BuildableManifest {}
@@ -37,7 +35,6 @@
 /// A trait indicating the manifest has a parent
 pub trait BuildableManifestWithParent: BuildableManifest {}
 
->>>>>>> 355049bc
 pub trait ReadableManifest {
     type Instruction: ManifestInstructionSet;
     fn get_instructions(&self) -> &[Self::Instruction];
