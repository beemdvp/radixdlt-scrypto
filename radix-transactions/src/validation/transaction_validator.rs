use core::ops::ControlFlow;

use radix_substate_store_interface::interface::{SubstateDatabase, SubstateDatabaseExtensions};

use crate::internal_prelude::*;

pub trait TransactionPreparer {
    fn preparation_settings(&self) -> &PreparationSettings;
}

define_single_versioned! {
    #[derive(Debug, Copy, Clone, PartialEq, Eq, Sbor)]
    pub TransactionValidationConfigurationSubstate(TransactionValidationConfigurationVersions) => TransactionValidationConfig = TransactionValidationConfigV1,
    outer_attributes: [
        #[derive(ScryptoSborAssertion)]
        #[sbor_assert(backwards_compatible(
            cuttlefish = "FILE:transaction_validation_configuration_substate_cuttlefish_schema.bin",
        ))]
    ]
}

impl TransactionValidationConfig {
    pub fn load(database: &impl SubstateDatabase) -> Self {
        database
            .get_substate::<TransactionValidationConfigurationSubstate>(
                TRANSACTION_TRACKER,
                BOOT_LOADER_PARTITION,
                BootLoaderField::TransactionValidationConfiguration,
            )
            .map(|s| s.fully_update_and_into_latest_version())
            .unwrap_or_else(|| Self::babylon())
    }

    fn allow_notary_to_duplicate_signer(&self, version: TransactionVersion) -> bool {
        match version {
            TransactionVersion::V1 => self.v1_transactions_allow_notary_to_duplicate_signer,
            TransactionVersion::V2 => false,
        }
    }
}

#[derive(Debug, Copy, Clone, PartialEq, Eq, Sbor)]
pub struct TransactionValidationConfigV1 {
    /// Signer signatures only, not including notary signature
    pub max_signer_signatures_per_intent: usize,
    pub max_references_per_intent: usize,
    pub min_tip_percentage: u16,
    pub max_tip_percentage: u16,
    pub max_epoch_range: u64,
    pub max_instructions: usize,
    pub message_validation: MessageValidationConfig,
    pub v1_transactions_allow_notary_to_duplicate_signer: bool,
    pub preparation_settings: PreparationSettingsV1,
    pub manifest_validation: ManifestValidationRuleset,
    // V2 settings
    pub v2_transactions_allowed: bool,
    pub min_tip_basis_points: u32,
    pub max_tip_basis_points: u32,
    /// A setting of N here allows a total depth of N + 1 if you
    /// include the root transaction intent.
    pub max_subintent_depth: usize,
    pub max_total_signature_validations: usize,
    pub max_total_references: usize,
}

impl TransactionValidationConfig {
    pub const fn latest() -> Self {
        Self::cuttlefish()
    }

    pub const fn babylon() -> Self {
        Self {
            max_signer_signatures_per_intent: 16,
            max_references_per_intent: usize::MAX,
            min_tip_percentage: 0,
            max_tip_percentage: u16::MAX,
            max_instructions: usize::MAX,
            // ~30 days given 5 minute epochs
            max_epoch_range: 12 * 24 * 30,
            v1_transactions_allow_notary_to_duplicate_signer: true,
            manifest_validation: ManifestValidationRuleset::BabylonBasicValidator,
            message_validation: MessageValidationConfig::babylon(),
            preparation_settings: PreparationSettings::babylon(),
            // V2-only settings
            v2_transactions_allowed: true,
            max_subintent_depth: 0,
            min_tip_basis_points: 0,
            max_tip_basis_points: 0,
            max_total_signature_validations: usize::MAX,
            max_total_references: usize::MAX,
        }
    }

    pub const fn cuttlefish() -> Self {
        Self {
            max_references_per_intent: 512,
            v2_transactions_allowed: true,
            max_subintent_depth: 3,
            min_tip_basis_points: 0,
            max_instructions: 1000,
            manifest_validation: ManifestValidationRuleset::Interpreter(
                InterpreterValidationRulesetSpecifier::Cuttlefish,
            ),
            // Tip of 100 times the cost of a transaction
            max_tip_basis_points: 100 * 10000,
            preparation_settings: PreparationSettings::cuttlefish(),
            max_total_signature_validations: 64,
            max_total_references: 512,
            ..Self::babylon()
        }
    }
}

#[derive(Debug, Copy, Clone, PartialEq, Eq, Sbor)]
pub enum ManifestValidationRuleset {
    BabylonBasicValidator,
    Interpreter(InterpreterValidationRulesetSpecifier),
}

#[derive(Debug, Copy, Clone, PartialEq, Eq, Sbor)]
pub struct MessageValidationConfig {
    pub max_plaintext_message_length: usize,
    pub max_encrypted_message_length: usize,
    pub max_mime_type_length: usize,
    pub max_decryptors: usize,
}

impl MessageValidationConfig {
    pub const fn latest() -> Self {
        Self::babylon()
    }

    pub const fn babylon() -> Self {
        Self {
            max_plaintext_message_length: 2048,
            max_mime_type_length: 128,
            max_encrypted_message_length: 2048 + 12 + 16, // Account for IV and MAC - see AesGcmPayload
            max_decryptors: 20,
        }
    }
}

impl Default for MessageValidationConfig {
    fn default() -> Self {
        Self::latest()
    }
}

#[derive(Debug, Copy, Clone, PartialEq, Eq)]
pub struct TransactionValidator {
    config: TransactionValidationConfig,
    required_network_id: Option<u8>,
}

impl TransactionValidator {
    /// This is the best constructor to use, as it reads the configuration dynamically
    /// Note that the validator needs recreating every time a protocol update runs,
    /// as the config can get updated then.
    pub fn new(database: &impl SubstateDatabase, network_definition: &NetworkDefinition) -> Self {
        Self::new_with_static_config(
            TransactionValidationConfig::load(database),
            network_definition.id,
        )
    }

    pub fn new_for_latest_simulator() -> Self {
        Self::new_with_static_config(
            TransactionValidationConfig::latest(),
            NetworkDefinition::simulator().id,
        )
    }

    pub fn new_with_latest_config(network_definition: &NetworkDefinition) -> Self {
        Self::new_with_static_config(TransactionValidationConfig::latest(), network_definition.id)
    }

    pub fn new_with_static_config(config: TransactionValidationConfig, network_id: u8) -> Self {
        Self {
            config,
            required_network_id: Some(network_id),
        }
    }

    pub fn new_with_latest_config_network_agnostic() -> Self {
        Self::new_with_static_config_network_agnostic(TransactionValidationConfig::latest())
    }

    pub fn new_with_static_config_network_agnostic(config: TransactionValidationConfig) -> Self {
        Self {
            config,
            required_network_id: None,
        }
    }

    /// Will typically be [`Some`], but [`None`] if the validator is network-independent.
    pub fn network_id(&self) -> Option<u8> {
        self.required_network_id
    }

    pub fn config(&self) -> &TransactionValidationConfig {
        &self.config
    }

    pub fn preparation_settings(&self) -> &PreparationSettings {
        &self.config.preparation_settings
    }

    #[allow(deprecated)]
    pub fn validate_notarized_v1(
        &self,
        transaction: PreparedNotarizedTransactionV1,
    ) -> Result<ValidatedNotarizedTransactionV1, TransactionValidationError> {
        let transaction_intent = &transaction.signed_intent.intent;

        let signatures = AllPendingSignatureValidations::new_with_root(
            TransactionVersion::V1,
            &self.config,
            transaction_intent.transaction_intent_hash().into(),
            PendingIntentSignatureValidations::TransactionIntent {
                notary_is_signatory: transaction_intent.header.inner.notary_is_signatory,
                notary_public_key: transaction_intent.header.inner.notary_public_key,
                notary_signature: transaction.notary_signature.inner.0,
                notarized_hash: transaction.signed_transaction_intent_hash(),
                intent_signatures: transaction
                    .signed_intent
                    .intent_signatures
                    .inner
                    .signatures
                    .as_slice(),
                signed_hash: transaction_intent.transaction_intent_hash(),
            },
        )?;

        let aggregation = self
            .validate_intent_v1(&transaction.signed_intent.intent)
            .map_err(|err| {
                TransactionValidationError::IntentValidationError(
                    TransactionValidationErrorLocation::RootTransactionIntent(
                        transaction_intent.transaction_intent_hash(),
                    ),
                    err,
                )
            })?;
        let _ = aggregation.finalize(&self.config)?; // Don't use the overall validity range in V1

        let encoded_instructions =
            manifest_encode(&transaction.signed_intent.intent.instructions.inner.0)?;

        let SignatureValidationSummary {
            root_signer_keys: signer_keys,
            non_root_signer_keys: _, // Not used in V1
            total_signature_validations: num_of_signature_validations,
        } = signatures.validate_all()?;

        Ok(ValidatedNotarizedTransactionV1 {
            prepared: transaction,
            encoded_instructions,
            signer_keys,
            num_of_signature_validations,
        })
    }

    #[allow(deprecated)]
    pub fn validate_preview_intent_v1(
        &self,
        preview_intent: PreviewIntentV1,
    ) -> Result<ValidatedPreviewIntent, TransactionValidationError> {
        let fake_intent_hash = SimulatedTransactionIntentNullification.transaction_intent_hash();
        let intent = preview_intent.intent.prepare(self.preparation_settings())?;

        let aggregation = self.validate_intent_v1(&intent).map_err(|err| {
            TransactionValidationError::IntentValidationError(
                TransactionValidationErrorLocation::RootTransactionIntent(fake_intent_hash),
                err,
            )
        })?;
        aggregation.finalize(&self.config)?;

        let encoded_instructions = manifest_encode(&intent.instructions.inner.0)?;

        Ok(ValidatedPreviewIntent {
            intent,
            encoded_instructions,
            signer_public_keys: preview_intent.signer_public_keys,
            flags: preview_intent.flags,
        })
    }

    #[allow(deprecated)]
    fn validate_intent_v1(
        &self,
        intent: &PreparedIntentV1,
    ) -> Result<AcrossIntentAggregation, IntentValidationError> {
        let mut aggregation = AcrossIntentAggregation::start();
        self.validate_header_v1(&intent.header.inner)?;
        self.validate_message_v1(&intent.message.inner)?;
        aggregation.record_reference_count(intent.instructions.references.len(), &self.config)?;
        self.validate_instructions_v1(&intent.instructions.inner.0, &intent.blobs.blobs_by_hash)?;

        Ok(aggregation)
    }

    pub fn validate_instructions_v1(
        &self,
        instructions: &[InstructionV1],
        blobs: &IndexMap<Hash, Vec<u8>>,
    ) -> Result<(), IntentValidationError> {
        if instructions.len() > self.config.max_instructions {
            return Err(ManifestValidationError::TooManyInstructions.into());
        }
        impl<'a> ReadableManifestBase for (&'a [InstructionV1], &'a IndexMap<Hash, Vec<u8>>) {
            fn is_subintent(&self) -> bool {
                false
            }

            fn get_blobs<'b>(&'b self) -> impl Iterator<Item = (&'b Hash, &'b Vec<u8>)> {
                self.1.iter()
            }

            fn get_known_object_names_ref(&self) -> ManifestObjectNamesRef {
                ManifestObjectNamesRef::Unknown
            }
        }
        impl<'a> TypedReadableManifest for (&'a [InstructionV1], &'a IndexMap<Hash, Vec<u8>>) {
            type Instruction = InstructionV1;

            fn get_typed_instructions(&self) -> &[Self::Instruction] {
                self.0
            }
        }

        match self.config.manifest_validation {
            ManifestValidationRuleset::BabylonBasicValidator => self
                .validate_instructions_basic_v1(instructions)
                .map_err(|err| err.into()),
            ManifestValidationRuleset::Interpreter(specifier) => StaticManifestInterpreter::new(
                ValidationRuleset::for_specifier(specifier),
                &(instructions, blobs),
            )
            .validate()
            .map_err(|err| err.into()),
        }
    }

    pub fn validate_instructions_basic_v1(
        &self,
        instructions: &[InstructionV1],
    ) -> Result<(), ManifestBasicValidatorError> {
        let mut id_validator = BasicManifestValidator::new();
        for instruction in instructions {
            match instruction.effect() {
                ManifestInstructionEffect::CreateBucket { .. } => {
                    let _ = id_validator.new_bucket();
                }
                ManifestInstructionEffect::CreateProof { source_amount, .. } => {
                    let _ = id_validator.new_proof(source_amount.proof_kind())?;
                }
                ManifestInstructionEffect::ConsumeBucket {
                    consumed_bucket: bucket,
                    ..
                } => {
                    id_validator.drop_bucket(&bucket)?;
                }
                ManifestInstructionEffect::ConsumeProof {
                    consumed_proof: proof,
                    ..
                } => {
                    id_validator.drop_proof(&proof)?;
                }
                ManifestInstructionEffect::CloneProof { cloned_proof, .. } => {
                    let _ = id_validator.clone_proof(&cloned_proof)?;
                }
                ManifestInstructionEffect::DropManyProofs {
                    drop_all_named_proofs,
                    ..
                } => {
                    if drop_all_named_proofs {
                        id_validator.drop_all_named_proofs()?;
                    }
                }
                ManifestInstructionEffect::Invocation { args, .. } => {
                    id_validator.process_call_data(args)?;
                }
                ManifestInstructionEffect::CreateAddressAndReservation { .. } => {
                    let _ = id_validator.new_address_reservation();
                    id_validator.new_named_address();
                }
                ManifestInstructionEffect::ResourceAssertion { .. } => {}
                ManifestInstructionEffect::Verification { .. } => {
                    unreachable!("No InstructionV1 returns this effect");
                }
            }
        }
        Ok(())
    }

    pub fn validate_header_v1(
        &self,
        header: &TransactionHeaderV1,
    ) -> Result<(), HeaderValidationError> {
        // network
        if let Some(required_network_id) = self.required_network_id {
            if header.network_id != required_network_id {
                return Err(HeaderValidationError::InvalidNetwork);
            }
        }

        // epoch
        if header.end_epoch_exclusive <= header.start_epoch_inclusive {
            return Err(HeaderValidationError::InvalidEpochRange);
        }
        let max_end_epoch = header
            .start_epoch_inclusive
            .after(self.config.max_epoch_range)
            .ok_or(HeaderValidationError::InvalidEpochRange)?;
        if header.end_epoch_exclusive > max_end_epoch {
            return Err(HeaderValidationError::InvalidEpochRange);
        }

        // tip percentage
        if header.tip_percentage < self.config.min_tip_percentage
            || header.tip_percentage > self.config.max_tip_percentage
        {
            return Err(HeaderValidationError::InvalidTip);
        }

        Ok(())
    }

    pub fn validate_message_v1(&self, message: &MessageV1) -> Result<(), InvalidMessageError> {
        let validation = &self.config.message_validation;
        match message {
            MessageV1::None => {}
            MessageV1::Plaintext(plaintext_message) => {
                let PlaintextMessageV1 { mime_type, message } = plaintext_message;
                if mime_type.len() > validation.max_mime_type_length {
                    return Err(InvalidMessageError::MimeTypeTooLong {
                        actual: mime_type.len(),
                        permitted: validation.max_mime_type_length,
                    });
                }
                if message.len() > validation.max_plaintext_message_length {
                    return Err(InvalidMessageError::PlaintextMessageTooLong {
                        actual: message.len(),
                        permitted: validation.max_plaintext_message_length,
                    });
                }
            }
            MessageV1::Encrypted(encrypted_message) => {
                let EncryptedMessageV1 {
                    encrypted,
                    decryptors_by_curve,
                } = encrypted_message;
                if encrypted.0.len() > validation.max_encrypted_message_length {
                    return Err(InvalidMessageError::EncryptedMessageTooLong {
                        actual: encrypted.0.len(),
                        permitted: validation.max_encrypted_message_length,
                    });
                }
                if decryptors_by_curve.len() == 0 {
                    return Err(InvalidMessageError::NoDecryptors);
                }
                let mut total_decryptors = 0;
                for (curve_type, decryptors) in decryptors_by_curve.iter() {
                    if decryptors.curve_type() != *curve_type {
                        return Err(InvalidMessageError::MismatchingDecryptorCurves {
                            actual: decryptors.curve_type(),
                            expected: *curve_type,
                        });
                    }
                    if decryptors.number_of_decryptors() == 0 {
                        return Err(InvalidMessageError::NoDecryptorsForCurveType {
                            curve_type: decryptors.curve_type(),
                        });
                    }
                    // Can't overflow because decryptor count << size of a transaction < 1MB < usize,
                    total_decryptors += decryptors.number_of_decryptors();
                }
                if total_decryptors > validation.max_decryptors {
                    return Err(InvalidMessageError::TooManyDecryptors {
                        actual: total_decryptors,
                        permitted: validation.max_decryptors,
                    });
                }
            }
        }
        Ok(())
    }

    pub fn validate_notarized_v2(
        &self,
        prepared: PreparedNotarizedTransactionV2,
    ) -> Result<ValidatedNotarizedTransactionV2, TransactionValidationError> {
        if !self.config.v2_transactions_allowed {
            return Err(TransactionValidationError::TransactionVersionNotPermitted(
                2,
            ));
        }

        let transaction_intent = &prepared.signed_intent.transaction_intent;
        let non_root_subintents = &transaction_intent.non_root_subintents;

        self.validate_transaction_header_v2(&transaction_intent.transaction_header.inner)
            .map_err(|err| {
                TransactionValidationError::IntentValidationError(
                    TransactionValidationErrorLocation::RootTransactionIntent(
                        transaction_intent.transaction_intent_hash(),
                    ),
                    IntentValidationError::HeaderValidationError(err),
                )
            })?;

        let mut signatures = AllPendingSignatureValidations::new_with_root(
            TransactionVersion::V2,
            &self.config,
            transaction_intent.transaction_intent_hash().into(),
            PendingIntentSignatureValidations::TransactionIntent {
                notary_is_signatory: transaction_intent
                    .transaction_header
                    .inner
                    .notary_is_signatory,
                notary_public_key: transaction_intent
                    .transaction_header
                    .inner
                    .notary_public_key,
                notary_signature: prepared.notary_signature.inner.0,
                notarized_hash: prepared.signed_transaction_intent_hash(),
                intent_signatures: prepared
                    .signed_intent
                    .transaction_intent_signatures
                    .inner
                    .signatures
                    .as_slice(),
                signed_hash: transaction_intent.transaction_intent_hash(),
            },
        )?;
        signatures.add_non_root_subintents_v2(
            non_root_subintents,
            &prepared.signed_intent.non_root_subintent_signatures,
        )?;

        let ValidatedPartialTransactionTreeV2 {
            overall_validity_range,
            total_signature_validations,
            root_intent_info,
            root_yield_to_parent_count: _, // Checked to be 0 in the manifest validator.
            non_root_subintents_info,
        } = self.validate_transaction_subtree_v2(
            &transaction_intent.root_intent_core,
            transaction_intent.transaction_intent_hash().into(),
            non_root_subintents,
            signatures,
        )?;

        Ok(ValidatedNotarizedTransactionV2 {
            prepared,
            overall_validity_range,
            total_signature_validations,
            transaction_intent_info: root_intent_info,
            non_root_subintents_info,
        })
    }

    pub fn validate_preview_transaction_v2(
        &self,
        prepared: PreparedPreviewTransactionV2,
    ) -> Result<ValidatedPreviewTransactionV2, TransactionValidationError> {
        if !self.config.v2_transactions_allowed {
            return Err(TransactionValidationError::TransactionVersionNotPermitted(
                2,
            ));
        }

        let transaction_intent = &prepared.transaction_intent;
        let non_root_subintents = &transaction_intent.non_root_subintents;

        self.validate_transaction_header_v2(&transaction_intent.transaction_header.inner)
            .map_err(|err| {
                TransactionValidationError::IntentValidationError(
                    TransactionValidationErrorLocation::RootTransactionIntent(
                        transaction_intent.transaction_intent_hash(),
                    ),
                    IntentValidationError::HeaderValidationError(err),
                )
            })?;

        let mut signatures = AllPendingSignatureValidations::new_with_root(
            TransactionVersion::V2,
            &self.config,
            transaction_intent.transaction_intent_hash().into(),
            PendingIntentSignatureValidations::PreviewTransactionIntent {
                notary_is_signatory: transaction_intent
                    .transaction_header
                    .inner
                    .notary_is_signatory,
                notary_public_key: transaction_intent
                    .transaction_header
                    .inner
                    .notary_public_key,
                intent_public_keys: prepared.root_subintent_signatures.inner.as_slice(),
            },
        )?;
        signatures.add_non_root_preview_subintents_v2(
            non_root_subintents,
            &prepared.non_root_subintent_signatures.inner,
        )?;

        let ValidatedPartialTransactionTreeV2 {
            overall_validity_range,
            total_signature_validations: total_expected_signature_validations,
            root_intent_info,
            root_yield_to_parent_count: _, // Checked to be 0 in the manifest validator.
            non_root_subintents_info,
        } = self.validate_transaction_subtree_v2(
            &transaction_intent.root_intent_core,
            transaction_intent.transaction_intent_hash().into(),
            non_root_subintents,
            signatures,
        )?;

        Ok(ValidatedPreviewTransactionV2 {
            prepared,
            overall_validity_range,
            total_expected_signature_validations,
            transaction_intent_info: root_intent_info,
            non_root_subintents_info,
        })
    }

    fn validate_transaction_header_v2(
        &self,
        header: &TransactionHeaderV2,
    ) -> Result<(), HeaderValidationError> {
        if header.tip_basis_points < self.config.min_tip_basis_points
            || header.tip_basis_points > self.config.max_tip_basis_points
        {
            return Err(HeaderValidationError::InvalidTip);
        }

        Ok(())
    }

    pub fn validate_signed_partial_transaction_v2(
        &self,
        prepared: PreparedSignedPartialTransactionV2,
    ) -> Result<ValidatedSignedPartialTransactionV2, TransactionValidationError> {
        if !self.config.v2_transactions_allowed {
            return Err(TransactionValidationError::TransactionVersionNotPermitted(
                2,
            ));
        }

        let root_subintent = &prepared.partial_transaction.root_subintent;
        let root_intent_hash: IntentHash = root_subintent.subintent_hash().into();
        let non_root_subintents = &prepared.partial_transaction.non_root_subintents;

        let mut signatures = AllPendingSignatureValidations::new_with_root(
            TransactionVersion::V2,
            &self.config,
            root_intent_hash,
            PendingIntentSignatureValidations::Subintent {
                intent_signatures: prepared
                    .root_subintent_signatures
                    .inner
                    .signatures
                    .as_slice(),
                signed_hash: root_subintent.subintent_hash(),
            },
        )?;
        signatures.add_non_root_subintents_v2(
            non_root_subintents,
            &prepared.non_root_subintent_signatures,
        )?;

        let ValidatedPartialTransactionTreeV2 {
            overall_validity_range,
            root_intent_info,
            root_yield_to_parent_count,
            non_root_subintents_info,
            total_signature_validations,
        } = self.validate_transaction_subtree_v2(
            &root_subintent.intent_core,
            root_subintent.subintent_hash().into(),
            non_root_subintents,
            signatures,
        )?;

        Ok(ValidatedSignedPartialTransactionV2 {
            prepared,
            total_signature_validations,
            overall_validity_range,
            root_subintent_info: root_intent_info,
            root_subintent_yield_to_parent_count: root_yield_to_parent_count,
            non_root_subintents_info,
        })
    }

    pub fn validate_transaction_subtree_v2(
        &self,
        root_intent_core: &PreparedIntentCoreV2,
        root_intent_hash: IntentHash,
        non_root_subintents: &PreparedNonRootSubintentsV2,
        signatures: AllPendingSignatureValidations,
    ) -> Result<ValidatedPartialTransactionTreeV2, TransactionValidationError> {
        let non_root_subintents = non_root_subintents.subintents.as_slice();

        let intent_relationships = self.validate_intent_relationships_v2(
            root_intent_hash,
            root_intent_core,
            non_root_subintents,
        )?;
        let (overall_validity_range, root_yield_summary) = self
            .validate_v2_intent_cores_and_subintent_connection_counts(
                root_intent_hash,
                root_intent_core,
                non_root_subintents,
                &intent_relationships.non_root_subintents,
            )?;

        let SignatureValidationSummary {
            root_signer_keys,
            non_root_signer_keys,
            total_signature_validations,
        } = signatures.validate_all()?;

        let root_intent_info = ValidatedIntentInformationV2 {
            encoded_instructions: manifest_encode(&root_intent_core.instructions.inner.0)?.into(),
            children_subintent_indices: intent_relationships.root_intent.children,
            signer_keys: root_signer_keys,
        };
        let non_root_subintents_info = non_root_subintents
            .iter()
            .zip(non_root_signer_keys)
            .zip(intent_relationships.non_root_subintents.into_values())
            .map(
                |((subintent, signer_keys), info)| -> Result<_, TransactionValidationError> {
                    Ok(ValidatedIntentInformationV2 {
                        encoded_instructions: manifest_encode(
                            &subintent.intent_core.instructions.inner.0,
                        )?
                        .into(),
                        signer_keys,
                        children_subintent_indices: info.children,
                    })
                },
            )
            .collect::<Result<_, _>>()?;

        Ok(ValidatedPartialTransactionTreeV2 {
            overall_validity_range,
            root_intent_info,
            root_yield_to_parent_count: root_yield_summary.parent_yields,
            non_root_subintents_info,
            total_signature_validations,
        })
    }

    /// Can be used for both partial and complete trees.
    ///
    /// This should be run after `validate_intent_relationships_v2`, which creates
    /// the subintent details map for you which describes the relationship between
    /// different intents.
    fn validate_v2_intent_cores_and_subintent_connection_counts(
        &self,
        root_intent_hash: IntentHash,
        root_intent_core: &PreparedIntentCoreV2,
        non_root_subintents: &[PreparedSubintentV2],
        non_root_subintent_details: &IndexMap<SubintentHash, SubintentRelationshipDetails>,
    ) -> Result<(OverallValidityRangeV2, ManifestYieldSummary), TransactionValidationError> {
        let mut aggregation = AcrossIntentAggregation::start();
        let mut yield_summaries: IndexMap<IntentHash, ManifestYieldSummary> =
            index_map_with_capacity(non_root_subintents.len() + 1);
        let root_yield_summary = {
            let yield_summary = self
                .validate_v2_intent_core(
                    root_intent_core,
                    &mut aggregation,
                    root_intent_hash.is_for_subintent(),
                )
                .map_err(|err| {
                    TransactionValidationError::IntentValidationError(
                        TransactionValidationErrorLocation::for_root(root_intent_hash),
                        err,
                    )
                })?;
            yield_summaries.insert(root_intent_hash, yield_summary.clone());
            yield_summary
        };
        for (index, subintent) in non_root_subintents.iter().enumerate() {
            let subintent_hash = subintent.subintent_hash();
            let yield_summary = self
                .validate_v2_intent_core(&subintent.intent_core, &mut aggregation, true)
                .map_err(|err| {
                    TransactionValidationError::IntentValidationError(
                        TransactionValidationErrorLocation::NonRootSubintent(
                            SubintentIndex(index),
                            subintent_hash,
                        ),
                        err,
                    )
                })?;
            yield_summaries.insert(subintent_hash.into(), yield_summary);
        }

        let overall_validity_range = aggregation.finalize(&self.config)?;

        for (child_hash, child_details) in non_root_subintent_details {
            let child_intent_hash = IntentHash::Subintent(*child_hash);
            // This checks that the YIELD_TO_PARENTs in a subintent match the YIELD_TO_CHILDS in the parent.
            // The instruction validation has already checked that the subintents end with a YIELD_TO_PARENT.
            let parent_yield_summary = yield_summaries.get(&child_details.parent).unwrap();
            let parent_yield_child_calls =
                *parent_yield_summary.child_yields.get(child_hash).unwrap();
            let child_yield_summary = yield_summaries.get(&child_intent_hash).unwrap();
            let child_yield_parent_calls = child_yield_summary.parent_yields;
            if parent_yield_child_calls != child_yield_parent_calls {
                return Err(
                    SubintentStructureError::MismatchingYieldChildAndYieldParentCountsForSubintent
                        .for_subintent(child_details.index, *child_hash),
                );
            }
        }

        Ok((overall_validity_range, root_yield_summary))
    }

    fn validate_v2_intent_core(
        &self,
        intent_core: &PreparedIntentCoreV2,
        aggregation: &mut AcrossIntentAggregation,
        is_subintent: bool,
    ) -> Result<ManifestYieldSummary, IntentValidationError> {
        self.validate_intent_header_v2(&intent_core.header.inner, aggregation)?;
        self.validate_message_v2(&intent_core.message.inner)?;
        aggregation
            .record_reference_count(intent_core.instructions.references.len(), &self.config)?;
        let yield_summary = self.validate_manifest_v2(
            &intent_core.instructions.inner.0,
            &intent_core.blobs.blobs_by_hash,
            &intent_core.children.children,
            is_subintent,
        )?;
        Ok(yield_summary)
    }

    fn validate_intent_header_v2(
        &self,
        header: &IntentHeaderV2,
        aggregation: &mut AcrossIntentAggregation,
    ) -> Result<(), HeaderValidationError> {
        // Network
        if let Some(required_network_id) = self.required_network_id {
            if header.network_id != required_network_id {
                return Err(HeaderValidationError::InvalidNetwork);
            }
        }

        // Epoch
        if header.end_epoch_exclusive <= header.start_epoch_inclusive {
            return Err(HeaderValidationError::InvalidEpochRange);
        }
        let max_end_epoch = header
            .start_epoch_inclusive
            .after(self.config.max_epoch_range)
            .ok_or(HeaderValidationError::InvalidEpochRange)?;
        if header.end_epoch_exclusive > max_end_epoch {
            return Err(HeaderValidationError::InvalidEpochRange);
        }

        match (
            header.min_proposer_timestamp_inclusive.as_ref(),
            header.max_proposer_timestamp_exclusive.as_ref(),
        ) {
            (Some(min_timestamp_inclusive), Some(max_timestamp_exclusive)) => {
                if min_timestamp_inclusive >= max_timestamp_exclusive {
                    return Err(HeaderValidationError::InvalidTimestampRange);
                }
            }
            _ => {}
        };

        aggregation.update_headers(
            header.start_epoch_inclusive,
            header.end_epoch_exclusive,
            header.min_proposer_timestamp_inclusive.as_ref(),
            header.max_proposer_timestamp_exclusive.as_ref(),
        )?;

        Ok(())
    }

    fn validate_message_v2(&self, message: &MessageV2) -> Result<(), InvalidMessageError> {
        let validation = &self.config.message_validation;
        match message {
            MessageV2::None => {}
            MessageV2::Plaintext(plaintext_message) => {
                let PlaintextMessageV1 { mime_type, message } = plaintext_message;
                if mime_type.len() > validation.max_mime_type_length {
                    return Err(InvalidMessageError::MimeTypeTooLong {
                        actual: mime_type.len(),
                        permitted: validation.max_mime_type_length,
                    });
                }
                if message.len() > validation.max_plaintext_message_length {
                    return Err(InvalidMessageError::PlaintextMessageTooLong {
                        actual: message.len(),
                        permitted: validation.max_plaintext_message_length,
                    });
                }
            }
            MessageV2::Encrypted(encrypted_message) => {
                let EncryptedMessageV2 {
                    encrypted,
                    decryptors_by_curve,
                } = encrypted_message;
                if encrypted.0.len() > validation.max_encrypted_message_length {
                    return Err(InvalidMessageError::EncryptedMessageTooLong {
                        actual: encrypted.0.len(),
                        permitted: validation.max_encrypted_message_length,
                    });
                }
                if decryptors_by_curve.len() == 0 {
                    return Err(InvalidMessageError::NoDecryptors);
                }
                let mut total_decryptors = 0;
                for (curve_type, decryptors) in decryptors_by_curve.iter() {
                    if decryptors.curve_type() != *curve_type {
                        return Err(InvalidMessageError::MismatchingDecryptorCurves {
                            actual: decryptors.curve_type(),
                            expected: *curve_type,
                        });
                    }
                    if decryptors.number_of_decryptors() == 0 {
                        return Err(InvalidMessageError::NoDecryptorsForCurveType {
                            curve_type: decryptors.curve_type(),
                        });
                    }
                    // Can't overflow because decryptor count << size of a transaction < 1MB < usize,
                    total_decryptors += decryptors.number_of_decryptors();
                }
                if total_decryptors > validation.max_decryptors {
                    return Err(InvalidMessageError::TooManyDecryptors {
                        actual: total_decryptors,
                        permitted: validation.max_decryptors,
                    });
                }
            }
        }
        Ok(())
    }

    /// The `is_subintent` property indicates whether it should be treated as a subintent.
    /// A subintent is able to `YIELD_TO_PARENT` and is required to end with a `YIELD_TO_PARENT`.
    fn validate_manifest_v2(
        &self,
        instructions: &[InstructionV2],
        blobs: &IndexMap<Hash, Vec<u8>>,
        children: &IndexSet<ChildSubintentSpecifier>,
        is_subintent: bool,
    ) -> Result<ManifestYieldSummary, ManifestValidationError> {
        if instructions.len() > self.config.max_instructions {
            return Err(ManifestValidationError::TooManyInstructions);
        }
        impl<'a> ReadableManifestBase
            for (
                &'a [InstructionV2],
                &'a IndexMap<Hash, Vec<u8>>,
                &'a IndexSet<ChildSubintentSpecifier>,
                bool,
            )
        {
            fn is_subintent(&self) -> bool {
                self.3
            }

            fn get_blobs<'b>(&'b self) -> impl Iterator<Item = (&'b Hash, &'b Vec<u8>)> {
                self.1.iter()
            }

            fn get_known_object_names_ref(&self) -> ManifestObjectNamesRef {
                ManifestObjectNamesRef::Unknown
            }

            fn get_child_subintent_hashes<'b>(
                &'b self,
            ) -> impl ExactSizeIterator<Item = &'b ChildSubintentSpecifier> {
                self.2.iter()
            }
        }
        impl<'a> TypedReadableManifest
            for (
                &'a [InstructionV2],
                &'a IndexMap<Hash, Vec<u8>>,
                &'a IndexSet<ChildSubintentSpecifier>,
                bool,
            )
        {
            type Instruction = InstructionV2;

            fn get_typed_instructions(&self) -> &[Self::Instruction] {
                self.0
            }
        }
        let mut yield_summary = ManifestYieldSummary {
            parent_yields: 0,
            child_yields: children.iter().map(|child| (child.hash, 0)).collect(),
        };
        StaticManifestInterpreter::new(
            ValidationRuleset::cuttlefish(),
            &(instructions, blobs, children, is_subintent),
        )
        .validate_and_apply_visitor(&mut yield_summary)?;
        Ok(yield_summary)
    }

    /// The root intent can be either:
    /// * If validating a full transaction: a transaction intent
    /// * If validating a partial transaction: a root subintent
    fn validate_intent_relationships_v2(
        &self,
        root_intent_hash: IntentHash,
        root_intent_core: &PreparedIntentCoreV2,
        non_root_subintents: &[PreparedSubintentV2],
    ) -> Result<IntentRelationships, TransactionValidationError> {
        let mut root_intent_details = RootIntentRelationshipDetails::default();
        let mut non_root_subintent_details =
            IndexMap::<SubintentHash, SubintentRelationshipDetails>::default();

        // STEP 1
        // ------
        // * We establish that the subintents are unique
        // * We create an index from the SubintentHash to SubintentIndex
        for (index, subintent) in non_root_subintents.iter().enumerate() {
            let subintent_hash = subintent.subintent_hash();
            let index = SubintentIndex(index);
            let details = SubintentRelationshipDetails::default_for(index);
            if let Some(_) = non_root_subintent_details.insert(subintent_hash, details) {
                return Err(SubintentStructureError::DuplicateSubintent
                    .for_subintent(index, subintent_hash));
            }
        }

        // STEP 2
        // ------
        // We establish, for each parent intent, that each of its children:
        // * Exist as subintents in the transaction
        // * Only is the child of that parent intent and no other
        //
        // We also:
        // * Save the unique parent on each subintent which is a child
        // * Save the children of an intent into its intent details

        // STEP 2A - Handle children of the transaction intent
        {
            let parent_hash = root_intent_hash;
            let intent_details = &mut root_intent_details;
            for child_subintent_hash in root_intent_core.children.children.iter() {
                let child_hash = child_subintent_hash.hash;
                let child_subintent_details = non_root_subintent_details
                    .get_mut(&child_hash)
                    .ok_or_else(|| {
                        SubintentStructureError::ChildSubintentNotIncludedInTransaction(child_hash)
                            .for_unindexed()
                    })?;
                if child_subintent_details.parent == PLACEHOLDER_PARENT {
                    child_subintent_details.parent = parent_hash;
                } else {
                    return Err(SubintentStructureError::SubintentHasMultipleParents
                        .for_subintent(child_subintent_details.index, child_hash));
                }
                intent_details.children.push(child_subintent_details.index);
            }
        }

        // STEP 2B - Handle the children of each subintent
        for subintent in non_root_subintents.iter() {
            let subintent_hash = subintent.subintent_hash();
            let parent_hash: IntentHash = subintent_hash.into();
            let children = &subintent.intent_core.children.children;
            let mut children_details = Vec::with_capacity(children.len());
            for child_subintent in children.iter() {
                let child_hash = child_subintent.hash;
                let child_subintent_details = non_root_subintent_details
                    .get_mut(&child_hash)
                    .ok_or_else(|| {
                        SubintentStructureError::ChildSubintentNotIncludedInTransaction(child_hash)
                            .for_unindexed()
                    })?;
                if child_subintent_details.parent == PLACEHOLDER_PARENT {
                    child_subintent_details.parent = parent_hash;
                } else {
                    return Err(SubintentStructureError::SubintentHasMultipleParents
                        .for_subintent(child_subintent_details.index, child_hash));
                }
                children_details.push(child_subintent_details.index);
            }
            non_root_subintent_details
                .get_mut(&subintent_hash)
                .unwrap()
                .children = children_details;
        }

        // STEP 3
        // ------
        // We traverse the child relationships from the root, and mark a depth.
        // We error if any exceed the maximum depth.
        //
        // As each child has at most one parent, we can guarantee the work is bounded
        // by the total number of subintents.
        let mut work_list = vec![];
        for index in root_intent_details.children.iter() {
            work_list.push((*index, 1));
        }

        let max_depth = if root_intent_hash.is_for_subintent() {
            self.config.max_subintent_depth - 1
        } else {
            self.config.max_subintent_depth
        };

        loop {
            let Some((index, depth)) = work_list.pop() else {
                break;
            };
            if depth > max_depth {
                let (hash, _) = non_root_subintent_details.get_index(index.0).unwrap();
                return Err(
                    SubintentStructureError::SubintentExceedsMaxDepth.for_subintent(index, *hash)
                );
            }
            let (_, subintent_details) = non_root_subintent_details.get_index_mut(index.0).unwrap();
            subintent_details.depth = depth;
            for index in subintent_details.children.iter() {
                work_list.push((*index, depth + 1));
            }
        }

        // STEP 4
        // ------
        // We check that every subintent has a marked "depth from root".
        //
        // Combined with step 2 and step 3, we now have that:
        // * Every subintent has a unique parent.
        // * Every subintent is reachable from the root.
        //
        // Therefore there is a unique path from every subintent to the root
        // So we have confirmed the subintents form a tree.
        for (hash, details) in non_root_subintent_details.iter() {
            if details.depth == 0 {
                return Err(
                    SubintentStructureError::SubintentIsNotReachableFromTheTransactionIntent
                        .for_subintent(details.index, *hash),
                );
            }
        }

        Ok(IntentRelationships {
            root_intent: root_intent_details,
            non_root_subintents: non_root_subintent_details,
        })
    }
}

#[derive(Debug, Clone, Copy, PartialEq, Eq)]
enum TransactionVersion {
    V1,
    V2,
}

#[must_use]
struct AcrossIntentAggregation {
    total_reference_count: usize,
    overall_start_epoch_inclusive: Epoch,
    overall_end_epoch_exclusive: Epoch,
    overall_start_timestamp_inclusive: Option<Instant>,
    overall_end_timestamp_exclusive: Option<Instant>,
}

impl AcrossIntentAggregation {
    fn start() -> Self {
        Self {
            total_reference_count: 0,
            overall_start_epoch_inclusive: Epoch::zero(),
            overall_end_epoch_exclusive: Epoch::of(u64::MAX),
            overall_start_timestamp_inclusive: None,
            overall_end_timestamp_exclusive: None,
        }
    }

    fn finalize(
        self,
        config: &TransactionValidationConfig,
    ) -> Result<OverallValidityRangeV2, TransactionValidationError> {
        if self.total_reference_count > config.max_total_references {
            return Err(TransactionValidationError::IntentValidationError(
                TransactionValidationErrorLocation::AcrossTransaction,
                IntentValidationError::TooManyReferences {
                    total: self.total_reference_count,
                    limit: config.max_total_references,
                },
            ));
        }
        Ok(OverallValidityRangeV2 {
            epoch_range: EpochRange {
                start_epoch_inclusive: self.overall_start_epoch_inclusive,
                end_epoch_exclusive: self.overall_end_epoch_exclusive,
            },
            proposer_timestamp_range: ProposerTimestampRange {
                start_timestamp_inclusive: self.overall_start_timestamp_inclusive,
                end_timestamp_exclusive: self.overall_end_timestamp_exclusive,
            },
        })
    }

    fn record_reference_count(
        &mut self,
        count: usize,
        config: &TransactionValidationConfig,
    ) -> Result<(), IntentValidationError> {
        if count > config.max_references_per_intent {
            return Err(IntentValidationError::TooManyReferences {
                total: count,
                limit: config.max_references_per_intent,
            });
        }
        self.total_reference_count = self.total_reference_count.saturating_add(count);
        Ok(())
    }

    fn update_headers(
        &mut self,
        start_epoch_inclusive: Epoch,
        end_epoch_exclusive: Epoch,
        start_timestamp_inclusive: Option<&Instant>,
        end_timestamp_exclusive: Option<&Instant>,
    ) -> Result<(), HeaderValidationError> {
        if start_epoch_inclusive > self.overall_start_epoch_inclusive {
            self.overall_start_epoch_inclusive = start_epoch_inclusive;
        }
        if end_epoch_exclusive < self.overall_end_epoch_exclusive {
            self.overall_end_epoch_exclusive = end_epoch_exclusive;
        }
        if self.overall_start_epoch_inclusive >= self.overall_end_epoch_exclusive {
            return Err(HeaderValidationError::NoValidEpochRangeAcrossAllIntents);
        }
        if let Some(start_timestamp_inclusive) = start_timestamp_inclusive {
            if self.overall_start_timestamp_inclusive.is_none()
                || self
                    .overall_start_timestamp_inclusive
                    .as_ref()
                    .is_some_and(|t| start_timestamp_inclusive > t)
            {
                self.overall_start_timestamp_inclusive = Some(*start_timestamp_inclusive);
            }
        }
        if let Some(end_timestamp_exclusive) = end_timestamp_exclusive {
            if self.overall_end_timestamp_exclusive.is_none()
                || self
                    .overall_end_timestamp_exclusive
                    .as_ref()
                    .is_some_and(|t| end_timestamp_exclusive < t)
            {
                self.overall_end_timestamp_exclusive = Some(*end_timestamp_exclusive);
            }
        }
        match (
            self.overall_start_timestamp_inclusive.as_ref(),
            self.overall_end_timestamp_exclusive.as_ref(),
        ) {
            (Some(start_inclusive), Some(end_exclusive)) => {
                if start_inclusive >= end_exclusive {
                    return Err(HeaderValidationError::NoValidTimestampRangeAcrossAllIntents);
                }
            }
            _ => {}
        }
        Ok(())
    }
}

pub struct AllPendingSignatureValidations<'a> {
    transaction_version: TransactionVersion,
    config: &'a TransactionValidationConfig,
    root: (
        PendingIntentSignatureValidations<'a>,
        TransactionValidationErrorLocation,
    ),
    non_roots: Vec<(
        PendingIntentSignatureValidations<'a>,
        TransactionValidationErrorLocation,
    )>,
    total_signature_validations: usize,
}

pub struct SignatureValidationSummary {
    root_signer_keys: IndexSet<PublicKey>,
    non_root_signer_keys: Vec<IndexSet<PublicKey>>,
    total_signature_validations: usize,
}

impl<'a> AllPendingSignatureValidations<'a> {
    fn new_with_root(
        transaction_version: TransactionVersion,
        config: &'a TransactionValidationConfig,
        root_intent_hash: IntentHash,
        signatures: PendingIntentSignatureValidations<'a>,
    ) -> Result<Self, TransactionValidationError> {
        let intent_signature_validations = signatures.intent_signature_validations();
        let error_location = TransactionValidationErrorLocation::for_root(root_intent_hash);
        if intent_signature_validations > config.max_signer_signatures_per_intent {
            return Err(TransactionValidationError::SignatureValidationError(
                error_location,
                SignatureValidationError::TooManySignatures {
                    total: intent_signature_validations,
                    limit: config.max_signer_signatures_per_intent,
                },
            ));
        }
        let notary_signature_validations = signatures.notary_signature_validations();

        Ok(Self {
            transaction_version,
            config,
            root: (signatures, error_location),
            non_roots: Default::default(),
            total_signature_validations: intent_signature_validations
                + notary_signature_validations,
        })
    }

    pub fn add_non_root_subintents_v2(
        &mut self,
        non_root_subintents: &PreparedNonRootSubintentsV2,
        signatures: &'a PreparedNonRootSubintentSignaturesV2,
    ) -> Result<(), TransactionValidationError> {
        let non_root_subintents = &non_root_subintents.subintents;
        let non_root_subintent_signatures = &signatures.by_subintent;
        if non_root_subintents.len() != non_root_subintent_signatures.len() {
            return Err(
                SignatureValidationError::IncorrectNumberOfSubintentSignatureBatches
                    .located(TransactionValidationErrorLocation::AcrossTransaction),
            );
        }
        for (index, (subintent, signatures)) in non_root_subintents
            .iter()
            .zip(non_root_subintent_signatures)
            .enumerate()
        {
            self.add_non_root(
                SubintentIndex(index),
                subintent.subintent_hash(),
                PendingIntentSignatureValidations::Subintent {
                    intent_signatures: &signatures.inner.signatures,
                    signed_hash: subintent.subintent_hash(),
                },
            )?;
        }
        Ok(())
    }

    pub fn add_non_root_preview_subintents_v2(
        &mut self,
        non_root_subintents: &PreparedNonRootSubintentsV2,
        non_root_subintent_signers: &'a Vec<Vec<PublicKey>>,
    ) -> Result<(), TransactionValidationError> {
        let non_root_subintents = &non_root_subintents.subintents;
        if non_root_subintents.len() != non_root_subintent_signers.len() {
            return Err(
                SignatureValidationError::IncorrectNumberOfSubintentSignatureBatches
                    .located(TransactionValidationErrorLocation::AcrossTransaction),
            );
        }
        for (index, (subintent, signers)) in non_root_subintents
            .iter()
            .zip(non_root_subintent_signers)
            .enumerate()
        {
            self.add_non_root(
                SubintentIndex(index),
                subintent.subintent_hash(),
                PendingIntentSignatureValidations::PreviewSubintent {
                    intent_public_keys: signers,
                },
            )?;
        }
        Ok(())
    }

    fn add_non_root(
        &mut self,
        subintent_index: SubintentIndex,
        subintent_hash: SubintentHash,
        signatures: PendingIntentSignatureValidations<'a>,
    ) -> Result<(), TransactionValidationError> {
        let intent_signature_validations = signatures.intent_signature_validations();
        let error_location =
            TransactionValidationErrorLocation::NonRootSubintent(subintent_index, subintent_hash);
        if intent_signature_validations > self.config.max_signer_signatures_per_intent {
            return Err(TransactionValidationError::SignatureValidationError(
                error_location,
                SignatureValidationError::TooManySignatures {
                    total: intent_signature_validations,
                    limit: self.config.max_signer_signatures_per_intent,
                },
            ));
        }

        self.non_roots.push((signatures, error_location));
        self.total_signature_validations += intent_signature_validations;
        Ok(())
    }

    pub fn validate_all(self) -> Result<SignatureValidationSummary, TransactionValidationError> {
        if self.total_signature_validations > self.config.max_total_signature_validations {
            return Err(TransactionValidationError::SignatureValidationError(
                TransactionValidationErrorLocation::AcrossTransaction,
                SignatureValidationError::TooManySignatures {
                    total: self.total_signature_validations,
                    limit: self.config.max_total_signature_validations,
                },
            ));
        }
        let config = self.config;
        let transaction_version = self.transaction_version;
        let root_signer_keys = Self::validate_signatures(self.root.0, config, transaction_version)
            .map_err(|err| {
                TransactionValidationError::SignatureValidationError(self.root.1, err)
            })?;

        let non_root_signer_keys = self
            .non_roots
            .into_iter()
            .map(|non_root| {
                Self::validate_signatures(non_root.0, config, transaction_version).map_err(|err| {
                    TransactionValidationError::SignatureValidationError(non_root.1, err)
                })
            })
            .collect::<Result<_, _>>()?;

        Ok(SignatureValidationSummary {
            root_signer_keys,
            non_root_signer_keys,
            total_signature_validations: self.total_signature_validations,
        })
    }

    fn validate_signatures(
        signatures: PendingIntentSignatureValidations,
        config: &TransactionValidationConfig,
        transaction_version: TransactionVersion,
    ) -> Result<IndexSet<PublicKey>, SignatureValidationError> {
        let public_keys = match signatures {
            PendingIntentSignatureValidations::TransactionIntent {
                notary_is_signatory,
                notary_public_key,
                notary_signature,
                notarized_hash,
                intent_signatures,
                signed_hash,
            } => {
                let mut intent_public_keys: IndexSet<PublicKey> = Default::default();
                for signature in intent_signatures {
                    let public_key = verify_and_recover(signed_hash.as_hash(), &signature.0)
                        .ok_or(SignatureValidationError::InvalidIntentSignature)?;

                    if !intent_public_keys.insert(public_key) {
                        return Err(SignatureValidationError::DuplicateSigner);
                    }
                }

                if !verify(
                    notarized_hash.as_hash(),
                    &notary_public_key,
                    &notary_signature,
                ) {
                    return Err(SignatureValidationError::InvalidNotarySignature);
                }

                if notary_is_signatory {
                    if !intent_public_keys.insert(notary_public_key)
                        && !config.allow_notary_to_duplicate_signer(transaction_version)
                    {
                        return Err(
                            SignatureValidationError::NotaryIsSignatorySoShouldNotAlsoBeASigner,
                        );
                    }
                }

                intent_public_keys
            }
            PendingIntentSignatureValidations::PreviewTransactionIntent {
                notary_is_signatory,
                notary_public_key,
                intent_public_keys,
            } => {
                let mut checked_intent_public_keys: IndexSet<PublicKey> = Default::default();
                for key in intent_public_keys {
                    if !checked_intent_public_keys.insert(key.clone()) {
                        return Err(SignatureValidationError::DuplicateSigner);
                    }
                }
                if notary_is_signatory {
                    if !checked_intent_public_keys.insert(notary_public_key)
                        && !config.allow_notary_to_duplicate_signer(transaction_version)
                    {
                        return Err(
                            SignatureValidationError::NotaryIsSignatorySoShouldNotAlsoBeASigner,
                        );
                    }
                }
                checked_intent_public_keys
            }
            PendingIntentSignatureValidations::Subintent {
                intent_signatures,
                signed_hash,
            } => {
                let mut intent_public_keys: IndexSet<PublicKey> = Default::default();
                for signature in intent_signatures {
                    let public_key = verify_and_recover(signed_hash.as_hash(), &signature.0)
                        .ok_or(SignatureValidationError::InvalidIntentSignature)?;

                    if !intent_public_keys.insert(public_key) {
                        return Err(SignatureValidationError::DuplicateSigner);
                    }
                }
                intent_public_keys
            }
            PendingIntentSignatureValidations::PreviewSubintent { intent_public_keys } => {
                let mut checked_intent_public_keys: IndexSet<PublicKey> = Default::default();
                for key in intent_public_keys {
                    if !checked_intent_public_keys.insert(key.clone()) {
                        return Err(SignatureValidationError::DuplicateSigner);
                    }
                }
                checked_intent_public_keys
            }
        };

        Ok(public_keys)
    }
}

/// This can assume that the signature counts are within checked limits,
/// so calculations cannot overflow.
enum PendingIntentSignatureValidations<'a> {
    TransactionIntent {
        notary_is_signatory: bool,
        notary_public_key: PublicKey,
        notary_signature: SignatureV1,
        notarized_hash: SignedTransactionIntentHash,
        intent_signatures: &'a [IntentSignatureV1],
        signed_hash: TransactionIntentHash,
    },
    PreviewTransactionIntent {
        notary_is_signatory: bool,
        notary_public_key: PublicKey,
        intent_public_keys: &'a [PublicKey],
    },
    Subintent {
        intent_signatures: &'a [IntentSignatureV1],
        signed_hash: SubintentHash,
    },
    PreviewSubintent {
        intent_public_keys: &'a [PublicKey],
    },
}

impl<'a> PendingIntentSignatureValidations<'a> {
    fn intent_signature_validations(&self) -> usize {
        match self {
            PendingIntentSignatureValidations::TransactionIntent {
                intent_signatures, ..
            } => intent_signatures.len(),
            PendingIntentSignatureValidations::PreviewTransactionIntent {
                intent_public_keys,
                ..
            } => intent_public_keys.len(),
            PendingIntentSignatureValidations::Subintent {
                intent_signatures, ..
            } => intent_signatures.len(),
            PendingIntentSignatureValidations::PreviewSubintent { intent_public_keys } => {
                intent_public_keys.len()
            }
        }
    }

    fn notary_signature_validations(&self) -> usize {
        match self {
            PendingIntentSignatureValidations::TransactionIntent { .. }
            | PendingIntentSignatureValidations::PreviewTransactionIntent { .. } => 1,
            PendingIntentSignatureValidations::Subintent { .. }
            | PendingIntentSignatureValidations::PreviewSubintent { .. } => 0,
        }
    }
}

#[derive(Debug, Clone, PartialEq, Eq)]
struct ManifestYieldSummary {
    parent_yields: usize,
    child_yields: IndexMap<SubintentHash, usize>,
}

impl ManifestInterpretationVisitor for ManifestYieldSummary {
    type Output = ManifestValidationError;

    fn on_end_instruction(&mut self, details: OnEndInstruction) -> ControlFlow<Self::Output> {
        // Safe from overflow due to checking max instruction count
        match details.effect {
            ManifestInstructionEffect::Invocation {
                kind: InvocationKind::YieldToParent,
                ..
            } => {
                self.parent_yields += 1;
            }
            ManifestInstructionEffect::Invocation {
                kind:
                    InvocationKind::YieldToChild {
                        child_index: ManifestNamedIntent(index),
                    },
                ..
            } => {
                let index = index as usize;

                // This should exist because we are handling this after the instruction,
                // so the interpreter should have errored with ChildIntentNotRegistered
                // if the child yield was invalid.
                let (_, count) = self.child_yields.get_index_mut(index).unwrap();
                *count += 1;
            }
            _ => {}
        }
        ControlFlow::Continue(())
    }
}

struct IntentRelationships {
    pub root_intent: RootIntentRelationshipDetails,
    pub non_root_subintents: IndexMap<SubintentHash, SubintentRelationshipDetails>,
}
#[derive(Default)]
pub struct RootIntentRelationshipDetails {
    children: Vec<SubintentIndex>,
}

pub struct SubintentRelationshipDetails {
    index: SubintentIndex,
    parent: IntentHash,
    depth: usize,
    children: Vec<SubintentIndex>,
}

impl SubintentRelationshipDetails {
    fn default_for(index: SubintentIndex) -> Self {
        Self {
            index,
            parent: PLACEHOLDER_PARENT,
            depth: Default::default(),
            children: Default::default(),
        }
    }
}

const PLACEHOLDER_PARENT: IntentHash =
    IntentHash::Transaction(TransactionIntentHash(Hash([0u8; Hash::LENGTH])));

#[cfg(test)]
mod tests {
    use std::ops::AddAssign;

    use radix_common::network::NetworkDefinition;

    use super::*;
    use crate::{builder::ManifestBuilder, builder::TransactionBuilder};

    macro_rules! assert_invalid_tx {
        ($result: pat, ($start_epoch: expr, $end_epoch: expr, $nonce: expr, $signers: expr, $notary: expr)) => {{
            let validator = TransactionValidator::new_for_latest_simulator();
            assert_matches!(
                create_transaction($start_epoch, $end_epoch, $nonce, $signers, $notary)
                    .prepare_and_validate(&validator)
                    .expect_err("Should be an error"),
                $result,
            );
        }};
    }

    #[test]
    fn test_invalid_header() {
        assert_invalid_tx!(
            TransactionValidationError::IntentValidationError(
                TransactionValidationErrorLocation::RootTransactionIntent(_),
                IntentValidationError::HeaderValidationError(
                    HeaderValidationError::InvalidEpochRange
                ),
            ),
            (Epoch::zero(), Epoch::zero(), 5, vec![1], 2)
        );
        assert_invalid_tx!(
            TransactionValidationError::IntentValidationError(
                TransactionValidationErrorLocation::RootTransactionIntent(_),
                IntentValidationError::HeaderValidationError(
                    HeaderValidationError::InvalidEpochRange
                ),
            ),
            (
                Epoch::zero(),
                Epoch::of(TransactionValidationConfig::latest().max_epoch_range + 1),
                5,
                vec![1],
                2
            )
        );
    }

    #[test]
    fn test_epoch_overflow() {
        assert_invalid_tx!(
            TransactionValidationError::IntentValidationError(
                TransactionValidationErrorLocation::RootTransactionIntent(_),
                IntentValidationError::HeaderValidationError(
                    HeaderValidationError::InvalidEpochRange
                ),
            ),
            (Epoch::of(u64::MAX - 5), Epoch::of(u64::MAX), 5, vec![1], 2)
        );
    }

    #[test]
    fn test_too_many_signatures() {
        assert_invalid_tx!(
            TransactionValidationError::SignatureValidationError(
                TransactionValidationErrorLocation::RootTransactionIntent(_),
                SignatureValidationError::TooManySignatures {
                    total: 19,
                    limit: 16,
                }
            ),
            (Epoch::zero(), Epoch::of(100), 5, (1..20).collect(), 2)
        );
    }

    #[test]
    fn test_duplicate_signers() {
        assert_invalid_tx!(
            TransactionValidationError::SignatureValidationError(
                TransactionValidationErrorLocation::RootTransactionIntent(_),
                SignatureValidationError::DuplicateSigner
            ),
            (Epoch::zero(), Epoch::of(100), 5, vec![1, 1], 2)
        );
    }

    #[test]
    fn test_valid_preview() {
        // Build the whole transaction but only really care about the intent
        let tx = create_transaction(Epoch::zero(), Epoch::of(100), 5, vec![1, 2], 2);

        let validator = TransactionValidator::new_for_latest_simulator();

        let preview_intent = PreviewIntentV1 {
            intent: tx.signed_intent.intent,
            signer_public_keys: Vec::new(),
            flags: PreviewFlags {
                use_free_credit: true,
                assume_all_signature_proofs: false,
                skip_epoch_check: false,
                disable_auth: false,
            },
        };

        let result = validator.validate_preview_intent_v1(preview_intent);

        assert!(result.is_ok());
    }

    #[test]
    fn test_valid_messages() {
        // None
        {
            let message = MessageV1::None;
            let result = validate_default(&create_transaction_with_message(message));
            assert!(result.is_ok());
        }
        // Plaintext
        {
            let message = MessageV1::Plaintext(PlaintextMessageV1 {
                mime_type: "text/plain".to_owned(),
                message: MessageContentsV1::String("Hello world!".to_string()),
            });
            let result = validate_default(&create_transaction_with_message(message));
            assert!(result.is_ok());
        }
        // Encrypted
        {
            // Note - this isn't actually a validly encrypted message,
            // this just shows that a sufficiently valid encrypted message can pass validation
            let message = MessageV1::Encrypted(EncryptedMessageV1 {
                encrypted: AesGcmPayload(vec![]),
                decryptors_by_curve: indexmap!(
                    CurveType::Ed25519 => DecryptorsByCurve::Ed25519 {
                        dh_ephemeral_public_key: Ed25519PublicKey([0; Ed25519PublicKey::LENGTH]),
                        decryptors: indexmap!(
                            PublicKeyFingerprint([0; PublicKeyFingerprint::LENGTH]) => AesWrapped128BitKey([0; AesWrapped128BitKey::LENGTH]),
                        ),
                    },
                    CurveType::Secp256k1 => DecryptorsByCurve::Secp256k1 {
                        dh_ephemeral_public_key: Secp256k1PublicKey([0; Secp256k1PublicKey::LENGTH]),
                        decryptors: indexmap!(
                            PublicKeyFingerprint([0; PublicKeyFingerprint::LENGTH]) => AesWrapped128BitKey([0; AesWrapped128BitKey::LENGTH]),
                            PublicKeyFingerprint([1; PublicKeyFingerprint::LENGTH]) => AesWrapped128BitKey([0; AesWrapped128BitKey::LENGTH]),
                        ),
                    },
                ),
            });
            let result = validate_default(&create_transaction_with_message(message));
            assert!(result.is_ok());
        }
    }

    #[test]
    fn test_invalid_message_errors() {
        // MimeTypeTooLong
        {
            let message = MessageV1::Plaintext(PlaintextMessageV1 {
                mime_type: "very long mimetype, very long mimetype, very long mimetype, very long mimetype, very long mimetype, very long mimetype, very long mimetype, very long mimetype, ".to_owned(),
                message: MessageContentsV1::String("Hello".to_string()),
            });
            let error =
                validate_default_expecting_message_error(&create_transaction_with_message(message));
            assert_matches!(error, InvalidMessageError::MimeTypeTooLong { .. })
        }

        // PlaintextMessageTooLong
        {
            let mut long_message: String = "".to_owned();
            while long_message.len() <= 2048 {
                long_message.push_str("more text please!");
            }
            let message = MessageV1::Plaintext(PlaintextMessageV1 {
                mime_type: "text/plain".to_owned(),
                message: MessageContentsV1::String(long_message),
            });
            let error =
                validate_default_expecting_message_error(&create_transaction_with_message(message));
            assert_matches!(error, InvalidMessageError::PlaintextMessageTooLong { .. })
        }

        // EncryptedMessageTooLong
        {
            let mut message_which_is_too_long: String = "".to_owned();
            while message_which_is_too_long.len() <= 2048 + 50 {
                // Some more bytes for the AES padding
                message_which_is_too_long.push_str("more text please!");
            }
            let message = MessageV1::Encrypted(EncryptedMessageV1 {
                encrypted: AesGcmPayload(message_which_is_too_long.as_bytes().to_vec()),
                decryptors_by_curve: indexmap!(
                    CurveType::Ed25519 => DecryptorsByCurve::Ed25519 {
                        dh_ephemeral_public_key: Ed25519PublicKey([0; Ed25519PublicKey::LENGTH]),
                        decryptors: indexmap!(
                            PublicKeyFingerprint([0; PublicKeyFingerprint::LENGTH]) => AesWrapped128BitKey([0; AesWrapped128BitKey::LENGTH]),
                        ),
                    }
                ),
            });
            let error =
                validate_default_expecting_message_error(&create_transaction_with_message(message));
            assert_matches!(error, InvalidMessageError::EncryptedMessageTooLong { .. })
        }

        // NoDecryptors
        {
            let message = MessageV1::Encrypted(EncryptedMessageV1 {
                encrypted: AesGcmPayload(vec![]),
                decryptors_by_curve: indexmap!(),
            });
            let error =
                validate_default_expecting_message_error(&create_transaction_with_message(message));
            assert_matches!(error, InvalidMessageError::NoDecryptors)
        }

        // NoDecryptorsForCurveType
        {
            let message = MessageV1::Encrypted(EncryptedMessageV1 {
                encrypted: AesGcmPayload(vec![]),
                decryptors_by_curve: indexmap!(
                    CurveType::Ed25519 => DecryptorsByCurve::Ed25519 {
                        dh_ephemeral_public_key: Ed25519PublicKey([0; Ed25519PublicKey::LENGTH]),
                        decryptors: indexmap!(),
                    }
                ),
            });
            let error =
                validate_default_expecting_message_error(&create_transaction_with_message(message));
            assert_matches!(
                error,
                InvalidMessageError::NoDecryptorsForCurveType {
                    curve_type: CurveType::Ed25519
                }
            )
        }

        // MismatchingDecryptorCurves
        {
            let message = MessageV1::Encrypted(EncryptedMessageV1 {
                encrypted: AesGcmPayload(vec![]),
                decryptors_by_curve: indexmap!(
                    CurveType::Ed25519 => DecryptorsByCurve::Secp256k1 {
                        dh_ephemeral_public_key: Secp256k1PublicKey([0; Secp256k1PublicKey::LENGTH]),
                        decryptors: indexmap!(
                            PublicKeyFingerprint([0; PublicKeyFingerprint::LENGTH]) => AesWrapped128BitKey([0; AesWrapped128BitKey::LENGTH]),
                        ),
                    }
                ),
            });
            let error =
                validate_default_expecting_message_error(&create_transaction_with_message(message));
            assert_matches!(
                error,
                InvalidMessageError::MismatchingDecryptorCurves {
                    actual: CurveType::Secp256k1,
                    expected: CurveType::Ed25519
                }
            )
        }

        // TooManyDecryptors
        {
            let mut decryptors = IndexMap::<PublicKeyFingerprint, AesWrapped128BitKey>::default();
            for i in 0..30 {
                decryptors.insert(
                    PublicKeyFingerprint([0, 0, 0, 0, 0, 0, 0, i as u8]),
                    AesWrapped128BitKey([0; AesWrapped128BitKey::LENGTH]),
                );
            }
            let message = MessageV1::Encrypted(EncryptedMessageV1 {
                encrypted: AesGcmPayload(vec![]),
                decryptors_by_curve: indexmap!(
                    CurveType::Ed25519 => DecryptorsByCurve::Ed25519 {
                        dh_ephemeral_public_key: Ed25519PublicKey([0; Ed25519PublicKey::LENGTH]),
                        decryptors,
                    }
                ),
            });
            let error =
                validate_default_expecting_message_error(&create_transaction_with_message(message));
            assert_matches!(
                error,
                InvalidMessageError::TooManyDecryptors {
                    actual: 30,
                    permitted: 20
                }
            )
        }
    }

    #[test]
    fn test_demonstrate_behaviour_with_notary_duplicating_signer() {
        // Arrange
        let network = NetworkDefinition::simulator();
        let notary = Secp256k1PrivateKey::from_u64(1).unwrap();

        let babylon_validator = TransactionValidator::new_with_static_config(
            TransactionValidationConfig::babylon(),
            network.id,
        );
        let latest_validator = TransactionValidator::new_with_static_config(
            TransactionValidationConfig::latest(),
            network.id,
        );

        let transaction_v1 = TransactionBuilder::new()
            .header(TransactionHeaderV1 {
                network_id: network.id,
                start_epoch_inclusive: Epoch::of(1),
                end_epoch_exclusive: Epoch::of(10),
                nonce: 0,
                notary_public_key: notary.public_key().into(),
                notary_is_signatory: true,
                tip_percentage: 0,
            })
            .manifest(ManifestBuilder::new().drop_auth_zone_proofs().build())
            .sign(&notary)
            .notarize(&notary)
            .build();

        let transaction_v2 = TransactionV2Builder::new()
            .intent_header(IntentHeaderV2 {
                network_id: network.id,
                start_epoch_inclusive: Epoch::of(1),
                end_epoch_exclusive: Epoch::of(10),
                min_proposer_timestamp_inclusive: None,
                max_proposer_timestamp_exclusive: None,
                intent_discriminator: 0,
            })
            .transaction_header(TransactionHeaderV2 {
                notary_public_key: notary.public_key().into(),
                notary_is_signatory: true,
                tip_basis_points: 0,
            })
            .manifest(ManifestBuilder::new_v2().drop_auth_zone_proofs().build())
            .sign(&notary)
            .notarize(&notary)
            .build_minimal_no_validate();

        // Act & Assert - Transaction V1 permits using notary as signatory and also having it sign
        // It was deemed that we didn't want to start failing V1 transactions for this at Cuttlefish
        // as we didn't want existing integrations to break.
        assert!(transaction_v1
            .prepare_and_validate(&babylon_validator)
            .is_ok());
        assert!(transaction_v1
            .prepare_and_validate(&latest_validator)
            .is_ok());

        // Act & Assert - Transaction V2 does not permit duplicating a notary is signatory as a signatory
        assert_matches!(
            transaction_v2.prepare_and_validate(&babylon_validator),
            Err(TransactionValidationError::PrepareError(
                PrepareError::TransactionTypeNotSupported
            ))
        );
        assert_matches!(
            transaction_v2.prepare_and_validate(&latest_validator),
            Err(TransactionValidationError::SignatureValidationError(
                TransactionValidationErrorLocation::RootTransactionIntent(_),
                SignatureValidationError::NotaryIsSignatorySoShouldNotAlsoBeASigner
            )),
        );
    }

    struct FakeSigner<'a, S: Signer> {
        signer: &'a S,
    }

    impl<'a, S: Signer> FakeSigner<'a, S> {
        fn new(signer: &'a S) -> Self {
            Self { signer }
        }
    }

    impl<'a, S: Signer> Signer for FakeSigner<'a, S> {
        fn public_key(&self) -> PublicKey {
            self.signer.public_key().into()
        }

        fn sign_without_public_key(&self, message_hash: &impl IsHash) -> SignatureV1 {
            let mut signature = self.signer.sign_without_public_key(message_hash);
            match &mut signature {
                SignatureV1::Secp256k1(inner_signature) => inner_signature.0[5].add_assign(1),
                SignatureV1::Ed25519(inner_signature) => inner_signature.0[5].add_assign(1),
            }
            signature
        }

        fn sign_with_public_key(&self, message_hash: &impl IsHash) -> SignatureWithPublicKeyV1 {
            let mut signature = self.signer.sign_with_public_key(message_hash);
            match &mut signature {
                SignatureWithPublicKeyV1::Secp256k1 { signature } => signature.0[5].add_assign(1),
                SignatureWithPublicKeyV1::Ed25519 {
                    signature,
                    public_key: _,
                } => signature.0[5].add_assign(1),
            }
            signature
        }
    }

    #[test]
    fn test_invalid_signatures() {
        let network = NetworkDefinition::simulator();

        let validator = TransactionValidator::new_with_static_config(
            TransactionValidationConfig::latest(),
            network.id,
        );

        let versions_to_test = [TransactionVersion::V1, TransactionVersion::V2];

        fn validate_transaction(
            validator: &TransactionValidator,
            version: TransactionVersion,
            signer: &impl Signer,
            notary: &impl Signer,
        ) -> Result<IndexSet<PublicKey>, TransactionValidationError> {
            let signer_keys = match version {
                TransactionVersion::V1 => {
                    unsigned_v1_builder(notary.public_key().into())
                        .sign(signer)
                        .notarize(notary)
                        .build()
                        .prepare_and_validate(validator)?
                        .signer_keys
                }
                TransactionVersion::V2 => {
                    unsigned_v2_builder(notary.public_key().into())
                        .sign(signer)
                        .notarize(notary)
                        .build_minimal_no_validate()
                        .prepare_and_validate(validator)?
                        .transaction_intent_info
                        .signer_keys
                }
            };
            Ok(signer_keys)
        }

        {
            // Test Secp256k1
            let notary = Secp256k1PrivateKey::from_u64(1).unwrap();
            let signer = Secp256k1PrivateKey::from_u64(13).unwrap();
            for version in versions_to_test {
                assert_matches!(
                    validate_transaction(&validator, version, &signer, &notary),
                    Ok(signer_keys) => {
                        assert_eq!(signer_keys.len(), 1);
                        assert_eq!(signer_keys[0], signer.public_key().into());
                    }
                );
                match validate_transaction(&validator, version, &FakeSigner::new(&signer), &notary)
                {
                    // Coincidentally, between V1 and V2 we hit both cases below
                    Ok(signer_keys) => {
                        // NOTE: Because we recover our Secp256k1 public keys, by mutating the signature
                        // we might have stumbled on a valid signature for a different key - but that's okay.
                        // As long as we can't fake the signature of a particular key, that's okay.
                        assert_eq!(signer_keys.len(), 1);
                        assert_ne!(signer_keys[0], signer.public_key().into());
                    }
                    Err(TransactionValidationError::SignatureValidationError(
                        TransactionValidationErrorLocation::RootTransactionIntent(_),
                        SignatureValidationError::InvalidIntentSignature,
                    )) => {}
                    other_result => {
                        panic!("Unexpected result: {other_result:?}");
                    }
                }
                assert_matches!(
                    validate_transaction(&validator, version, &signer, &FakeSigner::new(&notary)),
                    Err(TransactionValidationError::SignatureValidationError(
                        TransactionValidationErrorLocation::RootTransactionIntent(_),
                        SignatureValidationError::InvalidNotarySignature
                    ))
                );
            }
        }

        {
            // Test Ed25519
            let notary = Ed25519PrivateKey::from_u64(1).unwrap();
            let signer = Ed25519PrivateKey::from_u64(13).unwrap();
            for version in versions_to_test {
                assert_matches!(
                    validate_transaction(&validator, version, &signer, &notary),
                    Ok(signer_keys) => {
                        assert_eq!(signer_keys.len(), 1);
                        assert_eq!(signer_keys[0], signer.public_key().into());
                    }
                );
                assert_matches!(
                    validate_transaction(&validator, version, &FakeSigner::new(&signer), &notary),
                    Err(TransactionValidationError::SignatureValidationError(
                        TransactionValidationErrorLocation::RootTransactionIntent(_),
                        SignatureValidationError::InvalidIntentSignature
                    ))
                );
                assert_matches!(
                    validate_transaction(&validator, version, &signer, &FakeSigner::new(&notary)),
                    Err(TransactionValidationError::SignatureValidationError(
                        TransactionValidationErrorLocation::RootTransactionIntent(_),
                        SignatureValidationError::InvalidNotarySignature
                    ))
                );
            }
        }
    }

    fn validate_default_expecting_message_error(
        transaction: &NotarizedTransactionV1,
    ) -> InvalidMessageError {
        match validate_default(transaction).expect_err("Expected validation error") {
            TransactionValidationError::IntentValidationError(
                _,
                IntentValidationError::InvalidMessage(error),
            ) => error,
            error => {
                panic!("Expected InvalidMessage error, got: {:?}", error)
            }
        }
    }

    fn validate_default(
        transaction: &NotarizedTransactionV1,
    ) -> Result<(), TransactionValidationError> {
        let validator = TransactionValidator::new_for_latest_simulator();
        transaction.prepare_and_validate(&validator).map(|_| ())
    }

    fn unsigned_v1_builder(notary_public_key: PublicKey) -> TransactionV1Builder {
        TransactionBuilder::new()
            .header(TransactionHeaderV1 {
                network_id: NetworkDefinition::simulator().id,
                start_epoch_inclusive: Epoch::of(1),
                end_epoch_exclusive: Epoch::of(10),
                nonce: 0,
                notary_public_key,
                notary_is_signatory: false,
                tip_percentage: 5,
            })
            .manifest(ManifestBuilder::new().drop_auth_zone_proofs().build())
    }

    fn unsigned_v2_builder(notary_public_key: PublicKey) -> TransactionV2Builder {
        TransactionBuilder::new_v2()
            .transaction_header(TransactionHeaderV2 {
                notary_public_key,
                notary_is_signatory: false,
                tip_basis_points: 5,
            })
            .intent_header(IntentHeaderV2 {
                network_id: NetworkDefinition::simulator().id,
                start_epoch_inclusive: Epoch::of(1),
                end_epoch_exclusive: Epoch::of(10),
                min_proposer_timestamp_inclusive: None,
                max_proposer_timestamp_exclusive: None,
                intent_discriminator: 0,
            })
            .manifest(ManifestBuilder::new_v2().drop_auth_zone_proofs().build())
    }

    fn create_transaction_with_message(message: MessageV1) -> NotarizedTransactionV1 {
        let sk_notary = Secp256k1PrivateKey::from_u64(1).unwrap();

        let mut builder = TransactionBuilder::new()
            .header(TransactionHeaderV1 {
                network_id: NetworkDefinition::simulator().id,
                start_epoch_inclusive: Epoch::of(1),
                end_epoch_exclusive: Epoch::of(10),
                nonce: 0,
                notary_public_key: sk_notary.public_key().into(),
                notary_is_signatory: false,
                tip_percentage: 5,
            })
            .manifest(ManifestBuilder::new().drop_auth_zone_proofs().build())
            .message(message);

        builder = builder.notarize(&sk_notary);

        builder.build()
    }

    fn create_transaction(
        start_epoch: Epoch,
        end_epoch: Epoch,
        nonce: u32,
        signers: Vec<u64>,
        notary: u64,
    ) -> NotarizedTransactionV1 {
        create_transaction_advanced(
            start_epoch,
            end_epoch,
            nonce,
            signers,
            notary,
            ManifestBuilder::new().drop_auth_zone_proofs().build(),
        )
    }

    fn create_transaction_advanced(
        start_epoch: Epoch,
        end_epoch: Epoch,
        nonce: u32,
        signers: Vec<u64>,
        notary: u64,
        manifest: TransactionManifestV1,
    ) -> NotarizedTransactionV1 {
        let sk_notary = Secp256k1PrivateKey::from_u64(notary).unwrap();

        let mut builder = TransactionBuilder::new()
            .header(TransactionHeaderV1 {
                network_id: NetworkDefinition::simulator().id,
                start_epoch_inclusive: start_epoch,
                end_epoch_exclusive: end_epoch,
                nonce,
                notary_public_key: sk_notary.public_key().into(),
                notary_is_signatory: false,
                tip_percentage: 5,
            })
            .manifest(manifest);

        for signer in signers {
            builder = builder.sign(&Secp256k1PrivateKey::from_u64(signer).unwrap());
        }
        builder = builder.notarize(&sk_notary);

        builder.build()
    }

    #[test]
    fn test_drop_bucket_before_proof() {
        let transaction = create_transaction_advanced(
            Epoch::of(0),
            Epoch::of(40),
            123,
            vec![55],
            66,
            ManifestBuilder::new()
                .take_from_worktop(XRD, dec!(100), "bucket")
                .create_proof_from_bucket_of_amount("bucket", dec!(5), "proof1")
                .return_to_worktop("bucket")
                .drop_proof("proof1")
                .build_no_validate(),
        );
        let validator = TransactionValidator::new_for_latest_simulator();
        assert_matches!(
            transaction.prepare_and_validate(&validator),
            Err(TransactionValidationError::IntentValidationError(
                _,
                IntentValidationError::ManifestValidationError(
                    ManifestValidationError::BucketConsumedWhilstLockedByProof(
                        ManifestBucket(0),
                        _,
                    )
                )
            ))
        );
    }

    #[test]
    fn test_clone_invalid_proof() {
        let transaction = create_transaction_advanced(
            Epoch::of(0),
            Epoch::of(40),
            123,
            vec![55],
            66,
            #[allow(deprecated)]
            ManifestBuilder::new()
                .take_from_worktop(XRD, dec!(100), "bucket")
                .create_proof_from_bucket_of_amount("bucket", dec!(5), "proof1")
                .then(|builder| {
                    let lookup = builder.name_lookup();
                    let proof_id = lookup.proof("proof1");

                    builder
                        .drop_proof("proof1")
                        .return_to_worktop("bucket")
                        .add_raw_instruction_ignoring_all_side_effects(CloneProof { proof_id })
                })
                .build_no_validate(),
        );
        let validator = TransactionValidator::new_for_latest_simulator();
        assert_matches!(
            transaction.prepare_and_validate(&validator),
            Err(TransactionValidationError::IntentValidationError(
                _,
                IntentValidationError::ManifestValidationError(
                    ManifestValidationError::ProofAlreadyUsed(ManifestProof(0), _,)
                )
            ))
        );
    }

    #[test]
    fn verify_call_direct_method_args_are_processed() {
        let transaction = create_transaction_advanced(
            Epoch::of(0),
            Epoch::of(40),
            123,
            vec![55],
            66,
            ManifestBuilder::new()
                .take_from_worktop(XRD, dec!(100), "bucket")
                .then(|builder| {
                    let lookup = builder.name_lookup();
                    builder
                        .call_direct_access_method(
                            InternalAddress::new_or_panic(
                                [EntityType::InternalFungibleVault as u8; NodeId::LENGTH],
                            ),
                            "test",
                            manifest_args!(lookup.bucket("bucket")),
                        )
                        .return_to_worktop("bucket")
                })
                .build_no_validate(),
        );
        let validator = TransactionValidator::new_for_latest_simulator();
        assert_matches!(
            transaction.prepare_and_validate(&validator),
            Err(TransactionValidationError::IntentValidationError(
                _,
                IntentValidationError::ManifestValidationError(
                    ManifestValidationError::BucketAlreadyUsed(ManifestBucket(0), _,)
                )
            ))
        );
    }

    #[test]
    fn too_many_signatures_should_be_rejected() {
        fn create_partial_transaction(
            subintent_index: usize,
            num_signatures: usize,
        ) -> SignedPartialTransactionV2 {
            let mut builder = PartialTransactionV2Builder::new()
                .intent_header(IntentHeaderV2 {
                    network_id: NetworkDefinition::simulator().id,
                    start_epoch_inclusive: Epoch::of(0),
                    end_epoch_exclusive: Epoch::of(1),
                    min_proposer_timestamp_inclusive: None,
                    max_proposer_timestamp_exclusive: None,
                    intent_discriminator: subintent_index as u64,
                })
                .manifest_builder(|builder| builder.yield_to_parent(()));

            for i in 0..num_signatures {
                let signer =
                    Secp256k1PrivateKey::from_u64(((subintent_index + 1) * 1000 + i) as u64)
                        .unwrap();
                builder = builder.sign(&signer);
            }

            builder.build_minimal()
        }

        fn create_transaction(
            root_signature_count: usize,
            signature_counts: Vec<usize>,
        ) -> NotarizedTransactionV2 {
            let notary = Secp256k1PrivateKey::from_u64(2).unwrap();
            let mut builder = TransactionV2Builder::new();

            for (i, signature_count) in signature_counts.iter().enumerate() {
                builder = builder.add_signed_child(
                    format!("child{i}"),
                    create_partial_transaction(i, *signature_count),
                )
            }

            let mut builder = builder
                .intent_header(IntentHeaderV2 {
                    network_id: NetworkDefinition::simulator().id,
                    start_epoch_inclusive: Epoch::of(0),
                    end_epoch_exclusive: Epoch::of(1),
                    min_proposer_timestamp_inclusive: None,
                    max_proposer_timestamp_exclusive: None,
                    intent_discriminator: 0,
                })
                .manifest_builder(|mut builder| {
                    builder = builder.lock_fee_from_faucet();
                    for (i, _) in signature_counts.iter().enumerate() {
                        builder = builder.yield_to_child(format!("child{i}"), ());
                    }
                    builder
                })
                .transaction_header(TransactionHeaderV2 {
                    notary_public_key: notary.public_key().into(),
                    notary_is_signatory: false,
                    tip_basis_points: 0,
<<<<<<< HEAD
                })
                .sign(&signer)
                .notarize(&notary)
                .build_minimal_no_validate()
=======
                });

            for i in 0..root_signature_count {
                let signer = Secp256k1PrivateKey::from_u64((100 + i) as u64).unwrap();
                builder = builder.sign(&signer);
            }

            builder.notarize(&notary).build_no_validate()
>>>>>>> f139d590
        }

        let validator = TransactionValidator::new_for_latest_simulator();
        assert_matches!(
            create_transaction(1, vec![10]).prepare_and_validate(&validator),
            Ok(_)
        );
        assert_matches!(
            create_transaction(1, vec![10, 20]).prepare_and_validate(&validator),
            Err(TransactionValidationError::SignatureValidationError(
                TransactionValidationErrorLocation::NonRootSubintent(SubintentIndex(1), _),
                SignatureValidationError::TooManySignatures {
                    total: 20,
                    limit: 16,
                },
            ))
        );
        assert_matches!(
            create_transaction(17, vec![0, 3]).prepare_and_validate(&validator),
            Err(TransactionValidationError::SignatureValidationError(
                TransactionValidationErrorLocation::RootTransactionIntent(_),
                SignatureValidationError::TooManySignatures {
                    total: 17,
                    limit: 16,
                },
            ))
        );
        assert_matches!(
            create_transaction(1, vec![10, 10, 10, 10, 10, 10, 10])
                .prepare_and_validate(&validator),
            Err(TransactionValidationError::SignatureValidationError(
                TransactionValidationErrorLocation::AcrossTransaction,
                SignatureValidationError::TooManySignatures {
                    total: 72, // 70 from subintent, 1 from transaction intent, 1 from notarization
                    limit: 64
                },
            ))
        );
    }

    #[test]
    fn too_many_references_should_be_rejected() {
        fn create_partial_transaction(
            subintent_index: usize,
            num_references: usize,
        ) -> SignedPartialTransactionV2 {
            PartialTransactionV2Builder::new()
                .intent_header(IntentHeaderV2 {
                    network_id: NetworkDefinition::simulator().id,
                    start_epoch_inclusive: Epoch::of(0),
                    end_epoch_exclusive: Epoch::of(1),
                    min_proposer_timestamp_inclusive: None,
                    max_proposer_timestamp_exclusive: None,
                    intent_discriminator: subintent_index as u64,
                })
                .manifest_builder(|mut builder| {
                    for i in 0..num_references {
                        let mut address =
                            [EntityType::GlobalPreallocatedSecp256k1Account as u8; NodeId::LENGTH];
                        address[1..9].copy_from_slice(
                            &(((subintent_index + 1) * 1000 + i) as u64).to_le_bytes(),
                        );
                        builder = builder.call_method(
                            ComponentAddress::new_or_panic(address),
                            "method_name",
                            (),
                        );
                    }

                    builder.yield_to_parent(())
                })
                .sign(&Secp256k1PrivateKey::from_u64(1000 + subintent_index as u64).unwrap())
                .build_minimal()
        }

        fn create_transaction(reference_counts: Vec<usize>) -> NotarizedTransactionV2 {
            let signer = Secp256k1PrivateKey::from_u64(1).unwrap();
            let notary = Secp256k1PrivateKey::from_u64(2).unwrap();
            let mut builder = TransactionV2Builder::new();

            for (i, reference_count) in reference_counts.iter().enumerate() {
                builder = builder.add_signed_child(
                    format!("child{i}"),
                    create_partial_transaction(i, *reference_count),
                )
            }

            builder
                .intent_header(IntentHeaderV2 {
                    network_id: NetworkDefinition::simulator().id,
                    start_epoch_inclusive: Epoch::of(0),
                    end_epoch_exclusive: Epoch::of(1),
                    min_proposer_timestamp_inclusive: None,
                    max_proposer_timestamp_exclusive: None,
                    intent_discriminator: 0,
                })
                .manifest_builder(|mut builder| {
                    builder = builder.lock_fee_from_faucet();
                    for (i, _) in reference_counts.iter().enumerate() {
                        builder = builder.yield_to_child(format!("child{i}"), ());
                    }
                    builder
                })
                .transaction_header(TransactionHeaderV2 {
                    notary_public_key: notary.public_key().into(),
                    notary_is_signatory: false,
                    tip_basis_points: 0,
                })
                .sign(&signer)
                .notarize(&notary)
                .build_minimal_no_validate()
        }

        let validator = TransactionValidator::new_for_latest_simulator();
        assert_matches!(
            create_transaction(vec![100]).prepare_and_validate(&validator),
            Ok(_)
        );
        assert_matches!(
            create_transaction(vec![100, 600]).prepare_and_validate(&validator),
            Err(TransactionValidationError::IntentValidationError(
                TransactionValidationErrorLocation::NonRootSubintent(SubintentIndex(1), _),
                IntentValidationError::TooManyReferences {
                    total: 600,
                    limit: 512,
                }
            ))
        );
        assert_matches!(
            create_transaction(vec![500, 500]).prepare_and_validate(&validator),
            Err(TransactionValidationError::IntentValidationError(
                TransactionValidationErrorLocation::AcrossTransaction,
                IntentValidationError::TooManyReferences {
                    total: 1001, // 1000 from subintent, 1 from transaction intent
                    limit: 512,
                }
            ))
        );
    }
}<|MERGE_RESOLUTION|>--- conflicted
+++ resolved
@@ -2458,12 +2458,6 @@
                     notary_public_key: notary.public_key().into(),
                     notary_is_signatory: false,
                     tip_basis_points: 0,
-<<<<<<< HEAD
-                })
-                .sign(&signer)
-                .notarize(&notary)
-                .build_minimal_no_validate()
-=======
                 });
 
             for i in 0..root_signature_count {
@@ -2471,8 +2465,7 @@
                 builder = builder.sign(&signer);
             }
 
-            builder.notarize(&notary).build_no_validate()
->>>>>>> f139d590
+            builder.notarize(&notary).build_minimal_no_validate()
         }
 
         let validator = TransactionValidator::new_for_latest_simulator();
